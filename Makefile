#
# Makefile for juju-core.
#
ifndef GOPATH
$(warning You need to set up a GOPATH.  See the README file.)
endif

PROJECT := github.com/juju/juju
PROJECT_DIR := $(shell go list -e -f '{{.Dir}}' $(PROJECT))
PROJECT_PACKAGES := $(shell go list $(PROJECT)/... | grep -v /vendor/ | grep -v /acceptancetests/)

# Allow the tests to take longer on arm platforms.
ifeq ($(shell uname -p | sed -E 's/.*(armel|armhf|aarch64|ppc64le|ppc64|s390x).*/golang/'), golang)
	TEST_TIMEOUT := 5400s
else
	TEST_TIMEOUT := 1800s
endif

# Enable verbose testing for reporting.
ifeq ($(VERBOSE_CHECK), 1)
	CHECK_ARGS = -v
else
	CHECK_ARGS =
endif

GIT_COMMIT = $(shell git -C $(PROJECT_DIR) rev-parse HEAD)
GIT_TREE_STATE = $(if $(shell git status --porcelain),dirty,clean)

# Build tags passed to go install/build.
# Example: BUILD_TAGS="minimal provider_kubernetes"
BUILD_TAGS ?= 

# Compile with debug flags if requested.
ifeq ($(DEBUG_JUJU), 1)
    COMPILE_FLAGS = -gcflags "all=-N -l"
    LINK_FLAGS =
    LINK_FLAGS = -ldflags "-X $(PROJECT)/version.GitCommit=$(GIT_COMMIT) -X $(PROJECT)/version.GitTreeState=$(GIT_TREE_STATE)"
else
    COMPILE_FLAGS =
    LINK_FLAGS = -ldflags "-s -w"
    LINK_FLAGS = -ldflags "-s -w -X $(PROJECT)/version.GitCommit=$(GIT_COMMIT) -X $(PROJECT)/version.GitTreeState=$(GIT_TREE_STATE)"
endif

define DEPENDENCIES
  ca-certificates
  bzip2
  distro-info-data
  git
  zip
endef

default: build

# Start of GOPATH-dependent targets. Some targets only make sense -
# and will only work - when this tree is found on the GOPATH.
ifeq ($(CURDIR),$(PROJECT_DIR))

ifeq ($(JUJU_SKIP_DEP),true)
dep:
	@echo "skipping dep"
else
$(GOPATH)/bin/dep:
	go get -u github.com/golang/dep/cmd/dep

# populate vendor/ from Gopkg.lock without updating it first (lock file is the single source of truth for machine).
dep: $(GOPATH)/bin/dep
	$(GOPATH)/bin/dep ensure -vendor-only $(verbose)
endif

build: dep rebuild-schema go-build

release-build: dep go-build

release-install: dep go-install

pre-check:
	@echo running pre-test checks
	@INCLUDE_GOLINTERS=1 $(PROJECT_DIR)/scripts/verify.bash

check: dep pre-check run-tests

<<<<<<< HEAD
test: dep run-tests

run-tests:
	$(eval TMP := $(shell mktemp -d juju-test-XXXXXXXX --tmpdir))
	TMPDIR=$(TMP) go test $(CHECK_ARGS) -test.timeout=$(TEST_TIMEOUT) $(PROJECT_PACKAGES) -check.v
	rm -r $(TMP)
=======
test: dep
	@echo 'go test --tags "$(BUILD_TAGS)" $(CHECK_ARGS) -test.timeout=$(TEST_TIMEOUT) $$PROJECT_PACKAGES -check.v'
	@go test --tags "$(BUILD_TAGS)" $(CHECK_ARGS) -test.timeout=$(TEST_TIMEOUT) $(PROJECT_PACKAGES) -check.v
>>>>>>> fb6ede85

install: dep rebuild-schema go-install

clean:
	go clean -n -r --cache --testcache $(PROJECT_PACKAGES)

go-install:
	@echo 'go install -tags "$(BUILD_TAGS)" $(COMPILE_FLAGS) $(LINK_FLAGS) -v $$PROJECT_PACKAGES'
	@go install -tags "$(BUILD_TAGS)" $(COMPILE_FLAGS) $(LINK_FLAGS) -v $(PROJECT_PACKAGES)

go-build:
	@go build -tags "$(BUILD_TAGS)" $(COMPILE_FLAGS) $(PROJECT_PACKAGES)

else # --------------------------------

build:
	$(error Cannot $@; $(CURDIR) is not on GOPATH)

check:
	$(error Cannot $@; $(CURDIR) is not on GOPATH)

install:
	$(error Cannot $@; $(CURDIR) is not on GOPATH)

clean:
	$(error Cannot $@; $(CURDIR) is not on GOPATH)

endif
# End of GOPATH-dependent targets.

# Reformat source files.
format:
	gofmt -w -l .

# Reformat and simplify source files.
simplify:
	gofmt -w -l -s .

# update Gopkg.lock (if needed), but do not update `vendor/`.
rebuild-dependencies:
	dep ensure -v -no-vendor $(dep-update)

rebuild-schema:
	@echo "Generating facade schema..."
ifdef SCHEMA_PATH
	@go run ./generate/schemagen/schemagen.go "$(SCHEMA_PATH)"
else
	@go run ./generate/schemagen/schemagen.go \
		./apiserver/facades/schema.json
endif

# Install packages required to develop Juju and run tests. The stable
# PPA includes the required mongodb-server binaries.
install-dependencies:
	@echo Installing go-1.12 snap
	@sudo snap install go --channel=1.12/stable --classic
	@echo Adding juju PPA for mongodb
	@sudo apt-add-repository --yes ppa:juju/stable
	@sudo apt-get update
	@echo Installing dependencies
	@sudo apt-get --yes install  \
	$(strip $(DEPENDENCIES)) \
	$(shell apt-cache madison mongodb-server-core juju-mongodb3.2 juju-mongodb mongodb-server | head -1 | cut -d '|' -f1)

# Install bash_completion
install-etc:
	@echo Installing bash completion
	@sudo install -o root -g root -m 644 etc/bash_completion.d/juju /usr/share/bash-completion/completions
	@sudo install -o root -g root -m 644 etc/bash_completion.d/juju-version /usr/share/bash-completion/completions

setup-lxd:
ifeq ($(shell ifconfig lxdbr0 2>&1 | grep -q "inet addr" && echo true),true)
	@echo IPv4 networking is already setup for LXD.
	@echo run "sudo scripts/setup-lxd.sh" to reconfigure IPv4 networking
else
	@echo Setting up IPv4 networking for LXD
	@sudo scripts/setup-lxd.sh || true
endif


GOCHECK_COUNT="$(shell go list -f '{{join .Deps "\n"}}' github.com/juju/juju/... | grep -c "gopkg.in/check.v*")"
check-deps:
	@echo "$(GOCHECK_COUNT) instances of gocheck not in test code"

# CAAS related targets
DOCKER_USERNAME          ?= jujusolutions
JUJUD_STAGING_DIR        ?= /tmp/jujud-operator
JUJUD_BIN_DIR            ?= ${GOPATH}/bin
OPERATOR_IMAGE_BUILD_SRC ?= true
OPERATOR_IMAGE_TAG       ?= $(shell jujud version | rev | cut -d- -f3- | rev)
OPERATOR_IMAGE_PATH      = ${DOCKER_USERNAME}/jujud-operator:${OPERATOR_IMAGE_TAG}

operator-image:
    ifeq ($(OPERATOR_IMAGE_BUILD_SRC),true)
		make install
    else
		@echo "skipping to build jujud bin, use existing one at ${JUJUD_BIN_DIR}/jujud."
    endif
	rm -rf ${JUJUD_STAGING_DIR}
	mkdir ${JUJUD_STAGING_DIR}
	cp ${JUJUD_BIN_DIR}/jujud ${JUJUD_STAGING_DIR}
	cp caas/jujud-operator-dockerfile ${JUJUD_STAGING_DIR}
	cp caas/jujud-operator-requirements.txt ${JUJUD_STAGING_DIR}
	docker build -f ${JUJUD_STAGING_DIR}/jujud-operator-dockerfile -t ${OPERATOR_IMAGE_PATH} ${JUJUD_STAGING_DIR}
	rm -rf ${JUJUD_STAGING_DIR}

push-operator-image: operator-image
	docker push ${OPERATOR_IMAGE_PATH}

microk8s-operator-update: operator-image
	docker save ${OPERATOR_IMAGE_PATH} | microk8s.ctr -n k8s.io image import -

check-k8s-model:
	@:$(if $(value JUJU_K8S_MODEL),, $(error Undefined JUJU_K8S_MODEL))
	@juju show-model ${JUJU_K8S_MODEL} > /dev/null

local-operator-update: check-k8s-model operator-image
	$(eval kubeworkers != juju status -m ${JUJU_K8S_MODEL} kubernetes-worker --format json | jq -c '.machines | keys' | tr  -c '[:digit:]' ' ' 2>&1)
	docker save ${OPERATOR_IMAGE_PATH} | gzip > /tmp/jujud-operator-image.tar.gz
	$(foreach wm,$(kubeworkers), juju scp -m ${JUJU_K8S_MODEL} /tmp/jujud-operator-image.tar.gz $(wm):/tmp/jujud-operator-image.tar.gz ; )
	$(foreach wm,$(kubeworkers), juju ssh -m ${JUJU_K8S_MODEL} $(wm) -- "zcat /tmp/jujud-operator-image.tar.gz | docker load" ; )

.PHONY: build check install release-install release-build go-build go-install
.PHONY: clean format simplify test run-tests
.PHONY: install-dependencies
.PHONY: rebuild-dependencies
.PHONY: dep check-deps<|MERGE_RESOLUTION|>--- conflicted
+++ resolved
@@ -79,18 +79,13 @@
 
 check: dep pre-check run-tests
 
-<<<<<<< HEAD
 test: dep run-tests
 
 run-tests:
-	$(eval TMP := $(shell mktemp -d juju-test-XXXXXXXX --tmpdir))
-	TMPDIR=$(TMP) go test $(CHECK_ARGS) -test.timeout=$(TEST_TIMEOUT) $(PROJECT_PACKAGES) -check.v
+	$(eval TMP := $(shell mktemp -d juju-test-XXXX --tmpdir))
+	@echo 'go test --tags "$(BUILD_TAGS)" $(CHECK_ARGS) -test.timeout=$(TEST_TIMEOUT) $$PROJECT_PACKAGES -check.v'
+	@TMPDIR=$(TMP) go test --tags "$(BUILD_TAGS)" $(CHECK_ARGS) -test.timeout=$(TEST_TIMEOUT) $(PROJECT_PACKAGES) -check.v
 	rm -r $(TMP)
-=======
-test: dep
-	@echo 'go test --tags "$(BUILD_TAGS)" $(CHECK_ARGS) -test.timeout=$(TEST_TIMEOUT) $$PROJECT_PACKAGES -check.v'
-	@go test --tags "$(BUILD_TAGS)" $(CHECK_ARGS) -test.timeout=$(TEST_TIMEOUT) $(PROJECT_PACKAGES) -check.v
->>>>>>> fb6ede85
 
 install: dep rebuild-schema go-install
 
