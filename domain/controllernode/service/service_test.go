// Copyright 2023 Canonical Ltd.
// Licensed under the AGPLv3, see LICENCE file for details.

package service

import (
	"context"

	"github.com/juju/tc"
	"go.uber.org/mock/gomock"

	coreagentbinary "github.com/juju/juju/core/agentbinary"
	corearch "github.com/juju/juju/core/arch"
	"github.com/juju/juju/core/errors"
	"github.com/juju/juju/core/semversion"
	controllernodeerrors "github.com/juju/juju/domain/controllernode/errors"
	"github.com/juju/juju/internal/testhelpers"
)

type serviceSuite struct {
	testhelpers.IsolationSuite

	state *MockState
}

var _ = tc.Suite(&serviceSuite{})

func (s *serviceSuite) setupMocks(c *tc.C) *gomock.Controller {
	ctrl := gomock.NewController(c)

	s.state = NewMockState(ctrl)

	return ctrl
}

func (s *serviceSuite) TestUpdateExternalControllerSuccess(c *tc.C) {
	defer s.setupMocks(c).Finish()

	s.state.EXPECT().CurateNodes(gomock.Any(), []string{"3", "4"}, []string{"1"})

	err := NewService(s.state).CurateNodes(context.Background(), []string{"3", "4"}, []string{"1"})
	c.Assert(err, tc.ErrorIsNil)
}

func (s *serviceSuite) TestUpdateDqliteNode(c *tc.C) {
	defer s.setupMocks(c).Finish()

	s.state.EXPECT().UpdateDqliteNode(gomock.Any(), "0", uint64(12345), "192.168.5.60")

	err := NewService(s.state).UpdateDqliteNode(context.Background(), "0", 12345, "192.168.5.60")
	c.Assert(err, tc.ErrorIsNil)
}

func (s *serviceSuite) TestIsModelKnownToController(c *tc.C) {
	defer s.setupMocks(c).Finish()

	knownID := "known"
	fakeID := "fake"

	exp := s.state.EXPECT()
	gomock.InOrder(
		exp.SelectDatabaseNamespace(gomock.Any(), fakeID).Return("", controllernodeerrors.NotFound),
		exp.SelectDatabaseNamespace(gomock.Any(), knownID).Return(knownID, nil),
	)

	svc := NewService(s.state)

	known, err := svc.IsKnownDatabaseNamespace(context.Background(), fakeID)
	c.Assert(err, tc.ErrorIsNil)
	c.Check(known, tc.IsFalse)

	known, err = svc.IsKnownDatabaseNamespace(context.Background(), knownID)
	c.Assert(err, tc.ErrorIsNil)
	c.Check(known, tc.IsTrue)
}

func (s *serviceSuite) TestSetControllerNodeAgentVersionSuccess(c *tc.C) {
	defer s.setupMocks(c).Finish()

	controllerID := "1"
	ver := coreagentbinary.Version{
		Number: semversion.MustParse("1.2.3"),
		Arch:   corearch.ARM64,
	}

	s.state.EXPECT().SetRunningAgentBinaryVersion(gomock.Any(), controllerID, ver).Return(nil)

	svc := NewService(s.state)
	err := svc.SetControllerNodeReportedAgentVersion(
		context.Background(),
		controllerID,
		ver,
	)
	c.Assert(err, tc.ErrorIsNil)
}

func (s *serviceSuite) TestSetControllerNodeAgentVersionNotValid(c *tc.C) {
	defer s.setupMocks(c).Finish()
	svc := NewService(s.state)

	controllerID := "1"

	ver := coreagentbinary.Version{
		Number: semversion.Zero,
	}
	err := svc.SetControllerNodeReportedAgentVersion(
		context.Background(),
		controllerID,
		ver,
	)
	c.Assert(err, tc.ErrorIs, errors.NotValid)

	ver = coreagentbinary.Version{
		Number: semversion.MustParse("1.2.3"),
		Arch:   corearch.UnsupportedArches[0],
	}
	err = svc.SetControllerNodeReportedAgentVersion(
		context.Background(),
		controllerID,
		ver,
	)
	c.Assert(err, tc.ErrorIs, errors.NotValid)
}

func (s *serviceSuite) TestSetControllerNodeAgentVersionNotFound(c *tc.C) {
	defer s.setupMocks(c).Finish()
	svc := NewService(s.state)

	controllerID := "1"
	ver := coreagentbinary.Version{
		Number: semversion.MustParse("1.2.3"),
		Arch:   corearch.ARM64,
	}

	s.state.EXPECT().SetRunningAgentBinaryVersion(gomock.Any(), controllerID, ver).Return(controllernodeerrors.NotFound)

	err := svc.SetControllerNodeReportedAgentVersion(
		context.Background(),
		controllerID,
		ver,
	)
<<<<<<< HEAD
	c.Assert(err, tc.ErrorIs, controllernodeerrors.NotFound)
=======
	c.Assert(err, jc.ErrorIs, controllernodeerrors.NotFound)
}

func (s *serviceSuite) TestIsControllerNode(c *gc.C) {
	defer s.setupMocks(c).Finish()

	controllerID := "1"
	fakeID := "fake"

	exp := s.state.EXPECT()
	gomock.InOrder(
		exp.IsControllerNode(gomock.Any(), fakeID).Return(false, controllernodeerrors.NotFound),
		exp.IsControllerNode(gomock.Any(), controllerID).Return(true, nil),
	)

	svc := NewService(s.state)

	is, err := svc.IsControllerNode(context.Background(), fakeID)
	c.Assert(err, jc.ErrorIs, controllernodeerrors.NotFound)
	c.Check(is, jc.IsFalse)

	is, err = svc.IsControllerNode(context.Background(), controllerID)
	c.Assert(err, jc.ErrorIsNil)
	c.Check(is, jc.IsTrue)
}

func (s *serviceSuite) TestIsControllerNodeNotValid(c *gc.C) {
	defer s.setupMocks(c).Finish()
	svc := NewService(s.state)

	controllerID := ""

	is, err := svc.IsControllerNode(context.Background(), controllerID)
	c.Assert(err, jc.ErrorIs, errors.NotValid)
	c.Check(is, jc.IsFalse)
>>>>>>> 2b1d188d
}<|MERGE_RESOLUTION|>--- conflicted
+++ resolved
@@ -139,13 +139,10 @@
 		controllerID,
 		ver,
 	)
-<<<<<<< HEAD
 	c.Assert(err, tc.ErrorIs, controllernodeerrors.NotFound)
-=======
-	c.Assert(err, jc.ErrorIs, controllernodeerrors.NotFound)
 }
 
-func (s *serviceSuite) TestIsControllerNode(c *gc.C) {
+func (s *serviceSuite) TestIsControllerNode(c *tc.C) {
 	defer s.setupMocks(c).Finish()
 
 	controllerID := "1"
@@ -160,22 +157,21 @@
 	svc := NewService(s.state)
 
 	is, err := svc.IsControllerNode(context.Background(), fakeID)
-	c.Assert(err, jc.ErrorIs, controllernodeerrors.NotFound)
-	c.Check(is, jc.IsFalse)
+	c.Assert(err, tc.ErrorIs, controllernodeerrors.NotFound)
+	c.Check(is, tc.IsFalse)
 
 	is, err = svc.IsControllerNode(context.Background(), controllerID)
-	c.Assert(err, jc.ErrorIsNil)
-	c.Check(is, jc.IsTrue)
+	c.Assert(err, tc.ErrorIsNil)
+	c.Check(is, tc.IsTrue)
 }
 
-func (s *serviceSuite) TestIsControllerNodeNotValid(c *gc.C) {
+func (s *serviceSuite) TestIsControllerNodeNotValid(c *tc.C) {
 	defer s.setupMocks(c).Finish()
 	svc := NewService(s.state)
 
 	controllerID := ""
 
 	is, err := svc.IsControllerNode(context.Background(), controllerID)
-	c.Assert(err, jc.ErrorIs, errors.NotValid)
-	c.Check(is, jc.IsFalse)
->>>>>>> 2b1d188d
+	c.Assert(err, tc.ErrorIs, errors.NotValid)
+	c.Check(is, tc.IsFalse)
 }