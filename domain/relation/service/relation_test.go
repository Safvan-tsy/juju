--- conflicted
+++ resolved
@@ -153,183 +153,7 @@
 	c.Assert(err, tc.ErrorIs, expectedError)
 }
 
-<<<<<<< HEAD
-func (s *relationServiceSuite) TestGetApplicationRelations(c *tc.C) {
-	// Arrange
-	defer s.setupMocks(c).Finish()
-	expectedRelations := []corerelation.UUID{
-		corerelationtesting.GenRelationUUID(c),
-		corerelationtesting.GenRelationUUID(c),
-		corerelationtesting.GenRelationUUID(c),
-	}
-	appUUID := coreapplicationtesting.GenApplicationUUID(c)
-	s.state.EXPECT().GetApplicationRelations(gomock.Any(), appUUID).Return(expectedRelations, nil)
-
-	// Act
-	relations, err := s.service.GetApplicationRelations(context.Background(), appUUID)
-
-	// Assert
-	c.Assert(err, tc.ErrorIsNil)
-	c.Assert(relations, tc.DeepEquals, expectedRelations)
-}
-
-func (s *relationServiceSuite) TestGetApplicationRelationsApplicationUUIDNotValid(c *tc.C) {
-	// Arrange
-	defer s.setupMocks(c).Finish()
-
-	// Act
-	_, err := s.service.GetApplicationRelations(context.Background(), "not valid app uuid")
-
-	// Assert
-	c.Assert(err, tc.ErrorIs, relationerrors.ApplicationIDNotValid)
-}
-
-func (s *relationServiceSuite) TestGetApplicationRelationsStateError(c *tc.C) {
-	// Arrange
-	defer s.setupMocks(c).Finish()
-	expectedError := errors.New("state error")
-	s.state.EXPECT().GetApplicationRelations(gomock.Any(), gomock.Any()).Return(nil, expectedError)
-
-	// Act
-	_, err := s.service.GetApplicationRelations(context.Background(), coreapplicationtesting.GenApplicationUUID(c))
-
-	// Assert
-	c.Assert(err, tc.ErrorIs, expectedError)
-}
-
-// TestGetRelationEndpointUUID tests the GetRelationEndpointUUID method for
-// valid input and expected successful execution.
-func (s *relationServiceSuite) TestGetRelationEndpointUUID(c *tc.C) {
-	// Arrange
-	defer s.setupMocks(c).Finish()
-	appUUID, err := coreapplication.NewID()
-	c.Assert(err, tc.IsNil, tc.Commentf("(Arrange) can't generate appUUID: %v", err))
-	relationUUID := corerelationtesting.GenRelationUUID(c)
-
-	args := relation.GetRelationEndpointUUIDArgs{
-		ApplicationID: appUUID,
-		RelationUUID:  relationUUID,
-	}
-	s.state.EXPECT().GetRelationEndpointUUID(gomock.Any(), args).Return("some-uuid", nil)
-
-	// Act
-	obtained, err := s.service.getRelationEndpointUUID(context.Background(), args)
-	c.Assert(err, tc.IsNil, tc.Commentf("(Act) unexpected error: %v", err))
-
-	// Assert
-	c.Check(obtained, tc.Equals, corerelation.EndpointUUID("some-uuid"), tc.Commentf("(Assert) unexpected result: %v", obtained))
-}
-
-// TestGetRelationEndpointUUIDApplicationIDNotValid tests the failure case
-// where the ApplicationID is not a valid UUID.
-func (s *relationServiceSuite) TestGetRelationEndpointUUIDApplicationIDNotValid(c *tc.C) {
-	// Arrange
-	defer s.setupMocks(c).Finish()
-	relationUUID := corerelationtesting.GenRelationUUID(c)
-
-	args := relation.GetRelationEndpointUUIDArgs{
-		ApplicationID: "not-valid-uuid",
-		RelationUUID:  relationUUID,
-	}
-
-	// Act
-	_, err := s.service.getRelationEndpointUUID(context.Background(), args)
-
-	// Assert
-	c.Assert(err, tc.ErrorIs, relationerrors.ApplicationIDNotValid, tc.Commentf("(Assert) unexpected error: %v", err))
-}
-
-// TestGetRelationEndpointUUIDRelationUUIDNotValid tests the failure scenario
-// where the provided RelationUUID is not valid.
-func (s *relationServiceSuite) TestGetRelationEndpointUUIDRelationUUIDNotValid(c *tc.C) {
-	// Arrange
-	defer s.setupMocks(c).Finish()
-	appUUID := coreapplicationtesting.GenApplicationUUID(c)
-
-	args := relation.GetRelationEndpointUUIDArgs{
-		ApplicationID: appUUID,
-		RelationUUID:  "not-valid-uuid",
-	}
-
-	// Act
-	_, err := s.service.getRelationEndpointUUID(context.Background(), args)
-
-	// Assert
-	c.Assert(err, tc.ErrorIs, relationerrors.RelationUUIDNotValid, tc.Commentf("(Assert) unexpected error: %v", err))
-}
-
-func (s *relationServiceSuite) TestGetRelationID(c *tc.C) {
-	defer s.setupMocks(c).Finish()
-
-	// Arrange.
-	relationUUID := corerelationtesting.GenRelationUUID(c)
-	expectedRelationID := 1
-
-	s.state.EXPECT().GetRelationID(gomock.Any(), relationUUID).Return(expectedRelationID, nil)
-
-	// Act.
-	relationID, err := s.service.GetRelationID(context.Background(), relationUUID)
-
-	// Assert.
-	c.Assert(err, tc.ErrorIsNil)
-	c.Assert(relationID, tc.Equals, expectedRelationID)
-}
-
-func (s *relationServiceSuite) TestGetRelationIDRelationUUIDNotValid(c *tc.C) {
-	defer s.setupMocks(c).Finish()
-
-	// Act.
-	_, err := s.service.GetRelationID(context.Background(), "bad-relation-uuid")
-
-	// Assert.
-	c.Assert(err, tc.ErrorIs, relationerrors.RelationUUIDNotValid)
-}
-
-func (s *relationServiceSuite) TestGetRelationUnitEndpointName(c *tc.C) {
-	// Arrange
-	defer s.setupMocks(c).Finish()
-	expectedName := "fake-endpoint-name"
-	relationUUID := corerelationtesting.GenRelationUnitUUID(c)
-	s.state.EXPECT().GetRelationUnitEndpointName(gomock.Any(), relationUUID).Return(expectedName, nil)
-
-	// Act
-	name, err := s.service.GetRelationUnitEndpointName(context.Background(), relationUUID)
-
-	// Assert
-	c.Assert(err, tc.ErrorIsNil)
-	c.Assert(name, tc.Equals, expectedName)
-}
-
-func (s *relationServiceSuite) TestGetRelationUnitEndpointNameRelationUnitUUIDNotValid(c *tc.C) {
-	// Arrange
-	defer s.setupMocks(c).Finish()
-	relationUnitUUID := corerelation.UnitUUID("not-valid-uuid")
-
-	// Act
-	_, err := s.service.GetRelationUnitEndpointName(context.Background(), relationUnitUUID)
-
-	// Assert
-	c.Assert(err, tc.ErrorIs, coreerrors.NotValid)
-}
-
-func (s *relationServiceSuite) TestGetRelationUnitEndpointNameStateError(c *tc.C) {
-	// Arrange
-	defer s.setupMocks(c).Finish()
-	expectedError := errors.New("state error")
-	relationUnitUUID := corerelationtesting.GenRelationUnitUUID(c)
-	s.state.EXPECT().GetRelationUnitEndpointName(gomock.Any(), relationUnitUUID).Return("", expectedError)
-
-	// Act
-	_, err := s.service.GetRelationUnitEndpointName(context.Background(), relationUnitUUID)
-
-	// Assert
-	c.Assert(err, tc.ErrorIs, expectedError)
-}
-
 func (s *relationServiceSuite) TestGetRelationUUIDByID(c *tc.C) {
-=======
-func (s *relationServiceSuite) TestGetRelationUUIDByID(c *gc.C) {
->>>>>>> 557a3047
 	defer s.setupMocks(c).Finish()
 
 	// Arrange.
@@ -346,97 +170,7 @@
 	c.Assert(relationUUID, tc.Equals, expectedRelationUUID)
 }
 
-<<<<<<< HEAD
-func (s *relationServiceSuite) TestGetRelationKey(c *tc.C) {
-	defer s.setupMocks(c).Finish()
-
-	// Arrange:
-	relationUUID := corerelationtesting.GenRelationUUID(c)
-
-	endpoint1 := relation.Endpoint{
-		ApplicationName: "app-1",
-		Relation: internalcharm.Relation{
-			Name: "fake-endpoint-name-1",
-			Role: internalcharm.RoleProvider,
-		},
-	}
-	endpoint2 := relation.Endpoint{
-		ApplicationName: "app-2",
-		Relation: internalcharm.Relation{
-			Name: "fake-endpoint-name-2",
-			Role: internalcharm.RoleRequirer,
-		},
-	}
-
-	expectedKey := corerelationtesting.GenNewKey(c, "app-2:fake-endpoint-name-2 app-1:fake-endpoint-name-1")
-	s.state.EXPECT().GetRelationEndpoints(gomock.Any(), relationUUID).Return([]relation.Endpoint{
-		endpoint1,
-		endpoint2,
-	}, nil)
-
-	// Act:
-	key, err := s.service.GetRelationKey(context.Background(), relationUUID)
-
-	// Assert:
-	c.Assert(err, tc.ErrorIsNil)
-	c.Check(key, tc.DeepEquals, expectedKey)
-}
-
-func (s *relationServiceSuite) TestGetRelationKeyPeer(c *tc.C) {
-	defer s.setupMocks(c).Finish()
-
-	// Arrange:
-	relationUUID := corerelationtesting.GenRelationUUID(c)
-
-	endpoint1 := relation.Endpoint{
-		ApplicationName: "app-1",
-		Relation: internalcharm.Relation{
-			Name: "fake-endpoint-name-1",
-			Role: internalcharm.RolePeer,
-		},
-	}
-
-	expectedKey := corerelationtesting.GenNewKey(c, "app-1:fake-endpoint-name-1")
-	s.state.EXPECT().GetRelationEndpoints(gomock.Any(), relationUUID).Return([]relation.Endpoint{
-		endpoint1,
-	}, nil)
-
-	// Act:
-	key, err := s.service.GetRelationKey(context.Background(), relationUUID)
-
-	// Assert:
-	c.Assert(err, tc.ErrorIsNil)
-	c.Check(key, tc.DeepEquals, expectedKey)
-}
-
-func (s *relationServiceSuite) TestGetRelationKeyRelationNotFound(c *tc.C) {
-	defer s.setupMocks(c).Finish()
-
-	// Arrange:
-	relationUUID := corerelationtesting.GenRelationUUID(c)
-
-	s.state.EXPECT().GetRelationEndpoints(gomock.Any(), relationUUID).Return(nil, relationerrors.RelationNotFound)
-
-	// Act:
-	_, err := s.service.GetRelationKey(context.Background(), relationUUID)
-
-	// Assert:
-	c.Assert(err, tc.ErrorIs, relationerrors.RelationNotFound)
-}
-
-func (s *relationServiceSuite) TestGetRelationKeyRelationUUIDNotValid(c *tc.C) {
-	defer s.setupMocks(c).Finish()
-	// Act:
-	_, err := s.service.GetRelationKey(context.Background(), "bad-uuid")
-
-	// Assert:
-	c.Assert(err, tc.ErrorIs, relationerrors.RelationUUIDNotValid)
-}
-
 func (s *relationServiceSuite) TestGetRelationUUIDByKeyPeer(c *tc.C) {
-=======
-func (s *relationServiceSuite) TestGetRelationUUIDByKeyPeer(c *gc.C) {
->>>>>>> 557a3047
 	defer s.setupMocks(c).Finish()
 
 	// Arrange:
@@ -935,91 +669,7 @@
 	c.Assert(err, tc.ErrorIs, relationerrors.RelationUUIDNotValid)
 }
 
-<<<<<<< HEAD
-func (s *relationServiceSuite) TestGetRelationEndpoints(c *tc.C) {
-	defer s.setupMocks(c).Finish()
-
-	// Arrange:
-	relationUUID := corerelationtesting.GenRelationUUID(c)
-
-	expectedEndpoints := []relation.Endpoint{{
-		ApplicationName: "app-2",
-	}, {
-		ApplicationName: "app-1",
-	}}
-
-	s.state.EXPECT().GetRelationEndpoints(gomock.Any(), relationUUID).Return(expectedEndpoints, nil)
-
-	// Act:
-	endpoints, err := s.service.GetRelationEndpoints(context.Background(), relationUUID)
-
-	// Assert:
-	c.Assert(err, tc.ErrorIsNil)
-	c.Check(endpoints, tc.DeepEquals, expectedEndpoints)
-}
-
-func (s *relationServiceSuite) TestGetRelationEndpointsRelationUUIDNotValid(c *tc.C) {
-	defer s.setupMocks(c).Finish()
-
-	// Act.
-	_, err := s.service.GetRelationEndpoints(context.Background(), "bad-uuid")
-
-	// Assert.
-	c.Assert(err, tc.ErrorIs, relationerrors.RelationUUIDNotValid)
-}
-
-func (s *relationServiceSuite) TestGetApplicationEndpoints(c *tc.C) {
-	defer s.setupMocks(c).Finish()
-
-	// Arrange:
-	applicationID := coreapplicationtesting.GenApplicationUUID(c)
-
-	expectedEndpoints := []relation.Endpoint{{
-		ApplicationName: "app-2",
-	}, {
-		ApplicationName: "app-1",
-	}}
-
-	s.state.EXPECT().GetApplicationEndpoints(gomock.Any(), applicationID).Return(expectedEndpoints, nil)
-
-	// Act:
-	endpoints, err := s.service.GetApplicationEndpoints(context.Background(), applicationID)
-
-	// Assert:
-	c.Assert(err, tc.ErrorIsNil)
-	c.Check(endpoints, tc.SameContents, expectedEndpoints)
-}
-
-func (s *relationServiceSuite) TestGetApplicationEndpointsEmptySlice(c *tc.C) {
-	defer s.setupMocks(c).Finish()
-
-	// Arrange:
-	applicationID := coreapplicationtesting.GenApplicationUUID(c)
-
-	s.state.EXPECT().GetApplicationEndpoints(gomock.Any(), applicationID).Return(nil, nil)
-
-	// Act:
-	endpoints, err := s.service.GetApplicationEndpoints(context.Background(), applicationID)
-
-	// Assert:
-	c.Assert(err, tc.ErrorIsNil)
-	c.Check(endpoints, tc.HasLen, 0)
-}
-
-func (s *relationServiceSuite) TestGetApplicationEndpointsApplicationUUIDNotValid(c *tc.C) {
-	defer s.setupMocks(c).Finish()
-
-	// Act.
-	_, err := s.service.GetApplicationEndpoints(context.Background(), "bad-uuid")
-
-	// Assert.
-	c.Assert(err, tc.ErrorIs, relationerrors.ApplicationIDNotValid)
-}
-
 func (s *relationServiceSuite) TestGetRelationUnitSettings(c *tc.C) {
-=======
-func (s *relationServiceSuite) TestGetRelationUnitSettings(c *gc.C) {
->>>>>>> 557a3047
 	defer s.setupMocks(c).Finish()
 
 	// Arrange:
@@ -1047,28 +697,7 @@
 	c.Assert(err, tc.ErrorIs, relationerrors.RelationUUIDNotValid)
 }
 
-<<<<<<< HEAD
-func (s *relationServiceSuite) TestSetRelationUnitSettings(c *tc.C) {
-	defer s.setupMocks(c).Finish()
-
-	// Arrange:
-	relationUnitUUID := corerelationtesting.GenRelationUnitUUID(c)
-	settings := map[string]string{
-		"key": "value",
-	}
-	s.state.EXPECT().SetRelationUnitSettings(gomock.Any(), relationUnitUUID, settings).Return(nil)
-
-	// Act:
-	err := s.service.SetRelationUnitSettings(context.Background(), relationUnitUUID, settings)
-
-	// Assert:
-	c.Assert(err, tc.ErrorIsNil)
-}
-
 func (s *relationServiceSuite) TestGetRelationApplicationSettings(c *tc.C) {
-=======
-func (s *relationServiceSuite) TestGetRelationApplicationSettings(c *gc.C) {
->>>>>>> 557a3047
 	defer s.setupMocks(c).Finish()
 
 	// Arrange:
@@ -1113,80 +742,7 @@
 	c.Assert(err, tc.ErrorIs, relationerrors.RelationUUIDNotValid)
 }
 
-<<<<<<< HEAD
-func (s *relationServiceSuite) TestApplicationRelationsInfo(c *tc.C) {
-	defer s.setupMocks(c).Finish()
-
-	// Arrange:
-	applicationID := coreapplicationtesting.GenApplicationUUID(c)
-	s.state.EXPECT().GetApplicationEndpoints(gomock.Any(), applicationID).Return(nil, nil)
-
-	// Act:
-	_, err := s.service.GetApplicationEndpoints(context.Background(), applicationID)
-
-	// Assert:
-	c.Assert(err, tc.ErrorIsNil)
-}
-
-func (s *relationServiceSuite) TestApplicationRelationsInfoError(c *tc.C) {
-	defer s.setupMocks(c).Finish()
-
-	// Arrange:
-	applicationID := coreapplicationtesting.GenApplicationUUID(c)
-	s.state.EXPECT().GetApplicationEndpoints(gomock.Any(), applicationID).Return(nil, relationerrors.UnitNotFound)
-
-	// Act:
-	_, err := s.service.GetApplicationEndpoints(context.Background(), applicationID)
-
-	// Assert: service returned the error from state without translation.
-	c.Assert(err, tc.ErrorIs, relationerrors.UnitNotFound)
-}
-
-func (s *relationServiceSuite) TestSetRelationUnitSettingsEmpty(c *tc.C) {
-	defer s.setupMocks(c).Finish()
-
-	// Arrange:
-	relationUnitUUID := corerelationtesting.GenRelationUnitUUID(c)
-
-	// Act:
-	err := s.service.SetRelationUnitSettings(context.Background(), relationUnitUUID, make(map[string]string))
-
-	// Assert:
-	c.Assert(err, tc.ErrorIsNil)
-}
-
-func (s *relationServiceSuite) TestSetRelationUnitSettingsNil(c *tc.C) {
-	defer s.setupMocks(c).Finish()
-
-	// Arrange:
-	relationUnitUUID := corerelationtesting.GenRelationUnitUUID(c)
-
-	// Act:
-	err := s.service.SetRelationUnitSettings(context.Background(), relationUnitUUID, nil)
-
-	// Assert:
-	c.Assert(err, tc.ErrorIsNil)
-}
-
-func (s *relationServiceSuite) TestSetRelationUnitSettingsRelationUUIDNotValid(c *tc.C) {
-	defer s.setupMocks(c).Finish()
-
-	// Arrange:
-	settings := map[string]string{
-		"key": "value",
-	}
-
-	// Act:
-	err := s.service.SetRelationUnitSettings(context.Background(), "bad-uuid", settings)
-
-	// Assert:
-	c.Assert(err, tc.ErrorIs, relationerrors.RelationUUIDNotValid)
-}
-
 func (s *relationServiceSuite) TestApplicationRelationsInfoApplicationUUIDNotValid(c *tc.C) {
-=======
-func (s *relationServiceSuite) TestApplicationRelationsInfoApplicationUUIDNotValid(c *gc.C) {
->>>>>>> 557a3047
 	defer s.setupMocks(c).Finish()
 
 	// Act.
@@ -1684,129 +1240,7 @@
 	c.Assert(err, tc.ErrorIs, relationerrors.RelationUUIDNotValid)
 }
 
-<<<<<<< HEAD
-func (s *relationLeadershipServiceSuite) TestSetRelationApplicationSettings(c *tc.C) {
-	defer s.setupMocks(c).Finish()
-
-	// Arrange:
-	unitName := coreunittesting.GenNewName(c, "app/0")
-	relationUUID := corerelationtesting.GenRelationUUID(c)
-	applicationID := coreapplicationtesting.GenApplicationUUID(c)
-	s.expectWithLeader(c, unitName)
-	settings := map[string]string{
-		"key": "value",
-	}
-	s.state.EXPECT().SetRelationApplicationSettings(gomock.Any(), relationUUID, applicationID, settings).Return(nil)
-
-	// Act:
-	err := s.leadershipService.SetRelationApplicationSettings(context.Background(), unitName, relationUUID, applicationID, settings)
-
-	// Assert:
-	c.Assert(err, tc.ErrorIsNil)
-}
-
-func (s *relationLeadershipServiceSuite) TestSetRelationApplicationSettingsNil(c *tc.C) {
-	defer s.setupMocks(c).Finish()
-
-	// Arrange:
-	unitName := coreunittesting.GenNewName(c, "app/0")
-	applicationID := coreapplicationtesting.GenApplicationUUID(c)
-
-	// Act:
-	err := s.leadershipService.SetRelationApplicationSettings(context.Background(), unitName, "bad-uuid", applicationID, nil)
-
-	// Assert:
-	c.Assert(err, tc.ErrorIsNil)
-}
-
-func (s *relationLeadershipServiceSuite) TestSetRelationApplicationSettingsEmpty(c *tc.C) {
-	defer s.setupMocks(c).Finish()
-
-	// Arrange:
-	unitName := coreunittesting.GenNewName(c, "app/0")
-	applicationID := coreapplicationtesting.GenApplicationUUID(c)
-
-	// Act:
-	err := s.leadershipService.SetRelationApplicationSettings(context.Background(), unitName, "bad-uuid", applicationID, make(map[string]string))
-
-	// Assert:
-	c.Assert(err, tc.ErrorIsNil)
-}
-
-func (s *relationLeadershipServiceSuite) TestSetRelationApplicationSettingsLeaseNotHeld(c *tc.C) {
-	defer s.setupMocks(c).Finish()
-
-	// Arrange:
-	unitName := coreunittesting.GenNewName(c, "app/0")
-	relationUUID := corerelationtesting.GenRelationUUID(c)
-	applicationID := coreapplicationtesting.GenApplicationUUID(c)
-	s.leaderEnsurer.EXPECT().WithLeader(gomock.Any(), unitName.Application(), unitName.String(), gomock.Any()).Return(corelease.ErrNotHeld)
-	settings := map[string]string{
-		"key": "value",
-	}
-
-	// Act:
-	err := s.leadershipService.SetRelationApplicationSettings(context.Background(), unitName, relationUUID, applicationID, settings)
-
-	// Assert:
-	c.Assert(err, tc.ErrorIs, corelease.ErrNotHeld)
-}
-
-func (s *relationLeadershipServiceSuite) TestSetRelationApplicationSettingsUnitNameNotValid(c *tc.C) {
-	defer s.setupMocks(c).Finish()
-
-	// Arrange:
-	relationUUID := corerelationtesting.GenRelationUUID(c)
-	applicationID := coreapplicationtesting.GenApplicationUUID(c)
-	settings := map[string]string{
-		"key": "value",
-	}
-
-	// Act:
-	err := s.leadershipService.SetRelationApplicationSettings(context.Background(), "", relationUUID, applicationID, settings)
-
-	// Assert:
-	c.Assert(err, tc.ErrorIs, coreunit.InvalidUnitName)
-}
-
-func (s *relationLeadershipServiceSuite) TestSetRelationApplicationSettingsApplicationIDNotValid(c *tc.C) {
-	defer s.setupMocks(c).Finish()
-
-	// Arrange:
-	unitName := coreunittesting.GenNewName(c, "app/0")
-	relationUUID := corerelationtesting.GenRelationUUID(c)
-	settings := map[string]string{
-		"key": "value",
-	}
-
-	// Act:
-	err := s.leadershipService.SetRelationApplicationSettings(context.Background(), unitName, relationUUID, "bad-uuid", settings)
-
-	// Assert:
-	c.Assert(err, tc.ErrorIs, relationerrors.ApplicationIDNotValid)
-}
-
-func (s *relationLeadershipServiceSuite) TestSetRelationApplicationSettingsRelationUUIDNotValid(c *tc.C) {
-	defer s.setupMocks(c).Finish()
-
-	// Arrange:
-	unitName := coreunittesting.GenNewName(c, "app/0")
-	applicationID := coreapplicationtesting.GenApplicationUUID(c)
-	settings := map[string]string{
-		"key": "value",
-	}
-
-	// Act:
-	err := s.leadershipService.SetRelationApplicationSettings(context.Background(), unitName, "bad-uuid", applicationID, settings)
-
-	// Assert:
-	c.Assert(err, tc.ErrorIs, relationerrors.RelationUUIDNotValid)
-}
-
 func (s *relationLeadershipServiceSuite) TestSetRelationApplicationAndUnitSettings(c *tc.C) {
-=======
-func (s *relationLeadershipServiceSuite) TestSetRelationApplicationAndUnitSettings(c *gc.C) {
->>>>>>> 557a3047
 	defer s.setupMocks(c).Finish()
 
 	// Arrange:
