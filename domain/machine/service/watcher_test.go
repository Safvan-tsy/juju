// Copyright 2024 Canonical Ltd.
// Licensed under the AGPLv3, see LICENCE file for details.

package service

import (
	"context"

<<<<<<< HEAD
	"github.com/juju/tc"
=======
	jujutesting "github.com/juju/testing"
	jc "github.com/juju/testing/checkers"
	"go.uber.org/mock/gomock"
	gc "gopkg.in/check.v1"
>>>>>>> 557a3047

	"github.com/juju/juju/core/changestream"
	"github.com/juju/juju/core/machine"
	"github.com/juju/juju/core/machine/testing"
)

type mapperSuite struct {
	jujutesting.IsolationSuite

	state *MockState
}

var _ = tc.Suite(&mapperSuite{})

<<<<<<< HEAD
func (s *mapperSuite) TestUuidToNameMapper(c *tc.C) {
	uuid0 := uuid.MustNewUUID().String()
	uuid1 := uuid.MustNewUUID().String()
	uuid2 := uuid.MustNewUUID().String()

	err := s.TxnRunner().StdTxn(context.Background(), func(ctx context.Context, tx *sql.Tx) error {
		stmt := "INSERT INTO net_node (uuid) VALUES (?)"
		if _, err := tx.ExecContext(ctx, stmt, uuid0); err != nil {
			return err
		}
		if _, err := tx.ExecContext(ctx, stmt, uuid1); err != nil {
			return err
		}
		if _, err := tx.ExecContext(ctx, stmt, uuid2); err != nil {
			return err
		}

		stmt = "INSERT INTO machine (uuid, name, net_node_uuid, life_id) VALUES (?, ?, ?, ?)"
		if _, err := tx.ExecContext(ctx, stmt, uuid0, "0", uuid0, 0); err != nil {
			return err
		}
		if _, err := tx.ExecContext(ctx, stmt, uuid1, "1", uuid1, 0); err != nil {
			return err
		}
		_, err := tx.ExecContext(ctx, stmt, uuid2, "0/lxd/0", uuid2, 0)
		return err
	})
	c.Assert(err, tc.ErrorIsNil)
=======
func (s *mapperSuite) TestUuidToNameMapper(c *gc.C) {
	defer s.setupMocks(c).Finish()
	// Arrange
	uuid0 := testing.GenUUID(c).String()
	uuid1 := testing.GenUUID(c).String()

	in := []string{uuid0, uuid1}
	out := map[string]machine.Name{
		uuid0: machine.Name("0"),
		uuid1: machine.Name("1"),
	}
	s.expectGetNamesForUUIDs(in, out)
>>>>>>> 557a3047

	changesIn := []changestream.ChangeEvent{
		changeEventShim{
			changeType: 1,
			namespace:  "machine",
			changed:    uuid0,
		},
		changeEventShim{
			changeType: 2,
			namespace:  "machine",
			changed:    uuid1,
		},
	}

<<<<<<< HEAD
	changesOut, err := uuidToNameMapper(noContainersFilter)(context.Background(), s.TxnRunner(), changesIn)
	c.Assert(err, tc.ErrorIsNil)
=======
	service := s.getService()

	// Act
	changesOut, err := service.uuidToNameMapper(noContainersFilter)(context.Background(), changesIn)

	// Assert
	c.Assert(err, jc.ErrorIsNil)
>>>>>>> 557a3047

	c.Check(changesOut, tc.SameContents, []changestream.ChangeEvent{
		changeEventShim{
			changeType: 1,
			namespace:  "machine",
			changed:    "0",
		},
		changeEventShim{
			changeType: 2,
			namespace:  "machine",
			changed:    "1",
		},
	})
}

func (s *mapperSuite) setupMocks(c *gc.C) *gomock.Controller {
	ctrl := gomock.NewController(c)
	s.state = NewMockState(ctrl)
	return ctrl
}

func (s *mapperSuite) getService() *WatchableService {
	return &WatchableService{
		ProviderService: ProviderService{
			Service: Service{st: s.state},
		},
	}
}

func (s *mapperSuite) expectGetNamesForUUIDs(in []string, out map[string]machine.Name) {
	s.state.EXPECT().GetNamesForUUIDs(gomock.Any(), in).Return(out, nil)
}<|MERGE_RESOLUTION|>--- conflicted
+++ resolved
@@ -6,59 +6,24 @@
 import (
 	"context"
 
-<<<<<<< HEAD
+	"go.uber.org/mock/gomock"
 	"github.com/juju/tc"
-=======
-	jujutesting "github.com/juju/testing"
-	jc "github.com/juju/testing/checkers"
-	"go.uber.org/mock/gomock"
-	gc "gopkg.in/check.v1"
->>>>>>> 557a3047
 
 	"github.com/juju/juju/core/changestream"
 	"github.com/juju/juju/core/machine"
 	"github.com/juju/juju/core/machine/testing"
+	"github.com/juju/juju/internal/testhelpers"
 )
 
 type mapperSuite struct {
-	jujutesting.IsolationSuite
+	testhelpers.IsolationSuite
 
 	state *MockState
 }
 
 var _ = tc.Suite(&mapperSuite{})
 
-<<<<<<< HEAD
 func (s *mapperSuite) TestUuidToNameMapper(c *tc.C) {
-	uuid0 := uuid.MustNewUUID().String()
-	uuid1 := uuid.MustNewUUID().String()
-	uuid2 := uuid.MustNewUUID().String()
-
-	err := s.TxnRunner().StdTxn(context.Background(), func(ctx context.Context, tx *sql.Tx) error {
-		stmt := "INSERT INTO net_node (uuid) VALUES (?)"
-		if _, err := tx.ExecContext(ctx, stmt, uuid0); err != nil {
-			return err
-		}
-		if _, err := tx.ExecContext(ctx, stmt, uuid1); err != nil {
-			return err
-		}
-		if _, err := tx.ExecContext(ctx, stmt, uuid2); err != nil {
-			return err
-		}
-
-		stmt = "INSERT INTO machine (uuid, name, net_node_uuid, life_id) VALUES (?, ?, ?, ?)"
-		if _, err := tx.ExecContext(ctx, stmt, uuid0, "0", uuid0, 0); err != nil {
-			return err
-		}
-		if _, err := tx.ExecContext(ctx, stmt, uuid1, "1", uuid1, 0); err != nil {
-			return err
-		}
-		_, err := tx.ExecContext(ctx, stmt, uuid2, "0/lxd/0", uuid2, 0)
-		return err
-	})
-	c.Assert(err, tc.ErrorIsNil)
-=======
-func (s *mapperSuite) TestUuidToNameMapper(c *gc.C) {
 	defer s.setupMocks(c).Finish()
 	// Arrange
 	uuid0 := testing.GenUUID(c).String()
@@ -70,7 +35,6 @@
 		uuid1: machine.Name("1"),
 	}
 	s.expectGetNamesForUUIDs(in, out)
->>>>>>> 557a3047
 
 	changesIn := []changestream.ChangeEvent{
 		changeEventShim{
@@ -85,18 +49,13 @@
 		},
 	}
 
-<<<<<<< HEAD
-	changesOut, err := uuidToNameMapper(noContainersFilter)(context.Background(), s.TxnRunner(), changesIn)
-	c.Assert(err, tc.ErrorIsNil)
-=======
 	service := s.getService()
 
 	// Act
 	changesOut, err := service.uuidToNameMapper(noContainersFilter)(context.Background(), changesIn)
 
 	// Assert
-	c.Assert(err, jc.ErrorIsNil)
->>>>>>> 557a3047
+	c.Assert(err, tc.ErrorIsNil)
 
 	c.Check(changesOut, tc.SameContents, []changestream.ChangeEvent{
 		changeEventShim{
@@ -112,7 +71,7 @@
 	})
 }
 
-func (s *mapperSuite) setupMocks(c *gc.C) *gomock.Controller {
+func (s *mapperSuite) setupMocks(c *tc.C) *gomock.Controller {
 	ctrl := gomock.NewController(c)
 	s.state = NewMockState(ctrl)
 	return ctrl
