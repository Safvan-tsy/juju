--- conflicted
+++ resolved
@@ -258,20 +258,10 @@
 }
 
 func (s *BootstrapSuite) TestWaitSSHTimesOutWaitingForAddresses(c *gc.C) {
-<<<<<<< HEAD
-	ctx := &common.BootstrapContext{}
-	buf := &bytes.Buffer{}
-	ctx.Stderr = buf
-	var t tomb.Tomb
-	_, err := common.WaitSSH(ctx, "/bin/true", neverAddresses{}, &t, testSSHTimeout)
+	ctx, stderr := bootstrapContext(c)
+	_, err := common.WaitSSH(ctx, nil, "/bin/true", neverAddresses{}, testSSHTimeout)
 	c.Check(err, gc.ErrorMatches, `waited for `+testSSHTimeout.Timeout.String()+` without getting any addresses`)
-	c.Check(buf.String(), gc.Matches, "Waiting for address\n")
-=======
-	ctx, stderr := bootstrapContext(c)
-	_, err := common.WaitSSH(ctx, nil, "/bin/true", neverAddresses{}, testSSHTimeout)
-	c.Check(err, gc.ErrorMatches, "waited for 10ms without getting any addresses")
 	c.Check(stderr.String(), gc.Matches, "Waiting for address\n")
->>>>>>> 456537bd
 }
 
 func (s *BootstrapSuite) TestWaitSSHKilledWaitingForAddresses(c *gc.C) {
@@ -315,13 +305,8 @@
 	// 0.x.y.z addresses are always invalid
 	_, err := common.WaitSSH(ctx, nil, "/bin/true", &neverOpensPort{addr: "0.1.2.3"}, testSSHTimeout)
 	c.Check(err, gc.ErrorMatches,
-<<<<<<< HEAD
 		`waited for `+testSSHTimeout.Timeout.String()+` without being able to connect: mock connection failure to 0.1.2.3`)
-	c.Check(buf.String(), gc.Matches,
-=======
-		`waited for 10ms without being able to connect: mock connection failure to 0.1.2.3`)
 	c.Check(stderr.String(), gc.Matches,
->>>>>>> 456537bd
 		"Waiting for address\n"+
 			"(Attempting to connect to 0.1.2.3:22\n)+")
 }
@@ -387,13 +372,8 @@
 	}}, testSSHTimeout)
 	// Not necessarily the last one in the list, due to scheduling.
 	c.Check(err, gc.ErrorMatches,
-<<<<<<< HEAD
 		`waited for `+testSSHTimeout.Timeout.String()+` without being able to connect: mock connection failure to 0.1.2.[34]`)
-	c.Check(buf.String(), gc.Matches,
-=======
-		`waited for 10ms without being able to connect: mock connection failure to 0.1.2.[34]`)
 	c.Check(stderr.String(), gc.Matches,
->>>>>>> 456537bd
 		"Waiting for address\n"+
 			"(.|\n)*(Attempting to connect to 0.1.2.3:22\n)+(.|\n)*")
 	c.Check(stderr.String(), gc.Matches,
