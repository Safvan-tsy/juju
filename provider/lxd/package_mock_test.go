// Code generated by MockGen. DO NOT EDIT.
// Source: github.com/juju/juju/provider/lxd (interfaces: Server,ServerFactory,InterfaceAddress,CertificateReadWriter,CertificateGenerator,LXCConfigReader)

// Package lxd is a generated GoMock package.
package lxd

import (
	reflect "reflect"

<<<<<<< HEAD
	client "github.com/canonical/lxd/client"
	api "github.com/canonical/lxd/shared/api"
	gomock "github.com/golang/mock/gomock"
=======
>>>>>>> c0ab5b62
	lxd "github.com/juju/juju/container/lxd"
	network "github.com/juju/juju/core/network"
	series "github.com/juju/juju/core/series"
	environs "github.com/juju/juju/environs"
<<<<<<< HEAD
=======
	lxd1 "github.com/lxc/lxd/client"
	api "github.com/lxc/lxd/shared/api"
	gomock "go.uber.org/mock/gomock"
>>>>>>> c0ab5b62
)

// MockServer is a mock of Server interface.
type MockServer struct {
	ctrl     *gomock.Controller
	recorder *MockServerMockRecorder
}

// MockServerMockRecorder is the mock recorder for MockServer.
type MockServerMockRecorder struct {
	mock *MockServer
}

// NewMockServer creates a new mock instance.
func NewMockServer(ctrl *gomock.Controller) *MockServer {
	mock := &MockServer{ctrl: ctrl}
	mock.recorder = &MockServerMockRecorder{mock}
	return mock
}

// EXPECT returns an object that allows the caller to indicate expected use.
func (m *MockServer) EXPECT() *MockServerMockRecorder {
	return m.recorder
}

// AliveContainers mocks base method.
func (m *MockServer) AliveContainers(arg0 string) ([]lxd.Container, error) {
	m.ctrl.T.Helper()
	ret := m.ctrl.Call(m, "AliveContainers", arg0)
	ret0, _ := ret[0].([]lxd.Container)
	ret1, _ := ret[1].(error)
	return ret0, ret1
}

// AliveContainers indicates an expected call of AliveContainers.
func (mr *MockServerMockRecorder) AliveContainers(arg0 interface{}) *gomock.Call {
	mr.mock.ctrl.T.Helper()
	return mr.mock.ctrl.RecordCallWithMethodType(mr.mock, "AliveContainers", reflect.TypeOf((*MockServer)(nil).AliveContainers), arg0)
}

// ContainerAddresses mocks base method.
func (m *MockServer) ContainerAddresses(arg0 string) ([]network.ProviderAddress, error) {
	m.ctrl.T.Helper()
	ret := m.ctrl.Call(m, "ContainerAddresses", arg0)
	ret0, _ := ret[0].([]network.ProviderAddress)
	ret1, _ := ret[1].(error)
	return ret0, ret1
}

// ContainerAddresses indicates an expected call of ContainerAddresses.
func (mr *MockServerMockRecorder) ContainerAddresses(arg0 interface{}) *gomock.Call {
	mr.mock.ctrl.T.Helper()
	return mr.mock.ctrl.RecordCallWithMethodType(mr.mock, "ContainerAddresses", reflect.TypeOf((*MockServer)(nil).ContainerAddresses), arg0)
}

// CreateCertificate mocks base method.
func (m *MockServer) CreateCertificate(arg0 api.CertificatesPost) error {
	m.ctrl.T.Helper()
	ret := m.ctrl.Call(m, "CreateCertificate", arg0)
	ret0, _ := ret[0].(error)
	return ret0
}

// CreateCertificate indicates an expected call of CreateCertificate.
func (mr *MockServerMockRecorder) CreateCertificate(arg0 interface{}) *gomock.Call {
	mr.mock.ctrl.T.Helper()
	return mr.mock.ctrl.RecordCallWithMethodType(mr.mock, "CreateCertificate", reflect.TypeOf((*MockServer)(nil).CreateCertificate), arg0)
}

// CreateClientCertificate mocks base method.
func (m *MockServer) CreateClientCertificate(arg0 *lxd.Certificate) error {
	m.ctrl.T.Helper()
	ret := m.ctrl.Call(m, "CreateClientCertificate", arg0)
	ret0, _ := ret[0].(error)
	return ret0
}

// CreateClientCertificate indicates an expected call of CreateClientCertificate.
func (mr *MockServerMockRecorder) CreateClientCertificate(arg0 interface{}) *gomock.Call {
	mr.mock.ctrl.T.Helper()
	return mr.mock.ctrl.RecordCallWithMethodType(mr.mock, "CreateClientCertificate", reflect.TypeOf((*MockServer)(nil).CreateClientCertificate), arg0)
}

// CreateContainerFromSpec mocks base method.
func (m *MockServer) CreateContainerFromSpec(arg0 lxd.ContainerSpec) (*lxd.Container, error) {
	m.ctrl.T.Helper()
	ret := m.ctrl.Call(m, "CreateContainerFromSpec", arg0)
	ret0, _ := ret[0].(*lxd.Container)
	ret1, _ := ret[1].(error)
	return ret0, ret1
}

// CreateContainerFromSpec indicates an expected call of CreateContainerFromSpec.
func (mr *MockServerMockRecorder) CreateContainerFromSpec(arg0 interface{}) *gomock.Call {
	mr.mock.ctrl.T.Helper()
	return mr.mock.ctrl.RecordCallWithMethodType(mr.mock, "CreateContainerFromSpec", reflect.TypeOf((*MockServer)(nil).CreateContainerFromSpec), arg0)
}

// CreatePool mocks base method.
func (m *MockServer) CreatePool(arg0, arg1 string, arg2 map[string]string) error {
	m.ctrl.T.Helper()
	ret := m.ctrl.Call(m, "CreatePool", arg0, arg1, arg2)
	ret0, _ := ret[0].(error)
	return ret0
}

// CreatePool indicates an expected call of CreatePool.
func (mr *MockServerMockRecorder) CreatePool(arg0, arg1, arg2 interface{}) *gomock.Call {
	mr.mock.ctrl.T.Helper()
	return mr.mock.ctrl.RecordCallWithMethodType(mr.mock, "CreatePool", reflect.TypeOf((*MockServer)(nil).CreatePool), arg0, arg1, arg2)
}

// CreateProfile mocks base method.
func (m *MockServer) CreateProfile(arg0 api.ProfilesPost) error {
	m.ctrl.T.Helper()
	ret := m.ctrl.Call(m, "CreateProfile", arg0)
	ret0, _ := ret[0].(error)
	return ret0
}

// CreateProfile indicates an expected call of CreateProfile.
func (mr *MockServerMockRecorder) CreateProfile(arg0 interface{}) *gomock.Call {
	mr.mock.ctrl.T.Helper()
	return mr.mock.ctrl.RecordCallWithMethodType(mr.mock, "CreateProfile", reflect.TypeOf((*MockServer)(nil).CreateProfile), arg0)
}

// CreateProfileWithConfig mocks base method.
func (m *MockServer) CreateProfileWithConfig(arg0 string, arg1 map[string]string) error {
	m.ctrl.T.Helper()
	ret := m.ctrl.Call(m, "CreateProfileWithConfig", arg0, arg1)
	ret0, _ := ret[0].(error)
	return ret0
}

// CreateProfileWithConfig indicates an expected call of CreateProfileWithConfig.
func (mr *MockServerMockRecorder) CreateProfileWithConfig(arg0, arg1 interface{}) *gomock.Call {
	mr.mock.ctrl.T.Helper()
	return mr.mock.ctrl.RecordCallWithMethodType(mr.mock, "CreateProfileWithConfig", reflect.TypeOf((*MockServer)(nil).CreateProfileWithConfig), arg0, arg1)
}

// CreateVolume mocks base method.
func (m *MockServer) CreateVolume(arg0, arg1 string, arg2 map[string]string) error {
	m.ctrl.T.Helper()
	ret := m.ctrl.Call(m, "CreateVolume", arg0, arg1, arg2)
	ret0, _ := ret[0].(error)
	return ret0
}

// CreateVolume indicates an expected call of CreateVolume.
func (mr *MockServerMockRecorder) CreateVolume(arg0, arg1, arg2 interface{}) *gomock.Call {
	mr.mock.ctrl.T.Helper()
	return mr.mock.ctrl.RecordCallWithMethodType(mr.mock, "CreateVolume", reflect.TypeOf((*MockServer)(nil).CreateVolume), arg0, arg1, arg2)
}

// DeleteCertificate mocks base method.
func (m *MockServer) DeleteCertificate(arg0 string) error {
	m.ctrl.T.Helper()
	ret := m.ctrl.Call(m, "DeleteCertificate", arg0)
	ret0, _ := ret[0].(error)
	return ret0
}

// DeleteCertificate indicates an expected call of DeleteCertificate.
func (mr *MockServerMockRecorder) DeleteCertificate(arg0 interface{}) *gomock.Call {
	mr.mock.ctrl.T.Helper()
	return mr.mock.ctrl.RecordCallWithMethodType(mr.mock, "DeleteCertificate", reflect.TypeOf((*MockServer)(nil).DeleteCertificate), arg0)
}

// DeleteProfile mocks base method.
func (m *MockServer) DeleteProfile(arg0 string) error {
	m.ctrl.T.Helper()
	ret := m.ctrl.Call(m, "DeleteProfile", arg0)
	ret0, _ := ret[0].(error)
	return ret0
}

// DeleteProfile indicates an expected call of DeleteProfile.
func (mr *MockServerMockRecorder) DeleteProfile(arg0 interface{}) *gomock.Call {
	mr.mock.ctrl.T.Helper()
	return mr.mock.ctrl.RecordCallWithMethodType(mr.mock, "DeleteProfile", reflect.TypeOf((*MockServer)(nil).DeleteProfile), arg0)
}

// DeleteStoragePoolVolume mocks base method.
func (m *MockServer) DeleteStoragePoolVolume(arg0, arg1, arg2 string) error {
	m.ctrl.T.Helper()
	ret := m.ctrl.Call(m, "DeleteStoragePoolVolume", arg0, arg1, arg2)
	ret0, _ := ret[0].(error)
	return ret0
}

// DeleteStoragePoolVolume indicates an expected call of DeleteStoragePoolVolume.
func (mr *MockServerMockRecorder) DeleteStoragePoolVolume(arg0, arg1, arg2 interface{}) *gomock.Call {
	mr.mock.ctrl.T.Helper()
	return mr.mock.ctrl.RecordCallWithMethodType(mr.mock, "DeleteStoragePoolVolume", reflect.TypeOf((*MockServer)(nil).DeleteStoragePoolVolume), arg0, arg1, arg2)
}

// EnableHTTPSListener mocks base method.
func (m *MockServer) EnableHTTPSListener() error {
	m.ctrl.T.Helper()
	ret := m.ctrl.Call(m, "EnableHTTPSListener")
	ret0, _ := ret[0].(error)
	return ret0
}

// EnableHTTPSListener indicates an expected call of EnableHTTPSListener.
func (mr *MockServerMockRecorder) EnableHTTPSListener() *gomock.Call {
	mr.mock.ctrl.T.Helper()
	return mr.mock.ctrl.RecordCallWithMethodType(mr.mock, "EnableHTTPSListener", reflect.TypeOf((*MockServer)(nil).EnableHTTPSListener))
}

// EnsureDefaultStorage mocks base method.
func (m *MockServer) EnsureDefaultStorage(arg0 *api.Profile, arg1 string) error {
	m.ctrl.T.Helper()
	ret := m.ctrl.Call(m, "EnsureDefaultStorage", arg0, arg1)
	ret0, _ := ret[0].(error)
	return ret0
}

// EnsureDefaultStorage indicates an expected call of EnsureDefaultStorage.
func (mr *MockServerMockRecorder) EnsureDefaultStorage(arg0, arg1 interface{}) *gomock.Call {
	mr.mock.ctrl.T.Helper()
	return mr.mock.ctrl.RecordCallWithMethodType(mr.mock, "EnsureDefaultStorage", reflect.TypeOf((*MockServer)(nil).EnsureDefaultStorage), arg0, arg1)
}

// FilterContainers mocks base method.
func (m *MockServer) FilterContainers(arg0 string, arg1 ...string) ([]lxd.Container, error) {
	m.ctrl.T.Helper()
	varargs := []interface{}{arg0}
	for _, a := range arg1 {
		varargs = append(varargs, a)
	}
	ret := m.ctrl.Call(m, "FilterContainers", varargs...)
	ret0, _ := ret[0].([]lxd.Container)
	ret1, _ := ret[1].(error)
	return ret0, ret1
}

// FilterContainers indicates an expected call of FilterContainers.
func (mr *MockServerMockRecorder) FilterContainers(arg0 interface{}, arg1 ...interface{}) *gomock.Call {
	mr.mock.ctrl.T.Helper()
	varargs := append([]interface{}{arg0}, arg1...)
	return mr.mock.ctrl.RecordCallWithMethodType(mr.mock, "FilterContainers", reflect.TypeOf((*MockServer)(nil).FilterContainers), varargs...)
}

// FindImage mocks base method.
func (m *MockServer) FindImage(arg0 series.Base, arg1 string, arg2 api.InstanceType, arg3 []lxd.ServerSpec, arg4 bool, arg5 environs.StatusCallbackFunc) (lxd.SourcedImage, error) {
	m.ctrl.T.Helper()
	ret := m.ctrl.Call(m, "FindImage", arg0, arg1, arg2, arg3, arg4, arg5)
	ret0, _ := ret[0].(lxd.SourcedImage)
	ret1, _ := ret[1].(error)
	return ret0, ret1
}

// FindImage indicates an expected call of FindImage.
func (mr *MockServerMockRecorder) FindImage(arg0, arg1, arg2, arg3, arg4, arg5 interface{}) *gomock.Call {
	mr.mock.ctrl.T.Helper()
	return mr.mock.ctrl.RecordCallWithMethodType(mr.mock, "FindImage", reflect.TypeOf((*MockServer)(nil).FindImage), arg0, arg1, arg2, arg3, arg4, arg5)
}

// GetCertificate mocks base method.
func (m *MockServer) GetCertificate(arg0 string) (*api.Certificate, string, error) {
	m.ctrl.T.Helper()
	ret := m.ctrl.Call(m, "GetCertificate", arg0)
	ret0, _ := ret[0].(*api.Certificate)
	ret1, _ := ret[1].(string)
	ret2, _ := ret[2].(error)
	return ret0, ret1, ret2
}

// GetCertificate indicates an expected call of GetCertificate.
func (mr *MockServerMockRecorder) GetCertificate(arg0 interface{}) *gomock.Call {
	mr.mock.ctrl.T.Helper()
	return mr.mock.ctrl.RecordCallWithMethodType(mr.mock, "GetCertificate", reflect.TypeOf((*MockServer)(nil).GetCertificate), arg0)
}

// GetClusterMembers mocks base method.
func (m *MockServer) GetClusterMembers() ([]api.ClusterMember, error) {
	m.ctrl.T.Helper()
	ret := m.ctrl.Call(m, "GetClusterMembers")
	ret0, _ := ret[0].([]api.ClusterMember)
	ret1, _ := ret[1].(error)
	return ret0, ret1
}

// GetClusterMembers indicates an expected call of GetClusterMembers.
func (mr *MockServerMockRecorder) GetClusterMembers() *gomock.Call {
	mr.mock.ctrl.T.Helper()
	return mr.mock.ctrl.RecordCallWithMethodType(mr.mock, "GetClusterMembers", reflect.TypeOf((*MockServer)(nil).GetClusterMembers))
}

// GetConnectionInfo mocks base method.
func (m *MockServer) GetConnectionInfo() (*lxd1.ConnectionInfo, error) {
	m.ctrl.T.Helper()
	ret := m.ctrl.Call(m, "GetConnectionInfo")
	ret0, _ := ret[0].(*lxd1.ConnectionInfo)
	ret1, _ := ret[1].(error)
	return ret0, ret1
}

// GetConnectionInfo indicates an expected call of GetConnectionInfo.
func (mr *MockServerMockRecorder) GetConnectionInfo() *gomock.Call {
	mr.mock.ctrl.T.Helper()
	return mr.mock.ctrl.RecordCallWithMethodType(mr.mock, "GetConnectionInfo", reflect.TypeOf((*MockServer)(nil).GetConnectionInfo))
}

// GetContainerProfiles mocks base method.
func (m *MockServer) GetContainerProfiles(arg0 string) ([]string, error) {
	m.ctrl.T.Helper()
	ret := m.ctrl.Call(m, "GetContainerProfiles", arg0)
	ret0, _ := ret[0].([]string)
	ret1, _ := ret[1].(error)
	return ret0, ret1
}

// GetContainerProfiles indicates an expected call of GetContainerProfiles.
func (mr *MockServerMockRecorder) GetContainerProfiles(arg0 interface{}) *gomock.Call {
	mr.mock.ctrl.T.Helper()
	return mr.mock.ctrl.RecordCallWithMethodType(mr.mock, "GetContainerProfiles", reflect.TypeOf((*MockServer)(nil).GetContainerProfiles), arg0)
}

// GetInstance mocks base method.
func (m *MockServer) GetInstance(arg0 string) (*api.Instance, string, error) {
	m.ctrl.T.Helper()
	ret := m.ctrl.Call(m, "GetInstance", arg0)
	ret0, _ := ret[0].(*api.Instance)
	ret1, _ := ret[1].(string)
	ret2, _ := ret[2].(error)
	return ret0, ret1, ret2
}

// GetInstance indicates an expected call of GetInstance.
func (mr *MockServerMockRecorder) GetInstance(arg0 interface{}) *gomock.Call {
	mr.mock.ctrl.T.Helper()
	return mr.mock.ctrl.RecordCallWithMethodType(mr.mock, "GetInstance", reflect.TypeOf((*MockServer)(nil).GetInstance), arg0)
}

// GetInstanceState mocks base method.
func (m *MockServer) GetInstanceState(arg0 string) (*api.InstanceState, string, error) {
	m.ctrl.T.Helper()
	ret := m.ctrl.Call(m, "GetInstanceState", arg0)
	ret0, _ := ret[0].(*api.InstanceState)
	ret1, _ := ret[1].(string)
	ret2, _ := ret[2].(error)
	return ret0, ret1, ret2
}

// GetInstanceState indicates an expected call of GetInstanceState.
func (mr *MockServerMockRecorder) GetInstanceState(arg0 interface{}) *gomock.Call {
	mr.mock.ctrl.T.Helper()
	return mr.mock.ctrl.RecordCallWithMethodType(mr.mock, "GetInstanceState", reflect.TypeOf((*MockServer)(nil).GetInstanceState), arg0)
}

// GetNICsFromProfile mocks base method.
func (m *MockServer) GetNICsFromProfile(arg0 string) (map[string]map[string]string, error) {
	m.ctrl.T.Helper()
	ret := m.ctrl.Call(m, "GetNICsFromProfile", arg0)
	ret0, _ := ret[0].(map[string]map[string]string)
	ret1, _ := ret[1].(error)
	return ret0, ret1
}

// GetNICsFromProfile indicates an expected call of GetNICsFromProfile.
func (mr *MockServerMockRecorder) GetNICsFromProfile(arg0 interface{}) *gomock.Call {
	mr.mock.ctrl.T.Helper()
	return mr.mock.ctrl.RecordCallWithMethodType(mr.mock, "GetNICsFromProfile", reflect.TypeOf((*MockServer)(nil).GetNICsFromProfile), arg0)
}

// GetNetworkState mocks base method.
func (m *MockServer) GetNetworkState(arg0 string) (*api.NetworkState, error) {
	m.ctrl.T.Helper()
	ret := m.ctrl.Call(m, "GetNetworkState", arg0)
	ret0, _ := ret[0].(*api.NetworkState)
	ret1, _ := ret[1].(error)
	return ret0, ret1
}

// GetNetworkState indicates an expected call of GetNetworkState.
func (mr *MockServerMockRecorder) GetNetworkState(arg0 interface{}) *gomock.Call {
	mr.mock.ctrl.T.Helper()
	return mr.mock.ctrl.RecordCallWithMethodType(mr.mock, "GetNetworkState", reflect.TypeOf((*MockServer)(nil).GetNetworkState), arg0)
}

// GetNetworks mocks base method.
func (m *MockServer) GetNetworks() ([]api.Network, error) {
	m.ctrl.T.Helper()
	ret := m.ctrl.Call(m, "GetNetworks")
	ret0, _ := ret[0].([]api.Network)
	ret1, _ := ret[1].(error)
	return ret0, ret1
}

// GetNetworks indicates an expected call of GetNetworks.
func (mr *MockServerMockRecorder) GetNetworks() *gomock.Call {
	mr.mock.ctrl.T.Helper()
	return mr.mock.ctrl.RecordCallWithMethodType(mr.mock, "GetNetworks", reflect.TypeOf((*MockServer)(nil).GetNetworks))
}

// GetProfile mocks base method.
func (m *MockServer) GetProfile(arg0 string) (*api.Profile, string, error) {
	m.ctrl.T.Helper()
	ret := m.ctrl.Call(m, "GetProfile", arg0)
	ret0, _ := ret[0].(*api.Profile)
	ret1, _ := ret[1].(string)
	ret2, _ := ret[2].(error)
	return ret0, ret1, ret2
}

// GetProfile indicates an expected call of GetProfile.
func (mr *MockServerMockRecorder) GetProfile(arg0 interface{}) *gomock.Call {
	mr.mock.ctrl.T.Helper()
	return mr.mock.ctrl.RecordCallWithMethodType(mr.mock, "GetProfile", reflect.TypeOf((*MockServer)(nil).GetProfile), arg0)
}

// GetServer mocks base method.
func (m *MockServer) GetServer() (*api.Server, string, error) {
	m.ctrl.T.Helper()
	ret := m.ctrl.Call(m, "GetServer")
	ret0, _ := ret[0].(*api.Server)
	ret1, _ := ret[1].(string)
	ret2, _ := ret[2].(error)
	return ret0, ret1, ret2
}

// GetServer indicates an expected call of GetServer.
func (mr *MockServerMockRecorder) GetServer() *gomock.Call {
	mr.mock.ctrl.T.Helper()
	return mr.mock.ctrl.RecordCallWithMethodType(mr.mock, "GetServer", reflect.TypeOf((*MockServer)(nil).GetServer))
}

// GetStoragePool mocks base method.
func (m *MockServer) GetStoragePool(arg0 string) (*api.StoragePool, string, error) {
	m.ctrl.T.Helper()
	ret := m.ctrl.Call(m, "GetStoragePool", arg0)
	ret0, _ := ret[0].(*api.StoragePool)
	ret1, _ := ret[1].(string)
	ret2, _ := ret[2].(error)
	return ret0, ret1, ret2
}

// GetStoragePool indicates an expected call of GetStoragePool.
func (mr *MockServerMockRecorder) GetStoragePool(arg0 interface{}) *gomock.Call {
	mr.mock.ctrl.T.Helper()
	return mr.mock.ctrl.RecordCallWithMethodType(mr.mock, "GetStoragePool", reflect.TypeOf((*MockServer)(nil).GetStoragePool), arg0)
}

// GetStoragePoolVolume mocks base method.
func (m *MockServer) GetStoragePoolVolume(arg0, arg1, arg2 string) (*api.StorageVolume, string, error) {
	m.ctrl.T.Helper()
	ret := m.ctrl.Call(m, "GetStoragePoolVolume", arg0, arg1, arg2)
	ret0, _ := ret[0].(*api.StorageVolume)
	ret1, _ := ret[1].(string)
	ret2, _ := ret[2].(error)
	return ret0, ret1, ret2
}

// GetStoragePoolVolume indicates an expected call of GetStoragePoolVolume.
func (mr *MockServerMockRecorder) GetStoragePoolVolume(arg0, arg1, arg2 interface{}) *gomock.Call {
	mr.mock.ctrl.T.Helper()
	return mr.mock.ctrl.RecordCallWithMethodType(mr.mock, "GetStoragePoolVolume", reflect.TypeOf((*MockServer)(nil).GetStoragePoolVolume), arg0, arg1, arg2)
}

// GetStoragePoolVolumes mocks base method.
func (m *MockServer) GetStoragePoolVolumes(arg0 string) ([]api.StorageVolume, error) {
	m.ctrl.T.Helper()
	ret := m.ctrl.Call(m, "GetStoragePoolVolumes", arg0)
	ret0, _ := ret[0].([]api.StorageVolume)
	ret1, _ := ret[1].(error)
	return ret0, ret1
}

// GetStoragePoolVolumes indicates an expected call of GetStoragePoolVolumes.
func (mr *MockServerMockRecorder) GetStoragePoolVolumes(arg0 interface{}) *gomock.Call {
	mr.mock.ctrl.T.Helper()
	return mr.mock.ctrl.RecordCallWithMethodType(mr.mock, "GetStoragePoolVolumes", reflect.TypeOf((*MockServer)(nil).GetStoragePoolVolumes), arg0)
}

// GetStoragePools mocks base method.
func (m *MockServer) GetStoragePools() ([]api.StoragePool, error) {
	m.ctrl.T.Helper()
	ret := m.ctrl.Call(m, "GetStoragePools")
	ret0, _ := ret[0].([]api.StoragePool)
	ret1, _ := ret[1].(error)
	return ret0, ret1
}

// GetStoragePools indicates an expected call of GetStoragePools.
func (mr *MockServerMockRecorder) GetStoragePools() *gomock.Call {
	mr.mock.ctrl.T.Helper()
	return mr.mock.ctrl.RecordCallWithMethodType(mr.mock, "GetStoragePools", reflect.TypeOf((*MockServer)(nil).GetStoragePools))
}

// HasExtension mocks base method.
func (m *MockServer) HasExtension(arg0 string) bool {
	m.ctrl.T.Helper()
	ret := m.ctrl.Call(m, "HasExtension", arg0)
	ret0, _ := ret[0].(bool)
	return ret0
}

// HasExtension indicates an expected call of HasExtension.
func (mr *MockServerMockRecorder) HasExtension(arg0 interface{}) *gomock.Call {
	mr.mock.ctrl.T.Helper()
	return mr.mock.ctrl.RecordCallWithMethodType(mr.mock, "HasExtension", reflect.TypeOf((*MockServer)(nil).HasExtension), arg0)
}

// HasProfile mocks base method.
func (m *MockServer) HasProfile(arg0 string) (bool, error) {
	m.ctrl.T.Helper()
	ret := m.ctrl.Call(m, "HasProfile", arg0)
	ret0, _ := ret[0].(bool)
	ret1, _ := ret[1].(error)
	return ret0, ret1
}

// HasProfile indicates an expected call of HasProfile.
func (mr *MockServerMockRecorder) HasProfile(arg0 interface{}) *gomock.Call {
	mr.mock.ctrl.T.Helper()
	return mr.mock.ctrl.RecordCallWithMethodType(mr.mock, "HasProfile", reflect.TypeOf((*MockServer)(nil).HasProfile), arg0)
}

// HostArch mocks base method.
func (m *MockServer) HostArch() string {
	m.ctrl.T.Helper()
	ret := m.ctrl.Call(m, "HostArch")
	ret0, _ := ret[0].(string)
	return ret0
}

// HostArch indicates an expected call of HostArch.
func (mr *MockServerMockRecorder) HostArch() *gomock.Call {
	mr.mock.ctrl.T.Helper()
	return mr.mock.ctrl.RecordCallWithMethodType(mr.mock, "HostArch", reflect.TypeOf((*MockServer)(nil).HostArch))
}

// IsClustered mocks base method.
func (m *MockServer) IsClustered() bool {
	m.ctrl.T.Helper()
	ret := m.ctrl.Call(m, "IsClustered")
	ret0, _ := ret[0].(bool)
	return ret0
}

// IsClustered indicates an expected call of IsClustered.
func (mr *MockServerMockRecorder) IsClustered() *gomock.Call {
	mr.mock.ctrl.T.Helper()
	return mr.mock.ctrl.RecordCallWithMethodType(mr.mock, "IsClustered", reflect.TypeOf((*MockServer)(nil).IsClustered))
}

// LocalBridgeName mocks base method.
func (m *MockServer) LocalBridgeName() string {
	m.ctrl.T.Helper()
	ret := m.ctrl.Call(m, "LocalBridgeName")
	ret0, _ := ret[0].(string)
	return ret0
}

// LocalBridgeName indicates an expected call of LocalBridgeName.
func (mr *MockServerMockRecorder) LocalBridgeName() *gomock.Call {
	mr.mock.ctrl.T.Helper()
	return mr.mock.ctrl.RecordCallWithMethodType(mr.mock, "LocalBridgeName", reflect.TypeOf((*MockServer)(nil).LocalBridgeName))
}

// Name mocks base method.
func (m *MockServer) Name() string {
	m.ctrl.T.Helper()
	ret := m.ctrl.Call(m, "Name")
	ret0, _ := ret[0].(string)
	return ret0
}

// Name indicates an expected call of Name.
func (mr *MockServerMockRecorder) Name() *gomock.Call {
	mr.mock.ctrl.T.Helper()
	return mr.mock.ctrl.RecordCallWithMethodType(mr.mock, "Name", reflect.TypeOf((*MockServer)(nil).Name))
}

// RemoveContainer mocks base method.
func (m *MockServer) RemoveContainer(arg0 string) error {
	m.ctrl.T.Helper()
	ret := m.ctrl.Call(m, "RemoveContainer", arg0)
	ret0, _ := ret[0].(error)
	return ret0
}

// RemoveContainer indicates an expected call of RemoveContainer.
func (mr *MockServerMockRecorder) RemoveContainer(arg0 interface{}) *gomock.Call {
	mr.mock.ctrl.T.Helper()
	return mr.mock.ctrl.RecordCallWithMethodType(mr.mock, "RemoveContainer", reflect.TypeOf((*MockServer)(nil).RemoveContainer), arg0)
}

// RemoveContainers mocks base method.
func (m *MockServer) RemoveContainers(arg0 []string) error {
	m.ctrl.T.Helper()
	ret := m.ctrl.Call(m, "RemoveContainers", arg0)
	ret0, _ := ret[0].(error)
	return ret0
}

// RemoveContainers indicates an expected call of RemoveContainers.
func (mr *MockServerMockRecorder) RemoveContainers(arg0 interface{}) *gomock.Call {
	mr.mock.ctrl.T.Helper()
	return mr.mock.ctrl.RecordCallWithMethodType(mr.mock, "RemoveContainers", reflect.TypeOf((*MockServer)(nil).RemoveContainers), arg0)
}

// ReplaceOrAddContainerProfile mocks base method.
func (m *MockServer) ReplaceOrAddContainerProfile(arg0, arg1, arg2 string) error {
	m.ctrl.T.Helper()
	ret := m.ctrl.Call(m, "ReplaceOrAddContainerProfile", arg0, arg1, arg2)
	ret0, _ := ret[0].(error)
	return ret0
}

// ReplaceOrAddContainerProfile indicates an expected call of ReplaceOrAddContainerProfile.
func (mr *MockServerMockRecorder) ReplaceOrAddContainerProfile(arg0, arg1, arg2 interface{}) *gomock.Call {
	mr.mock.ctrl.T.Helper()
	return mr.mock.ctrl.RecordCallWithMethodType(mr.mock, "ReplaceOrAddContainerProfile", reflect.TypeOf((*MockServer)(nil).ReplaceOrAddContainerProfile), arg0, arg1, arg2)
}

// ServerCertificate mocks base method.
func (m *MockServer) ServerCertificate() string {
	m.ctrl.T.Helper()
	ret := m.ctrl.Call(m, "ServerCertificate")
	ret0, _ := ret[0].(string)
	return ret0
}

// ServerCertificate indicates an expected call of ServerCertificate.
func (mr *MockServerMockRecorder) ServerCertificate() *gomock.Call {
	mr.mock.ctrl.T.Helper()
	return mr.mock.ctrl.RecordCallWithMethodType(mr.mock, "ServerCertificate", reflect.TypeOf((*MockServer)(nil).ServerCertificate))
}

// ServerVersion mocks base method.
func (m *MockServer) ServerVersion() string {
	m.ctrl.T.Helper()
	ret := m.ctrl.Call(m, "ServerVersion")
	ret0, _ := ret[0].(string)
	return ret0
}

// ServerVersion indicates an expected call of ServerVersion.
func (mr *MockServerMockRecorder) ServerVersion() *gomock.Call {
	mr.mock.ctrl.T.Helper()
	return mr.mock.ctrl.RecordCallWithMethodType(mr.mock, "ServerVersion", reflect.TypeOf((*MockServer)(nil).ServerVersion))
}

// StorageSupported mocks base method.
func (m *MockServer) StorageSupported() bool {
	m.ctrl.T.Helper()
	ret := m.ctrl.Call(m, "StorageSupported")
	ret0, _ := ret[0].(bool)
	return ret0
}

// StorageSupported indicates an expected call of StorageSupported.
func (mr *MockServerMockRecorder) StorageSupported() *gomock.Call {
	mr.mock.ctrl.T.Helper()
	return mr.mock.ctrl.RecordCallWithMethodType(mr.mock, "StorageSupported", reflect.TypeOf((*MockServer)(nil).StorageSupported))
}

// SupportedArches mocks base method.
func (m *MockServer) SupportedArches() []string {
	m.ctrl.T.Helper()
	ret := m.ctrl.Call(m, "SupportedArches")
	ret0, _ := ret[0].([]string)
	return ret0
}

// SupportedArches indicates an expected call of SupportedArches.
func (mr *MockServerMockRecorder) SupportedArches() *gomock.Call {
	mr.mock.ctrl.T.Helper()
	return mr.mock.ctrl.RecordCallWithMethodType(mr.mock, "SupportedArches", reflect.TypeOf((*MockServer)(nil).SupportedArches))
}

// UpdateContainerConfig mocks base method.
func (m *MockServer) UpdateContainerConfig(arg0 string, arg1 map[string]string) error {
	m.ctrl.T.Helper()
	ret := m.ctrl.Call(m, "UpdateContainerConfig", arg0, arg1)
	ret0, _ := ret[0].(error)
	return ret0
}

// UpdateContainerConfig indicates an expected call of UpdateContainerConfig.
func (mr *MockServerMockRecorder) UpdateContainerConfig(arg0, arg1 interface{}) *gomock.Call {
	mr.mock.ctrl.T.Helper()
	return mr.mock.ctrl.RecordCallWithMethodType(mr.mock, "UpdateContainerConfig", reflect.TypeOf((*MockServer)(nil).UpdateContainerConfig), arg0, arg1)
}

// UpdateContainerProfiles mocks base method.
func (m *MockServer) UpdateContainerProfiles(arg0 string, arg1 []string) error {
	m.ctrl.T.Helper()
	ret := m.ctrl.Call(m, "UpdateContainerProfiles", arg0, arg1)
	ret0, _ := ret[0].(error)
	return ret0
}

// UpdateContainerProfiles indicates an expected call of UpdateContainerProfiles.
func (mr *MockServerMockRecorder) UpdateContainerProfiles(arg0, arg1 interface{}) *gomock.Call {
	mr.mock.ctrl.T.Helper()
	return mr.mock.ctrl.RecordCallWithMethodType(mr.mock, "UpdateContainerProfiles", reflect.TypeOf((*MockServer)(nil).UpdateContainerProfiles), arg0, arg1)
}

// UpdateServerConfig mocks base method.
func (m *MockServer) UpdateServerConfig(arg0 map[string]string) error {
	m.ctrl.T.Helper()
	ret := m.ctrl.Call(m, "UpdateServerConfig", arg0)
	ret0, _ := ret[0].(error)
	return ret0
}

// UpdateServerConfig indicates an expected call of UpdateServerConfig.
func (mr *MockServerMockRecorder) UpdateServerConfig(arg0 interface{}) *gomock.Call {
	mr.mock.ctrl.T.Helper()
	return mr.mock.ctrl.RecordCallWithMethodType(mr.mock, "UpdateServerConfig", reflect.TypeOf((*MockServer)(nil).UpdateServerConfig), arg0)
}

// UpdateStoragePoolVolume mocks base method.
func (m *MockServer) UpdateStoragePoolVolume(arg0, arg1, arg2 string, arg3 api.StorageVolumePut, arg4 string) error {
	m.ctrl.T.Helper()
	ret := m.ctrl.Call(m, "UpdateStoragePoolVolume", arg0, arg1, arg2, arg3, arg4)
	ret0, _ := ret[0].(error)
	return ret0
}

// UpdateStoragePoolVolume indicates an expected call of UpdateStoragePoolVolume.
func (mr *MockServerMockRecorder) UpdateStoragePoolVolume(arg0, arg1, arg2, arg3, arg4 interface{}) *gomock.Call {
	mr.mock.ctrl.T.Helper()
	return mr.mock.ctrl.RecordCallWithMethodType(mr.mock, "UpdateStoragePoolVolume", reflect.TypeOf((*MockServer)(nil).UpdateStoragePoolVolume), arg0, arg1, arg2, arg3, arg4)
}

// UseProject mocks base method.
func (m *MockServer) UseProject(arg0 string) {
	m.ctrl.T.Helper()
	m.ctrl.Call(m, "UseProject", arg0)
}

// UseProject indicates an expected call of UseProject.
func (mr *MockServerMockRecorder) UseProject(arg0 interface{}) *gomock.Call {
	mr.mock.ctrl.T.Helper()
	return mr.mock.ctrl.RecordCallWithMethodType(mr.mock, "UseProject", reflect.TypeOf((*MockServer)(nil).UseProject), arg0)
}

// UseTargetServer mocks base method.
func (m *MockServer) UseTargetServer(arg0 string) (*lxd.Server, error) {
	m.ctrl.T.Helper()
	ret := m.ctrl.Call(m, "UseTargetServer", arg0)
	ret0, _ := ret[0].(*lxd.Server)
	ret1, _ := ret[1].(error)
	return ret0, ret1
}

// UseTargetServer indicates an expected call of UseTargetServer.
func (mr *MockServerMockRecorder) UseTargetServer(arg0 interface{}) *gomock.Call {
	mr.mock.ctrl.T.Helper()
	return mr.mock.ctrl.RecordCallWithMethodType(mr.mock, "UseTargetServer", reflect.TypeOf((*MockServer)(nil).UseTargetServer), arg0)
}

// VerifyNetworkDevice mocks base method.
func (m *MockServer) VerifyNetworkDevice(arg0 *api.Profile, arg1 string) error {
	m.ctrl.T.Helper()
	ret := m.ctrl.Call(m, "VerifyNetworkDevice", arg0, arg1)
	ret0, _ := ret[0].(error)
	return ret0
}

// VerifyNetworkDevice indicates an expected call of VerifyNetworkDevice.
func (mr *MockServerMockRecorder) VerifyNetworkDevice(arg0, arg1 interface{}) *gomock.Call {
	mr.mock.ctrl.T.Helper()
	return mr.mock.ctrl.RecordCallWithMethodType(mr.mock, "VerifyNetworkDevice", reflect.TypeOf((*MockServer)(nil).VerifyNetworkDevice), arg0, arg1)
}

// WriteContainer mocks base method.
func (m *MockServer) WriteContainer(arg0 *lxd.Container) error {
	m.ctrl.T.Helper()
	ret := m.ctrl.Call(m, "WriteContainer", arg0)
	ret0, _ := ret[0].(error)
	return ret0
}

// WriteContainer indicates an expected call of WriteContainer.
func (mr *MockServerMockRecorder) WriteContainer(arg0 interface{}) *gomock.Call {
	mr.mock.ctrl.T.Helper()
	return mr.mock.ctrl.RecordCallWithMethodType(mr.mock, "WriteContainer", reflect.TypeOf((*MockServer)(nil).WriteContainer), arg0)
}

// MockServerFactory is a mock of ServerFactory interface.
type MockServerFactory struct {
	ctrl     *gomock.Controller
	recorder *MockServerFactoryMockRecorder
}

// MockServerFactoryMockRecorder is the mock recorder for MockServerFactory.
type MockServerFactoryMockRecorder struct {
	mock *MockServerFactory
}

// NewMockServerFactory creates a new mock instance.
func NewMockServerFactory(ctrl *gomock.Controller) *MockServerFactory {
	mock := &MockServerFactory{ctrl: ctrl}
	mock.recorder = &MockServerFactoryMockRecorder{mock}
	return mock
}

// EXPECT returns an object that allows the caller to indicate expected use.
func (m *MockServerFactory) EXPECT() *MockServerFactoryMockRecorder {
	return m.recorder
}

// InsecureRemoteServer mocks base method.
func (m *MockServerFactory) InsecureRemoteServer(arg0 CloudSpec) (Server, error) {
	m.ctrl.T.Helper()
	ret := m.ctrl.Call(m, "InsecureRemoteServer", arg0)
	ret0, _ := ret[0].(Server)
	ret1, _ := ret[1].(error)
	return ret0, ret1
}

// InsecureRemoteServer indicates an expected call of InsecureRemoteServer.
func (mr *MockServerFactoryMockRecorder) InsecureRemoteServer(arg0 interface{}) *gomock.Call {
	mr.mock.ctrl.T.Helper()
	return mr.mock.ctrl.RecordCallWithMethodType(mr.mock, "InsecureRemoteServer", reflect.TypeOf((*MockServerFactory)(nil).InsecureRemoteServer), arg0)
}

// LocalServer mocks base method.
func (m *MockServerFactory) LocalServer() (Server, error) {
	m.ctrl.T.Helper()
	ret := m.ctrl.Call(m, "LocalServer")
	ret0, _ := ret[0].(Server)
	ret1, _ := ret[1].(error)
	return ret0, ret1
}

// LocalServer indicates an expected call of LocalServer.
func (mr *MockServerFactoryMockRecorder) LocalServer() *gomock.Call {
	mr.mock.ctrl.T.Helper()
	return mr.mock.ctrl.RecordCallWithMethodType(mr.mock, "LocalServer", reflect.TypeOf((*MockServerFactory)(nil).LocalServer))
}

// LocalServerAddress mocks base method.
func (m *MockServerFactory) LocalServerAddress() (string, error) {
	m.ctrl.T.Helper()
	ret := m.ctrl.Call(m, "LocalServerAddress")
	ret0, _ := ret[0].(string)
	ret1, _ := ret[1].(error)
	return ret0, ret1
}

// LocalServerAddress indicates an expected call of LocalServerAddress.
func (mr *MockServerFactoryMockRecorder) LocalServerAddress() *gomock.Call {
	mr.mock.ctrl.T.Helper()
	return mr.mock.ctrl.RecordCallWithMethodType(mr.mock, "LocalServerAddress", reflect.TypeOf((*MockServerFactory)(nil).LocalServerAddress))
}

// RemoteServer mocks base method.
func (m *MockServerFactory) RemoteServer(arg0 CloudSpec) (Server, error) {
	m.ctrl.T.Helper()
	ret := m.ctrl.Call(m, "RemoteServer", arg0)
	ret0, _ := ret[0].(Server)
	ret1, _ := ret[1].(error)
	return ret0, ret1
}

// RemoteServer indicates an expected call of RemoteServer.
func (mr *MockServerFactoryMockRecorder) RemoteServer(arg0 interface{}) *gomock.Call {
	mr.mock.ctrl.T.Helper()
	return mr.mock.ctrl.RecordCallWithMethodType(mr.mock, "RemoteServer", reflect.TypeOf((*MockServerFactory)(nil).RemoteServer), arg0)
}

// MockInterfaceAddress is a mock of InterfaceAddress interface.
type MockInterfaceAddress struct {
	ctrl     *gomock.Controller
	recorder *MockInterfaceAddressMockRecorder
}

// MockInterfaceAddressMockRecorder is the mock recorder for MockInterfaceAddress.
type MockInterfaceAddressMockRecorder struct {
	mock *MockInterfaceAddress
}

// NewMockInterfaceAddress creates a new mock instance.
func NewMockInterfaceAddress(ctrl *gomock.Controller) *MockInterfaceAddress {
	mock := &MockInterfaceAddress{ctrl: ctrl}
	mock.recorder = &MockInterfaceAddressMockRecorder{mock}
	return mock
}

// EXPECT returns an object that allows the caller to indicate expected use.
func (m *MockInterfaceAddress) EXPECT() *MockInterfaceAddressMockRecorder {
	return m.recorder
}

// InterfaceAddress mocks base method.
func (m *MockInterfaceAddress) InterfaceAddress(arg0 string) (string, error) {
	m.ctrl.T.Helper()
	ret := m.ctrl.Call(m, "InterfaceAddress", arg0)
	ret0, _ := ret[0].(string)
	ret1, _ := ret[1].(error)
	return ret0, ret1
}

// InterfaceAddress indicates an expected call of InterfaceAddress.
func (mr *MockInterfaceAddressMockRecorder) InterfaceAddress(arg0 interface{}) *gomock.Call {
	mr.mock.ctrl.T.Helper()
	return mr.mock.ctrl.RecordCallWithMethodType(mr.mock, "InterfaceAddress", reflect.TypeOf((*MockInterfaceAddress)(nil).InterfaceAddress), arg0)
}

// MockCertificateReadWriter is a mock of CertificateReadWriter interface.
type MockCertificateReadWriter struct {
	ctrl     *gomock.Controller
	recorder *MockCertificateReadWriterMockRecorder
}

// MockCertificateReadWriterMockRecorder is the mock recorder for MockCertificateReadWriter.
type MockCertificateReadWriterMockRecorder struct {
	mock *MockCertificateReadWriter
}

// NewMockCertificateReadWriter creates a new mock instance.
func NewMockCertificateReadWriter(ctrl *gomock.Controller) *MockCertificateReadWriter {
	mock := &MockCertificateReadWriter{ctrl: ctrl}
	mock.recorder = &MockCertificateReadWriterMockRecorder{mock}
	return mock
}

// EXPECT returns an object that allows the caller to indicate expected use.
func (m *MockCertificateReadWriter) EXPECT() *MockCertificateReadWriterMockRecorder {
	return m.recorder
}

// Read mocks base method.
func (m *MockCertificateReadWriter) Read(arg0 string) ([]byte, []byte, error) {
	m.ctrl.T.Helper()
	ret := m.ctrl.Call(m, "Read", arg0)
	ret0, _ := ret[0].([]byte)
	ret1, _ := ret[1].([]byte)
	ret2, _ := ret[2].(error)
	return ret0, ret1, ret2
}

// Read indicates an expected call of Read.
func (mr *MockCertificateReadWriterMockRecorder) Read(arg0 interface{}) *gomock.Call {
	mr.mock.ctrl.T.Helper()
	return mr.mock.ctrl.RecordCallWithMethodType(mr.mock, "Read", reflect.TypeOf((*MockCertificateReadWriter)(nil).Read), arg0)
}

// Write mocks base method.
func (m *MockCertificateReadWriter) Write(arg0 string, arg1, arg2 []byte) error {
	m.ctrl.T.Helper()
	ret := m.ctrl.Call(m, "Write", arg0, arg1, arg2)
	ret0, _ := ret[0].(error)
	return ret0
}

// Write indicates an expected call of Write.
func (mr *MockCertificateReadWriterMockRecorder) Write(arg0, arg1, arg2 interface{}) *gomock.Call {
	mr.mock.ctrl.T.Helper()
	return mr.mock.ctrl.RecordCallWithMethodType(mr.mock, "Write", reflect.TypeOf((*MockCertificateReadWriter)(nil).Write), arg0, arg1, arg2)
}

// MockCertificateGenerator is a mock of CertificateGenerator interface.
type MockCertificateGenerator struct {
	ctrl     *gomock.Controller
	recorder *MockCertificateGeneratorMockRecorder
}

// MockCertificateGeneratorMockRecorder is the mock recorder for MockCertificateGenerator.
type MockCertificateGeneratorMockRecorder struct {
	mock *MockCertificateGenerator
}

// NewMockCertificateGenerator creates a new mock instance.
func NewMockCertificateGenerator(ctrl *gomock.Controller) *MockCertificateGenerator {
	mock := &MockCertificateGenerator{ctrl: ctrl}
	mock.recorder = &MockCertificateGeneratorMockRecorder{mock}
	return mock
}

// EXPECT returns an object that allows the caller to indicate expected use.
func (m *MockCertificateGenerator) EXPECT() *MockCertificateGeneratorMockRecorder {
	return m.recorder
}

// Generate mocks base method.
func (m *MockCertificateGenerator) Generate(arg0, arg1 bool) ([]byte, []byte, error) {
	m.ctrl.T.Helper()
	ret := m.ctrl.Call(m, "Generate", arg0, arg1)
	ret0, _ := ret[0].([]byte)
	ret1, _ := ret[1].([]byte)
	ret2, _ := ret[2].(error)
	return ret0, ret1, ret2
}

// Generate indicates an expected call of Generate.
func (mr *MockCertificateGeneratorMockRecorder) Generate(arg0, arg1 interface{}) *gomock.Call {
	mr.mock.ctrl.T.Helper()
	return mr.mock.ctrl.RecordCallWithMethodType(mr.mock, "Generate", reflect.TypeOf((*MockCertificateGenerator)(nil).Generate), arg0, arg1)
}

// MockLXCConfigReader is a mock of LXCConfigReader interface.
type MockLXCConfigReader struct {
	ctrl     *gomock.Controller
	recorder *MockLXCConfigReaderMockRecorder
}

// MockLXCConfigReaderMockRecorder is the mock recorder for MockLXCConfigReader.
type MockLXCConfigReaderMockRecorder struct {
	mock *MockLXCConfigReader
}

// NewMockLXCConfigReader creates a new mock instance.
func NewMockLXCConfigReader(ctrl *gomock.Controller) *MockLXCConfigReader {
	mock := &MockLXCConfigReader{ctrl: ctrl}
	mock.recorder = &MockLXCConfigReaderMockRecorder{mock}
	return mock
}

// EXPECT returns an object that allows the caller to indicate expected use.
func (m *MockLXCConfigReader) EXPECT() *MockLXCConfigReaderMockRecorder {
	return m.recorder
}

// ReadCert mocks base method.
func (m *MockLXCConfigReader) ReadCert(arg0 string) ([]byte, error) {
	m.ctrl.T.Helper()
	ret := m.ctrl.Call(m, "ReadCert", arg0)
	ret0, _ := ret[0].([]byte)
	ret1, _ := ret[1].(error)
	return ret0, ret1
}

// ReadCert indicates an expected call of ReadCert.
func (mr *MockLXCConfigReaderMockRecorder) ReadCert(arg0 interface{}) *gomock.Call {
	mr.mock.ctrl.T.Helper()
	return mr.mock.ctrl.RecordCallWithMethodType(mr.mock, "ReadCert", reflect.TypeOf((*MockLXCConfigReader)(nil).ReadCert), arg0)
}

// ReadConfig mocks base method.
func (m *MockLXCConfigReader) ReadConfig(arg0 string) (LXCConfig, error) {
	m.ctrl.T.Helper()
	ret := m.ctrl.Call(m, "ReadConfig", arg0)
	ret0, _ := ret[0].(LXCConfig)
	ret1, _ := ret[1].(error)
	return ret0, ret1
}

// ReadConfig indicates an expected call of ReadConfig.
func (mr *MockLXCConfigReaderMockRecorder) ReadConfig(arg0 interface{}) *gomock.Call {
	mr.mock.ctrl.T.Helper()
	return mr.mock.ctrl.RecordCallWithMethodType(mr.mock, "ReadConfig", reflect.TypeOf((*MockLXCConfigReader)(nil).ReadConfig), arg0)
}<|MERGE_RESOLUTION|>--- conflicted
+++ resolved
@@ -7,22 +7,13 @@
 import (
 	reflect "reflect"
 
-<<<<<<< HEAD
-	client "github.com/canonical/lxd/client"
+	lxd "github.com/canonical/lxd/client"
 	api "github.com/canonical/lxd/shared/api"
-	gomock "github.com/golang/mock/gomock"
-=======
->>>>>>> c0ab5b62
-	lxd "github.com/juju/juju/container/lxd"
+	lxd0 "github.com/juju/juju/container/lxd"
 	network "github.com/juju/juju/core/network"
 	series "github.com/juju/juju/core/series"
 	environs "github.com/juju/juju/environs"
-<<<<<<< HEAD
-=======
-	lxd1 "github.com/lxc/lxd/client"
-	api "github.com/lxc/lxd/shared/api"
 	gomock "go.uber.org/mock/gomock"
->>>>>>> c0ab5b62
 )
 
 // MockServer is a mock of Server interface.
@@ -49,10 +40,10 @@
 }
 
 // AliveContainers mocks base method.
-func (m *MockServer) AliveContainers(arg0 string) ([]lxd.Container, error) {
+func (m *MockServer) AliveContainers(arg0 string) ([]lxd0.Container, error) {
 	m.ctrl.T.Helper()
 	ret := m.ctrl.Call(m, "AliveContainers", arg0)
-	ret0, _ := ret[0].([]lxd.Container)
+	ret0, _ := ret[0].([]lxd0.Container)
 	ret1, _ := ret[1].(error)
 	return ret0, ret1
 }
@@ -93,7 +84,7 @@
 }
 
 // CreateClientCertificate mocks base method.
-func (m *MockServer) CreateClientCertificate(arg0 *lxd.Certificate) error {
+func (m *MockServer) CreateClientCertificate(arg0 *lxd0.Certificate) error {
 	m.ctrl.T.Helper()
 	ret := m.ctrl.Call(m, "CreateClientCertificate", arg0)
 	ret0, _ := ret[0].(error)
@@ -107,10 +98,10 @@
 }
 
 // CreateContainerFromSpec mocks base method.
-func (m *MockServer) CreateContainerFromSpec(arg0 lxd.ContainerSpec) (*lxd.Container, error) {
+func (m *MockServer) CreateContainerFromSpec(arg0 lxd0.ContainerSpec) (*lxd0.Container, error) {
 	m.ctrl.T.Helper()
 	ret := m.ctrl.Call(m, "CreateContainerFromSpec", arg0)
-	ret0, _ := ret[0].(*lxd.Container)
+	ret0, _ := ret[0].(*lxd0.Container)
 	ret1, _ := ret[1].(error)
 	return ret0, ret1
 }
@@ -248,14 +239,14 @@
 }
 
 // FilterContainers mocks base method.
-func (m *MockServer) FilterContainers(arg0 string, arg1 ...string) ([]lxd.Container, error) {
+func (m *MockServer) FilterContainers(arg0 string, arg1 ...string) ([]lxd0.Container, error) {
 	m.ctrl.T.Helper()
 	varargs := []interface{}{arg0}
 	for _, a := range arg1 {
 		varargs = append(varargs, a)
 	}
 	ret := m.ctrl.Call(m, "FilterContainers", varargs...)
-	ret0, _ := ret[0].([]lxd.Container)
+	ret0, _ := ret[0].([]lxd0.Container)
 	ret1, _ := ret[1].(error)
 	return ret0, ret1
 }
@@ -268,10 +259,10 @@
 }
 
 // FindImage mocks base method.
-func (m *MockServer) FindImage(arg0 series.Base, arg1 string, arg2 api.InstanceType, arg3 []lxd.ServerSpec, arg4 bool, arg5 environs.StatusCallbackFunc) (lxd.SourcedImage, error) {
+func (m *MockServer) FindImage(arg0 series.Base, arg1 string, arg2 api.InstanceType, arg3 []lxd0.ServerSpec, arg4 bool, arg5 environs.StatusCallbackFunc) (lxd0.SourcedImage, error) {
 	m.ctrl.T.Helper()
 	ret := m.ctrl.Call(m, "FindImage", arg0, arg1, arg2, arg3, arg4, arg5)
-	ret0, _ := ret[0].(lxd.SourcedImage)
+	ret0, _ := ret[0].(lxd0.SourcedImage)
 	ret1, _ := ret[1].(error)
 	return ret0, ret1
 }
@@ -314,10 +305,10 @@
 }
 
 // GetConnectionInfo mocks base method.
-func (m *MockServer) GetConnectionInfo() (*lxd1.ConnectionInfo, error) {
+func (m *MockServer) GetConnectionInfo() (*lxd.ConnectionInfo, error) {
 	m.ctrl.T.Helper()
 	ret := m.ctrl.Call(m, "GetConnectionInfo")
-	ret0, _ := ret[0].(*lxd1.ConnectionInfo)
+	ret0, _ := ret[0].(*lxd.ConnectionInfo)
 	ret1, _ := ret[1].(error)
 	return ret0, ret1
 }
@@ -766,10 +757,10 @@
 }
 
 // UseTargetServer mocks base method.
-func (m *MockServer) UseTargetServer(arg0 string) (*lxd.Server, error) {
+func (m *MockServer) UseTargetServer(arg0 string) (*lxd0.Server, error) {
 	m.ctrl.T.Helper()
 	ret := m.ctrl.Call(m, "UseTargetServer", arg0)
-	ret0, _ := ret[0].(*lxd.Server)
+	ret0, _ := ret[0].(*lxd0.Server)
 	ret1, _ := ret[1].(error)
 	return ret0, ret1
 }
@@ -795,7 +786,7 @@
 }
 
 // WriteContainer mocks base method.
-func (m *MockServer) WriteContainer(arg0 *lxd.Container) error {
+func (m *MockServer) WriteContainer(arg0 *lxd0.Container) error {
 	m.ctrl.T.Helper()
 	ret := m.ctrl.Call(m, "WriteContainer", arg0)
 	ret0, _ := ret[0].(error)
