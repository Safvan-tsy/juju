--- conflicted
+++ resolved
@@ -4,19 +4,6 @@
 package azureauth
 
 import (
-<<<<<<< HEAD
-	"bytes"
-	"encoding/json"
-	"io"
-	"net/http"
-	"net/url"
-	"strings"
-
-	"github.com/Azure/azure-sdk-for-go/services/graphrbac/1.6/graphrbac"
-	"github.com/Azure/go-autorest/autorest"
-	"github.com/Azure/go-autorest/autorest/azure"
-=======
->>>>>>> 523e6158
 	"github.com/juju/errors"
 	"github.com/microsoftgraph/msgraph-sdk-go/models/odataerrors"
 )
@@ -31,31 +18,11 @@
 	return *e.ODataError.GetErrorEscaped().GetCode()
 }
 
-<<<<<<< HEAD
-func maybeGraphError(resp *http.Response) (error, bool) {
-	if resp.Body != nil {
-		defer resp.Body.Close()
-		b, err := io.ReadAll(resp.Body)
-		if err != nil {
-			return errors.Trace(err), false
-		}
-		resp.Body = io.NopCloser(bytes.NewReader(b))
-
-		// Remove any UTF-8 BOM, if present.
-		b = bytes.TrimPrefix(b, []byte("\ufeff"))
-		var ge graphrbac.GraphError
-		if err := json.Unmarshal(b, &ge); err == nil {
-			if ge.OdataError != nil && ge.Code != nil {
-				return &GraphError{ge}, true
-			}
-		}
-=======
 // Message returns the message from the wrapped DataError.
 func (e *DataError) Message() string {
 	msg := e.ODataError.GetErrorEscaped().GetMessage()
 	if msg != nil {
 		return *msg
->>>>>>> 523e6158
 	}
 	return e.ODataError.Message
 }
