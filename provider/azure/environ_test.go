// Copyright 2013 Canonical Ltd.
// Licensed under the AGPLv3, see LICENCE file for details.

package azure

import (
	"bytes"
	"encoding/base64"
	"encoding/xml"
	"fmt"
	"io/ioutil"
	"net/http"
	"net/url"
	"path"
	"regexp"
	"strings"
	"sync"

	"github.com/juju/testing"
	jc "github.com/juju/testing/checkers"
	gc "launchpad.net/gocheck"
	"launchpad.net/gwacl"

	"launchpad.net/juju-core/constraints"
	"launchpad.net/juju-core/environs"
	"launchpad.net/juju-core/environs/bootstrap"
	"launchpad.net/juju-core/environs/config"
	"launchpad.net/juju-core/environs/imagemetadata"
	"launchpad.net/juju-core/environs/instances"
	"launchpad.net/juju-core/environs/simplestreams"
	"launchpad.net/juju-core/environs/storage"
	envtesting "launchpad.net/juju-core/environs/testing"
	"launchpad.net/juju-core/environs/tools"
	"launchpad.net/juju-core/instance"
	"launchpad.net/juju-core/state"
	"launchpad.net/juju-core/state/api"
	apiparams "launchpad.net/juju-core/state/api/params"
	coretesting "launchpad.net/juju-core/testing"
)

type baseEnvironSuite struct {
	providerSuite
}

type environSuite struct {
	baseEnvironSuite
}

var _ = gc.Suite(&environSuite{})
var _ = gc.Suite(&startInstanceSuite{})

// makeEnviron creates a fake azureEnviron with arbitrary configuration.
func makeEnviron(c *gc.C) *azureEnviron {
	attrs := makeAzureConfigMap(c)
	return makeEnvironWithConfig(c, attrs)
}

// makeEnviron creates a fake azureEnviron with the specified configuration.
func makeEnvironWithConfig(c *gc.C, attrs map[string]interface{}) *azureEnviron {
	cfg, err := config.New(config.NoDefaults, attrs)
	c.Assert(err, gc.IsNil)
	env, err := NewEnviron(cfg)
	c.Assert(err, gc.IsNil)
	// Prevent the test from trying to query for a storage-account key.
	env.storageAccountKey = "fake-storage-account-key"
	return env
}

// setDummyStorage injects the local provider's fake storage implementation
// into the given environment, so that tests can manipulate storage as if it
// were real.
func (s *baseEnvironSuite) setDummyStorage(c *gc.C, env *azureEnviron) {
	closer, storage, _ := envtesting.CreateLocalTestStorage(c)
	env.storage = storage
	s.AddCleanup(func(c *gc.C) { closer.Close() })
}

func (*environSuite) TestGetEndpoint(c *gc.C) {
	c.Check(
		getEndpoint("West US"),
		gc.Equals,
		"https://management.core.windows.net/")
	c.Check(
		getEndpoint("China East"),
		gc.Equals,
		"https://management.core.chinacloudapi.cn/")
}

func (*environSuite) TestGetSnapshot(c *gc.C) {
	original := azureEnviron{name: "this-env", ecfg: new(azureEnvironConfig)}
	snapshot := original.getSnapshot()

	// The snapshot is identical to the original.
	c.Check(*snapshot, gc.DeepEquals, original)

	// However, they are distinct objects.
	c.Check(snapshot, gc.Not(gc.Equals), &original)

	// It's a shallow copy; they still share pointers.
	c.Check(snapshot.ecfg, gc.Equals, original.ecfg)

	// Neither object is locked at the end of the copy.
	c.Check(original.Mutex, gc.Equals, sync.Mutex{})
	c.Check(snapshot.Mutex, gc.Equals, sync.Mutex{})
}

func (*environSuite) TestGetSnapshotLocksEnviron(c *gc.C) {
	original := azureEnviron{}
	coretesting.TestLockingFunction(&original.Mutex, func() { original.getSnapshot() })
}

func (*environSuite) TestName(c *gc.C) {
	env := azureEnviron{name: "foo"}
	c.Check(env.Name(), gc.Equals, env.name)
}

func (*environSuite) TestConfigReturnsConfig(c *gc.C) {
	cfg := new(config.Config)
	ecfg := azureEnvironConfig{Config: cfg}
	env := azureEnviron{ecfg: &ecfg}
	c.Check(env.Config(), gc.Equals, cfg)
}

func (*environSuite) TestConfigLocksEnviron(c *gc.C) {
	env := azureEnviron{name: "env", ecfg: new(azureEnvironConfig)}
	coretesting.TestLockingFunction(&env.Mutex, func() { env.Config() })
}

func (*environSuite) TestGetManagementAPI(c *gc.C) {
	env := makeEnviron(c)
	context, err := env.getManagementAPI()
	c.Assert(err, gc.IsNil)
	defer env.releaseManagementAPI(context)
	c.Check(context, gc.NotNil)
	c.Check(context.ManagementAPI, gc.NotNil)
	c.Check(context.certFile, gc.NotNil)
	c.Check(context.GetRetryPolicy(), gc.DeepEquals, retryPolicy)
}

func (*environSuite) TestReleaseManagementAPIAcceptsNil(c *gc.C) {
	env := makeEnviron(c)
	env.releaseManagementAPI(nil)
	// The real test is that this does not panic.
}

func (*environSuite) TestReleaseManagementAPIAcceptsIncompleteContext(c *gc.C) {
	env := makeEnviron(c)
	context := azureManagementContext{
		ManagementAPI: nil,
		certFile:      nil,
	}
	env.releaseManagementAPI(&context)
	// The real test is that this does not panic.
}

func getAzureServiceListResponse(c *gc.C, services ...gwacl.HostedServiceDescriptor) []gwacl.DispatcherResponse {
	list := gwacl.HostedServiceDescriptorList{HostedServices: services}
	listXML, err := list.Serialize()
	c.Assert(err, gc.IsNil)
	responses := []gwacl.DispatcherResponse{gwacl.NewDispatcherResponse(
		[]byte(listXML),
		http.StatusOK,
		nil,
	)}
	return responses
}

// getAzureServiceResponses returns a gwacl.DispatcherResponse corresponding
// to the API request used to get the properties of a Service.
func getAzureServiceResponse(c *gc.C, service gwacl.HostedService) gwacl.DispatcherResponse {
	serviceXML, err := service.Serialize()
	c.Assert(err, gc.IsNil)
	return gwacl.NewDispatcherResponse([]byte(serviceXML), http.StatusOK, nil)
}

func patchWithServiceListResponse(c *gc.C, services []gwacl.HostedServiceDescriptor) *[]*gwacl.X509Request {
	responses := getAzureServiceListResponse(c, services...)
	return gwacl.PatchManagementAPIResponses(responses)
}

func patchInstancesResponses(c *gc.C, prefix string, services ...*gwacl.HostedService) *[]*gwacl.X509Request {
	descriptors := make([]gwacl.HostedServiceDescriptor, len(services))
	for i, service := range services {
		descriptors[i] = service.HostedServiceDescriptor
	}
	responses := getAzureServiceListResponse(c, descriptors...)
	for _, service := range services {
		if !strings.HasPrefix(service.ServiceName, prefix) {
			continue
		}
		serviceXML, err := service.Serialize()
		c.Assert(err, gc.IsNil)
		serviceGetResponse := gwacl.NewDispatcherResponse([]byte(serviceXML), http.StatusOK, nil)
		responses = append(responses, serviceGetResponse)
	}
	return gwacl.PatchManagementAPIResponses(responses)
}

func (s *environSuite) TestSupportedArchitectures(c *gc.C) {
	env := s.setupEnvWithDummyMetadata(c)
	a, err := env.SupportedArchitectures()
	c.Assert(err, gc.IsNil)
	c.Assert(a, gc.DeepEquals, []string{"ppc64"})
}

func (s *environSuite) TestSupportNetworks(c *gc.C) {
	env := s.setupEnvWithDummyMetadata(c)
	c.Assert(env.SupportNetworks(), jc.IsFalse)
}

func (suite *environSuite) TestGetEnvPrefixContainsEnvName(c *gc.C) {
	env := makeEnviron(c)
	c.Check(strings.Contains(env.getEnvPrefix(), env.Name()), jc.IsTrue)
}

func (*environSuite) TestGetContainerName(c *gc.C) {
	env := makeEnviron(c)
	expected := env.getEnvPrefix() + "private"
	c.Check(env.getContainerName(), gc.Equals, expected)
}

func (suite *environSuite) TestAllInstances(c *gc.C) {
	env := makeEnviron(c)
	prefix := env.getEnvPrefix()
	service1 := makeLegacyDeployment(env, prefix+"service1")
	service2 := makeDeployment(env, prefix+"service2")
	service3 := makeDeployment(env, "not"+prefix+"service3")

	requests := patchInstancesResponses(c, prefix, service1, service2, service3)
	instances, err := env.AllInstances()
	c.Assert(err, gc.IsNil)
	c.Check(len(instances), gc.Equals, 3)
	c.Check(instances[0].Id(), gc.Equals, instance.Id(prefix+"service1"))
	service2Role1Name := service2.Deployments[0].RoleList[0].RoleName
	service2Role2Name := service2.Deployments[0].RoleList[1].RoleName
	c.Check(instances[1].Id(), gc.Equals, instance.Id(prefix+"service2-"+service2Role1Name))
	c.Check(instances[2].Id(), gc.Equals, instance.Id(prefix+"service2-"+service2Role2Name))
	c.Check(len(*requests), gc.Equals, 3)
}

func (suite *environSuite) TestInstancesReturnsFilteredList(c *gc.C) {
	env := makeEnviron(c)
	prefix := env.getEnvPrefix()
	service := makeDeployment(env, prefix+"service")
	requests := patchInstancesResponses(c, prefix, service)
	role1Name := service.Deployments[0].RoleList[0].RoleName
	instId := instance.Id(prefix + "service-" + role1Name)
	instances, err := env.Instances([]instance.Id{instId})
	c.Assert(err, gc.IsNil)
	c.Check(len(instances), gc.Equals, 1)
	c.Check(instances[0].Id(), gc.Equals, instId)
	c.Check(len(*requests), gc.Equals, 2)
}

func (suite *environSuite) TestInstancesReturnsErrNoInstancesIfNoInstancesRequested(c *gc.C) {
	services := []gwacl.HostedServiceDescriptor{{ServiceName: "deployment-1"}, {ServiceName: "deployment-2"}}
	patchWithServiceListResponse(c, services)
	env := makeEnviron(c)
	instances, err := env.Instances([]instance.Id{})
	c.Check(err, gc.Equals, environs.ErrNoInstances)
	c.Check(instances, gc.IsNil)
}

func (suite *environSuite) TestInstancesReturnsErrNoInstancesIfNoInstanceFound(c *gc.C) {
	services := []gwacl.HostedServiceDescriptor{}
	patchWithServiceListResponse(c, services)
	env := makeEnviron(c)
	instances, err := env.Instances([]instance.Id{"deploy-id"})
	c.Check(err, gc.Equals, environs.ErrNoInstances)
	c.Check(instances, gc.IsNil)
}

func (suite *environSuite) TestInstancesReturnsPartialInstancesIfSomeInstancesAreNotFound(c *gc.C) {
	env := makeEnviron(c)
	prefix := env.getEnvPrefix()
	service := makeDeployment(env, prefix+"service")

	role1Name := service.Deployments[0].RoleList[0].RoleName
	role2Name := service.Deployments[0].RoleList[1].RoleName
	inst1Id := instance.Id(prefix + "service-" + role1Name)
	inst2Id := instance.Id(prefix + "service-" + role2Name)
	patchInstancesResponses(c, prefix, service)

	instances, err := env.Instances([]instance.Id{inst1Id, "unknown", inst2Id})
	c.Assert(err, gc.Equals, environs.ErrPartialInstances)
	c.Check(len(instances), gc.Equals, 3)
	c.Check(instances[0].Id(), gc.Equals, inst1Id)
	c.Check(instances[1], gc.IsNil)
	c.Check(instances[2].Id(), gc.Equals, inst2Id)
}

func (*environSuite) TestStorage(c *gc.C) {
	env := makeEnviron(c)
	baseStorage := env.Storage()
	storage, ok := baseStorage.(*azureStorage)
	c.Check(ok, gc.Equals, true)
	c.Assert(storage, gc.NotNil)
	c.Check(storage.storageContext.getContainer(), gc.Equals, env.getContainerName())
	context, err := storage.getStorageContext()
	c.Assert(err, gc.IsNil)
	c.Check(context.Account, gc.Equals, env.ecfg.storageAccountName())
	c.Check(context.RetryPolicy, gc.DeepEquals, retryPolicy)
}

func (*environSuite) TestQueryStorageAccountKeyGetsKey(c *gc.C) {
	env := makeEnviron(c)
	keysInAzure := gwacl.StorageAccountKeys{Primary: "a-key"}
	azureResponse, err := xml.Marshal(keysInAzure)
	c.Assert(err, gc.IsNil)
	requests := gwacl.PatchManagementAPIResponses([]gwacl.DispatcherResponse{
		gwacl.NewDispatcherResponse(azureResponse, http.StatusOK, nil),
	})

	returnedKey, err := env.queryStorageAccountKey()
	c.Assert(err, gc.IsNil)

	c.Check(returnedKey, gc.Equals, keysInAzure.Primary)
	c.Assert(*requests, gc.HasLen, 1)
	c.Check((*requests)[0].Method, gc.Equals, "GET")
}

func (*environSuite) TestGetStorageContextCreatesStorageContext(c *gc.C) {
	env := makeEnviron(c)
	stor, err := env.getStorageContext()
	c.Assert(err, gc.IsNil)
	c.Assert(stor, gc.NotNil)
	c.Check(stor.Account, gc.Equals, env.ecfg.storageAccountName())
	c.Check(stor.AzureEndpoint, gc.Equals, gwacl.GetEndpoint(env.ecfg.location()))
}

func (*environSuite) TestGetStorageContextUsesKnownStorageAccountKey(c *gc.C) {
	env := makeEnviron(c)
	env.storageAccountKey = "my-key"

	stor, err := env.getStorageContext()
	c.Assert(err, gc.IsNil)

	c.Check(stor.Key, gc.Equals, "my-key")
}

func (*environSuite) TestGetStorageContextQueriesStorageAccountKeyIfNeeded(c *gc.C) {
	env := makeEnviron(c)
	env.storageAccountKey = ""
	keysInAzure := gwacl.StorageAccountKeys{Primary: "my-key"}
	azureResponse, err := xml.Marshal(keysInAzure)
	c.Assert(err, gc.IsNil)
	gwacl.PatchManagementAPIResponses([]gwacl.DispatcherResponse{
		gwacl.NewDispatcherResponse(azureResponse, http.StatusOK, nil),
	})

	stor, err := env.getStorageContext()
	c.Assert(err, gc.IsNil)

	c.Check(stor.Key, gc.Equals, keysInAzure.Primary)
	c.Check(env.storageAccountKey, gc.Equals, keysInAzure.Primary)
}

func (*environSuite) TestGetStorageContextFailsIfNoKeyAvailable(c *gc.C) {
	env := makeEnviron(c)
	env.storageAccountKey = ""
	azureResponse, err := xml.Marshal(gwacl.StorageAccountKeys{})
	c.Assert(err, gc.IsNil)
	gwacl.PatchManagementAPIResponses([]gwacl.DispatcherResponse{
		gwacl.NewDispatcherResponse(azureResponse, http.StatusOK, nil),
	})

	_, err = env.getStorageContext()
	c.Assert(err, gc.NotNil)

	c.Check(err, gc.ErrorMatches, "no keys available for storage account")
}

func (*environSuite) TestUpdateStorageAccountKeyGetsFreshKey(c *gc.C) {
	env := makeEnviron(c)
	keysInAzure := gwacl.StorageAccountKeys{Primary: "my-key"}
	azureResponse, err := xml.Marshal(keysInAzure)
	c.Assert(err, gc.IsNil)
	gwacl.PatchManagementAPIResponses([]gwacl.DispatcherResponse{
		gwacl.NewDispatcherResponse(azureResponse, http.StatusOK, nil),
	})

	key, err := env.updateStorageAccountKey(env.getSnapshot())
	c.Assert(err, gc.IsNil)

	c.Check(key, gc.Equals, keysInAzure.Primary)
	c.Check(env.storageAccountKey, gc.Equals, keysInAzure.Primary)
}

func (*environSuite) TestUpdateStorageAccountKeyReturnsError(c *gc.C) {
	env := makeEnviron(c)
	env.storageAccountKey = ""
	gwacl.PatchManagementAPIResponses([]gwacl.DispatcherResponse{
		gwacl.NewDispatcherResponse(nil, http.StatusInternalServerError, nil),
	})

	_, err := env.updateStorageAccountKey(env.getSnapshot())
	c.Assert(err, gc.NotNil)

	c.Check(err, gc.ErrorMatches, "cannot obtain storage account keys: GET request failed.*Internal Server Error.*")
	c.Check(env.storageAccountKey, gc.Equals, "")
}

func (*environSuite) TestUpdateStorageAccountKeyDetectsConcurrentUpdate(c *gc.C) {
	env := makeEnviron(c)
	env.storageAccountKey = ""
	keysInAzure := gwacl.StorageAccountKeys{Primary: "my-key"}
	azureResponse, err := xml.Marshal(keysInAzure)
	c.Assert(err, gc.IsNil)
	gwacl.PatchManagementAPIResponses([]gwacl.DispatcherResponse{
		gwacl.NewDispatcherResponse(azureResponse, http.StatusOK, nil),
	})

	// Here we use a snapshot that's different from the environment, to
	// simulate a concurrent change to the environment.
	_, err = env.updateStorageAccountKey(makeEnviron(c))
	c.Assert(err, gc.NotNil)

	// updateStorageAccountKey detects the change, and refuses to write its
	// outdated information into env.
	c.Check(err, gc.ErrorMatches, "environment was reconfigured")
	c.Check(env.storageAccountKey, gc.Equals, "")
}

func (*environSuite) TestSetConfigValidates(c *gc.C) {
	env := makeEnviron(c)
	originalCfg := env.ecfg
	attrs := makeAzureConfigMap(c)
	// This config is not valid.  It lacks essential information.
	delete(attrs, "management-subscription-id")
	badCfg, err := config.New(config.NoDefaults, attrs)
	c.Assert(err, gc.IsNil)

	err = env.SetConfig(badCfg)

	// Since the config was not valid, SetConfig returns an error.  It
	// does not update the environment's config either.
	c.Check(err, gc.NotNil)
	c.Check(
		err,
		gc.ErrorMatches,
		"management-subscription-id: expected string, got nothing")
	c.Check(env.ecfg, gc.Equals, originalCfg)
}

func (*environSuite) TestSetConfigUpdatesConfig(c *gc.C) {
	env := makeEnviron(c)
	// We're going to set a new config.  It can be recognized by its
	// unusual default Ubuntu release series: 7.04 Feisty Fawn.
	attrs := makeAzureConfigMap(c)
	attrs["default-series"] = "feisty"
	cfg, err := config.New(config.NoDefaults, attrs)
	c.Assert(err, gc.IsNil)

	err = env.SetConfig(cfg)
	c.Assert(err, gc.IsNil)

	c.Check(config.PreferredSeries(env.ecfg.Config), gc.Equals, "feisty")
}

func (*environSuite) TestSetConfigLocksEnviron(c *gc.C) {
	env := makeEnviron(c)
	cfg, err := config.New(config.NoDefaults, makeAzureConfigMap(c))
	c.Assert(err, gc.IsNil)

	coretesting.TestLockingFunction(&env.Mutex, func() { env.SetConfig(cfg) })
}

func (*environSuite) TestSetConfigWillNotUpdateName(c *gc.C) {
	// Once the environment's name has been set, it cannot be updated.
	// Global validation rejects such a change.
	// This matters because the attribute is not protected by a lock.
	env := makeEnviron(c)
	originalName := env.Name()
	attrs := makeAzureConfigMap(c)
	attrs["name"] = "new-name"
	cfg, err := config.New(config.NoDefaults, attrs)
	c.Assert(err, gc.IsNil)

	err = env.SetConfig(cfg)

	c.Assert(err, gc.NotNil)
	c.Check(
		err,
		gc.ErrorMatches,
		`cannot change name from ".*" to "new-name"`)
	c.Check(env.Name(), gc.Equals, originalName)
}

func (*environSuite) TestSetConfigClearsStorageAccountKey(c *gc.C) {
	env := makeEnviron(c)
	env.storageAccountKey = "key-for-previous-config"
	attrs := makeAzureConfigMap(c)
	attrs["default-series"] = "other"
	cfg, err := config.New(config.NoDefaults, attrs)
	c.Assert(err, gc.IsNil)

	err = env.SetConfig(cfg)
	c.Assert(err, gc.IsNil)

	c.Check(env.storageAccountKey, gc.Equals, "")
}

func (s *environSuite) TestStateInfoFailsIfNoStateInstances(c *gc.C) {
	env := makeEnviron(c)
	s.setDummyStorage(c, env)
	_, _, err := env.StateInfo()
	c.Check(err, gc.Equals, environs.ErrNotBootstrapped)
}

func (s *environSuite) TestStateInfo(c *gc.C) {
	env := makeEnviron(c)
	s.setDummyStorage(c, env)
	prefix := env.getEnvPrefix()

	service := makeDeployment(env, prefix+"myservice")
	instId := instance.Id(service.ServiceName + "-" + service.Deployments[0].RoleList[0].RoleName)
	patchInstancesResponses(c, prefix, service)
	err := bootstrap.SaveState(
		env.Storage(),
		&bootstrap.BootstrapState{StateInstances: []instance.Id{instId}},
	)
	c.Assert(err, gc.IsNil)

	stateInfo, apiInfo, err := env.StateInfo()
	c.Assert(err, gc.IsNil)
	config := env.Config()
	dnsName := prefix + "myservice." + AZURE_DOMAIN_NAME
	stateServerAddr := fmt.Sprintf("%s:%d", dnsName, config.StatePort())
	apiServerAddr := fmt.Sprintf("%s:%d", dnsName, config.APIPort())
	c.Check(stateInfo.Addrs, gc.DeepEquals, []string{stateServerAddr})
	c.Check(apiInfo.Addrs, gc.DeepEquals, []string{apiServerAddr})
}

// parseCreateServiceRequest reconstructs the original CreateHostedService
// request object passed to gwacl's AddHostedService method, based on the
// X509Request which the method issues.
func parseCreateServiceRequest(c *gc.C, request *gwacl.X509Request) *gwacl.CreateHostedService {
	body := gwacl.CreateHostedService{}
	err := xml.Unmarshal(request.Payload, &body)
	c.Assert(err, gc.IsNil)
	return &body
}

// getHostedServicePropertiesServiceName extracts the service name parameter
// from the GetHostedServiceProperties request URL.
func getHostedServicePropertiesServiceName(c *gc.C, request *gwacl.X509Request) string {
	url, err := url.Parse(request.URL)
	c.Assert(err, gc.IsNil)
	return path.Base(url.Path)
}

// makeNonAvailabilityResponse simulates a reply to the
// CheckHostedServiceNameAvailability call saying that a name is not available.
func makeNonAvailabilityResponse(c *gc.C) []byte {
	errorBody, err := xml.Marshal(gwacl.AvailabilityResponse{
		Result: "false",
		Reason: "he's a very naughty boy"})
	c.Assert(err, gc.IsNil)
	return errorBody
}

// makeAvailabilityResponse simulates a reply to the
// CheckHostedServiceNameAvailability call saying that a name is available.
func makeAvailabilityResponse(c *gc.C) []byte {
	errorBody, err := xml.Marshal(gwacl.AvailabilityResponse{
		Result: "true"})
	c.Assert(err, gc.IsNil)
	return errorBody
}

func (*environSuite) TestAttemptCreateServiceCreatesService(c *gc.C) {
	prefix := "myservice"
	affinityGroup := "affinity-group"

	responses := []gwacl.DispatcherResponse{
		gwacl.NewDispatcherResponse(makeAvailabilityResponse(c), http.StatusOK, nil),
		gwacl.NewDispatcherResponse(nil, http.StatusOK, nil),
	}
	requests := gwacl.PatchManagementAPIResponses(responses)
	azure, err := gwacl.NewManagementAPI("subscription", "", "West US")
	c.Assert(err, gc.IsNil)

	service, err := attemptCreateService(azure, prefix, affinityGroup, "")
	c.Assert(err, gc.IsNil)

	c.Assert(*requests, gc.HasLen, 2)
	body := parseCreateServiceRequest(c, (*requests)[1])
	c.Check(body.ServiceName, gc.Equals, service.ServiceName)
	c.Check(body.AffinityGroup, gc.Equals, affinityGroup)
	c.Check(service.ServiceName, gc.Matches, prefix+".*")
	// We specify AffinityGroup, so Location should be empty.
	c.Check(service.Location, gc.Equals, "")
}

func (*environSuite) TestAttemptCreateServiceReturnsNilIfNameNotUnique(c *gc.C) {
	responses := []gwacl.DispatcherResponse{
		gwacl.NewDispatcherResponse(makeNonAvailabilityResponse(c), http.StatusOK, nil),
	}
	gwacl.PatchManagementAPIResponses(responses)
	azure, err := gwacl.NewManagementAPI("subscription", "", "West US")
	c.Assert(err, gc.IsNil)

	service, err := attemptCreateService(azure, "service", "affinity-group", "")
	c.Check(err, gc.IsNil)
	c.Check(service, gc.IsNil)
}

func (*environSuite) TestAttemptCreateServicePropagatesOtherFailure(c *gc.C) {
	responses := []gwacl.DispatcherResponse{
		gwacl.NewDispatcherResponse(makeAvailabilityResponse(c), http.StatusOK, nil),
		gwacl.NewDispatcherResponse(nil, http.StatusNotFound, nil),
	}
	gwacl.PatchManagementAPIResponses(responses)
	azure, err := gwacl.NewManagementAPI("subscription", "", "West US")
	c.Assert(err, gc.IsNil)

	_, err = attemptCreateService(azure, "service", "affinity-group", "")
	c.Assert(err, gc.NotNil)
	c.Check(err, gc.ErrorMatches, ".*Not Found.*")
}

func (*environSuite) TestNewHostedServiceCreatesService(c *gc.C) {
	prefix := "myservice"
	affinityGroup := "affinity-group"
	responses := []gwacl.DispatcherResponse{
		gwacl.NewDispatcherResponse(makeAvailabilityResponse(c), http.StatusOK, nil),
		gwacl.NewDispatcherResponse(nil, http.StatusOK, nil),
		getAzureServiceResponse(c, gwacl.HostedService{
			HostedServiceDescriptor: gwacl.HostedServiceDescriptor{
				ServiceName: "anything",
			},
		}),
	}
	requests := gwacl.PatchManagementAPIResponses(responses)
	azure, err := gwacl.NewManagementAPI("subscription", "", "West US")
	c.Assert(err, gc.IsNil)

	service, err := newHostedService(azure, prefix, affinityGroup, "")
	c.Assert(err, gc.IsNil)

	c.Assert(*requests, gc.HasLen, 3)
	body := parseCreateServiceRequest(c, (*requests)[1])
	requestedServiceName := getHostedServicePropertiesServiceName(c, (*requests)[2])
	c.Check(body.ServiceName, gc.Matches, prefix+".*")
	c.Check(body.ServiceName, gc.Equals, requestedServiceName)
	c.Check(body.AffinityGroup, gc.Equals, affinityGroup)
	c.Check(service.ServiceName, gc.Equals, "anything")
	c.Check(service.Location, gc.Equals, "")
}

func (*environSuite) TestNewHostedServiceRetriesIfNotUnique(c *gc.C) {
	errorBody := makeNonAvailabilityResponse(c)
	okBody := makeAvailabilityResponse(c)
	// In this scenario, the first two names that we try are already
	// taken.  The third one is unique though, so we succeed.
	responses := []gwacl.DispatcherResponse{
		gwacl.NewDispatcherResponse(errorBody, http.StatusOK, nil),
		gwacl.NewDispatcherResponse(errorBody, http.StatusOK, nil),
		gwacl.NewDispatcherResponse(okBody, http.StatusOK, nil), // name is unique
		gwacl.NewDispatcherResponse(nil, http.StatusOK, nil),    // create service
		getAzureServiceResponse(c, gwacl.HostedService{
			HostedServiceDescriptor: gwacl.HostedServiceDescriptor{
				ServiceName: "anything",
			},
		}),
	}
	requests := gwacl.PatchManagementAPIResponses(responses)
	azure, err := gwacl.NewManagementAPI("subscription", "", "West US")
	c.Assert(err, gc.IsNil)

	service, err := newHostedService(azure, "service", "affinity-group", "")
	c.Check(err, gc.IsNil)

	c.Assert(*requests, gc.HasLen, 5)
	// How many names have been attempted, and how often?
	// There is a minute chance that this tries the same name twice, and
	// then this test will fail.  If that happens, try seeding the
	// randomizer with some fixed seed that doens't produce the problem.
	attemptedNames := make(map[string]int)
	for _, request := range *requests {
		// Exit the loop if we hit the request to create the service, it comes
		// after the check calls.
		if request.Method == "POST" {
			break
		}
		// Name is the last part of the URL from the GET requests that check
		// availability.
		_, name := path.Split(strings.TrimRight(request.URL, "/"))
		attemptedNames[name] += 1
	}
	// The three attempts we just made all had different service names.
	c.Check(attemptedNames, gc.HasLen, 3)

	// Once newHostedService succeeds, we get a hosted service with the
	// name returned from GetHostedServiceProperties.
	c.Check(service.ServiceName, gc.Equals, "anything")
}

func (*environSuite) TestNewHostedServiceFailsIfUnableToFindUniqueName(c *gc.C) {
	errorBody := makeNonAvailabilityResponse(c)
	responses := []gwacl.DispatcherResponse{}
	for counter := 0; counter < 100; counter++ {
		responses = append(responses, gwacl.NewDispatcherResponse(errorBody, http.StatusOK, nil))
	}
	gwacl.PatchManagementAPIResponses(responses)
	azure, err := gwacl.NewManagementAPI("subscription", "", "West US")
	c.Assert(err, gc.IsNil)

	_, err = newHostedService(azure, "service", "affinity-group", "")
	c.Assert(err, gc.NotNil)
	c.Check(err, gc.ErrorMatches, "could not come up with a unique hosted service name.*")
}

func buildGetServicePropertiesResponses(c *gc.C, services ...*gwacl.HostedService) []gwacl.DispatcherResponse {
	responses := make([]gwacl.DispatcherResponse, len(services))
	for i, service := range services {
		serviceXML, err := service.Serialize()
		c.Assert(err, gc.IsNil)
		responses[i] = gwacl.NewDispatcherResponse([]byte(serviceXML), http.StatusOK, nil)
	}
	return responses
}

func buildStatusOKResponses(c *gc.C, n int) []gwacl.DispatcherResponse {
	responses := make([]gwacl.DispatcherResponse, n)
	for i := range responses {
		responses[i] = gwacl.NewDispatcherResponse(nil, http.StatusOK, nil)
	}
	return responses
}

func makeAzureService(name string) *gwacl.HostedService {
	return &gwacl.HostedService{
		HostedServiceDescriptor: gwacl.HostedServiceDescriptor{ServiceName: name},
	}
}

func makeRole(env *azureEnviron) *gwacl.Role {
	size := "Large"
	vhd := env.newOSDisk("source-image-name")
	userData := "example-user-data"
	return env.newRole(size, vhd, userData, false)
}

func makeLegacyDeployment(env *azureEnviron, serviceName string) *gwacl.HostedService {
	service := makeAzureService(serviceName)
	service.Deployments = []gwacl.Deployment{{
		Name:     serviceName,
		RoleList: []gwacl.Role{*makeRole(env)},
	}}
	return service
}

func makeDeployment(env *azureEnviron, serviceName string) *gwacl.HostedService {
	service := makeAzureService(serviceName)
	service.Deployments = []gwacl.Deployment{{
		Name:     serviceName + "-v2",
		RoleList: []gwacl.Role{*makeRole(env), *makeRole(env)},
	}}
	return service
}

func (s *environSuite) TestStopInstancesDestroysMachines(c *gc.C) {
	env := makeEnviron(c)
	service1Name := "service1"
	service1 := makeLegacyDeployment(env, service1Name)
	service2Name := "service2"
	service2 := makeDeployment(env, service2Name)

	inst1, err := env.getInstance(service1, "")
	c.Assert(err, gc.IsNil)
	role2Name := service2.Deployments[0].RoleList[0].RoleName
	inst2, err := env.getInstance(service2, role2Name)
	c.Assert(err, gc.IsNil)
	role3Name := service2.Deployments[0].RoleList[1].RoleName
	inst3, err := env.getInstance(service2, role3Name)
	c.Assert(err, gc.IsNil)

	responses := buildGetServicePropertiesResponses(c, service1)
	responses = append(responses, buildStatusOKResponses(c, 1)...) // DeleteHostedService
	responses = append(responses, buildGetServicePropertiesResponses(c, service2)...)
	responses = append(responses, buildStatusOKResponses(c, 1)...) // DeleteHostedService
	requests := gwacl.PatchManagementAPIResponses(responses)
	err = env.StopInstances([]instance.Instance{inst1, inst2, inst3})
	c.Check(err, gc.IsNil)

	// One GET and DELETE per service
	// (GetHostedServiceProperties and DeleteHostedService).
	c.Check(len(*requests), gc.Equals, len(responses))
	assertOneRequestMatches(c, *requests, "GET", ".*"+service1Name+".")
	assertOneRequestMatches(c, *requests, "GET", ".*"+service2Name+".*")
	assertOneRequestMatches(c, *requests, "DELETE", ".*"+service1Name+".*")
	assertOneRequestMatches(c, *requests, "DELETE", ".*"+service2Name+".*")
}

func (s *environSuite) TestStopInstancesServiceSubset(c *gc.C) {
	env := makeEnviron(c)
	service := makeDeployment(env, "service")

	role1Name := service.Deployments[0].RoleList[0].RoleName
	inst1, err := env.getInstance(service, role1Name)
	c.Assert(err, gc.IsNil)

	responses := buildGetServicePropertiesResponses(c, service)
	responses = append(responses, buildStatusOKResponses(c, 1)...) // DeleteRole
	requests := gwacl.PatchManagementAPIResponses(responses)
	err = env.StopInstances([]instance.Instance{inst1})
	c.Check(err, gc.IsNil)

	// One GET for the service, and one DELETE for the role.
	// The service isn't deleted because it has two roles,
	// and only one is being deleted.
	c.Check(len(*requests), gc.Equals, len(responses))
	assertOneRequestMatches(c, *requests, "GET", ".*"+service.ServiceName+".")
	assertOneRequestMatches(c, *requests, "DELETE", ".*"+role1Name+".*")
}

func (s *environSuite) TestStopInstancesWhenStoppingMachinesFails(c *gc.C) {
	env := makeEnviron(c)
	service1 := makeDeployment(env, "service1")
	service2 := makeDeployment(env, "service2")
	service1Role1Name := service1.Deployments[0].RoleList[0].RoleName
	inst1, err := env.getInstance(service1, service1Role1Name)
	c.Assert(err, gc.IsNil)
	service2Role1Name := service2.Deployments[0].RoleList[0].RoleName
	inst2, err := env.getInstance(service2, service2Role1Name)
	c.Assert(err, gc.IsNil)

	responses := buildGetServicePropertiesResponses(c, service1, service2)
	// Failed to delete one of the services.
	responses = append(responses, gwacl.NewDispatcherResponse(nil, http.StatusConflict, nil))
	requests := gwacl.PatchManagementAPIResponses(responses)

	instances := []instance.Instance{inst1, inst2}
	err = env.StopInstances(instances)
	c.Check(err, gc.ErrorMatches, ".*Conflict.*")

	c.Check(len(*requests), gc.Equals, len(responses))
	assertOneRequestMatches(c, *requests, "GET", ".*"+service1.ServiceName+".*")
	assertOneRequestMatches(c, *requests, "GET", ".*"+service2.ServiceName+".*")
	assertOneRequestMatches(c, *requests, "DELETE", ".*("+service1.ServiceName+"|"+service2.ServiceName+").")
}

func (s *environSuite) TestStopInstancesWithZeroInstance(c *gc.C) {
	env := makeEnviron(c)
	instances := []instance.Instance{}

	err := env.StopInstances(instances)
	c.Check(err, gc.IsNil)
}

// getVnetAndAffinityGroupCleanupResponses returns the responses
// (gwacl.DispatcherResponse) that a fake http server should return
// when gwacl's RemoveVirtualNetworkSite() and DeleteAffinityGroup()
// are called.
func getVnetAndAffinityGroupCleanupResponses(c *gc.C) []gwacl.DispatcherResponse {
	existingConfig := &gwacl.NetworkConfiguration{
		XMLNS:               gwacl.XMLNS_NC,
		VirtualNetworkSites: nil,
	}
	body, err := existingConfig.Serialize()
	c.Assert(err, gc.IsNil)
	cleanupResponses := []gwacl.DispatcherResponse{
		// Return empty net configuration.
		gwacl.NewDispatcherResponse([]byte(body), http.StatusOK, nil),
		// Accept deletion of affinity group.
		gwacl.NewDispatcherResponse(nil, http.StatusOK, nil),
	}
	return cleanupResponses
}

func (s *environSuite) TestDestroyDoesNotCleanStorageIfError(c *gc.C) {
	env := makeEnviron(c)
	s.setDummyStorage(c, env)
	// Populate storage.
	err := bootstrap.SaveState(
		env.Storage(),
		&bootstrap.BootstrapState{StateInstances: []instance.Id{instance.Id("test-id")}})
	c.Assert(err, gc.IsNil)
	responses := []gwacl.DispatcherResponse{
		gwacl.NewDispatcherResponse(nil, http.StatusBadRequest, nil),
	}
	gwacl.PatchManagementAPIResponses(responses)

	err = env.Destroy()
	c.Check(err, gc.NotNil)

	files, err := storage.List(env.Storage(), "")
	c.Assert(err, gc.IsNil)
	c.Check(files, gc.HasLen, 1)
}

func (s *environSuite) TestDestroyCleansUpStorage(c *gc.C) {
	env := makeEnviron(c)
	s.setDummyStorage(c, env)
	// Populate storage.
	err := bootstrap.SaveState(
		env.Storage(),
		&bootstrap.BootstrapState{StateInstances: []instance.Id{instance.Id("test-id")}})
	c.Assert(err, gc.IsNil)
	responses := getAzureServiceListResponse(c)
	cleanupResponses := getVnetAndAffinityGroupCleanupResponses(c)
	responses = append(responses, cleanupResponses...)
	gwacl.PatchManagementAPIResponses(responses)

	err = env.Destroy()
	c.Check(err, gc.IsNil)

	files, err := storage.List(env.Storage(), "")
	c.Assert(err, gc.IsNil)
	c.Check(files, gc.HasLen, 0)
}

func (s *environSuite) TestDestroyDeletesVirtualNetworkAndAffinityGroup(c *gc.C) {
	env := makeEnviron(c)
	s.setDummyStorage(c, env)
	responses := getAzureServiceListResponse(c)
	// Prepare a configuration with a single virtual network.
	existingConfig := &gwacl.NetworkConfiguration{
		XMLNS: gwacl.XMLNS_NC,
		VirtualNetworkSites: &[]gwacl.VirtualNetworkSite{
			{Name: env.getVirtualNetworkName()},
		},
	}
	body, err := existingConfig.Serialize()
	c.Assert(err, gc.IsNil)
	cleanupResponses := []gwacl.DispatcherResponse{
		// Return existing configuration.
		gwacl.NewDispatcherResponse([]byte(body), http.StatusOK, nil),
		// Accept upload of new configuration.
		gwacl.NewDispatcherResponse(nil, http.StatusOK, nil),
		// Accept deletion of affinity group.
		gwacl.NewDispatcherResponse(nil, http.StatusOK, nil),
	}
	responses = append(responses, cleanupResponses...)
	requests := gwacl.PatchManagementAPIResponses(responses)

	err = env.Destroy()
	c.Check(err, gc.IsNil)

	c.Assert(*requests, gc.HasLen, 4)
	// One request to get the network configuration.
	getRequest := (*requests)[1]
	c.Check(getRequest.Method, gc.Equals, "GET")
	c.Check(strings.HasSuffix(getRequest.URL, "services/networking/media"), gc.Equals, true)
	// One request to upload the new version of the network configuration.
	putRequest := (*requests)[2]
	c.Check(putRequest.Method, gc.Equals, "PUT")
	c.Check(strings.HasSuffix(putRequest.URL, "services/networking/media"), gc.Equals, true)
	// One request to delete the Affinity Group.
	agRequest := (*requests)[3]
	c.Check(strings.Contains(agRequest.URL, env.getAffinityGroupName()), jc.IsTrue)
	c.Check(agRequest.Method, gc.Equals, "DELETE")

}

var emptyListResponse = `
  <?xml version="1.0" encoding="utf-8"?>
  <EnumerationResults ContainerName="http://myaccount.blob.core.windows.net/mycontainer">
    <Prefix>prefix</Prefix>
    <Marker>marker</Marker>
    <MaxResults>maxresults</MaxResults>
    <Delimiter>delimiter</Delimiter>
    <Blobs></Blobs>
    <NextMarker />
  </EnumerationResults>`

// assertOneRequestMatches asserts that at least one request in the given slice
// contains a request with the given method and whose URL matches the given regexp.
func assertOneRequestMatches(c *gc.C, requests []*gwacl.X509Request, method string, urlPattern string) {
	for _, request := range requests {
		matched, err := regexp.MatchString(urlPattern, request.URL)
		if err == nil && request.Method == method && matched {
			return
		}
	}
	c.Error(fmt.Sprintf("none of the requests matches: Method=%v, URL pattern=%v", method, urlPattern))
}

func (s *environSuite) TestDestroyStopsAllInstances(c *gc.C) {
	env := makeEnviron(c)
	s.setDummyStorage(c, env)
	prefix := env.getEnvPrefix()
	service1 := makeDeployment(env, prefix+"service1")
	service2 := makeDeployment(env, prefix+"service2")

	// The call to AllInstances() will return only one service (service1).
	responses := getAzureServiceListResponse(c, service1.HostedServiceDescriptor, service2.HostedServiceDescriptor)
	responses = append(responses, buildStatusOKResponses(c, 2)...) // DeleteHostedService
	responses = append(responses, getVnetAndAffinityGroupCleanupResponses(c)...)
	requests := gwacl.PatchManagementAPIResponses(responses)

	err := env.Destroy()
	c.Check(err, gc.IsNil)

	// One request to get the list of all the environment's instances.
	// One delete request per destroyed service, and two additional
	// requests to delete the Virtual Network and the Affinity Group.
	c.Check((*requests), gc.HasLen, 5)
	c.Check((*requests)[0].Method, gc.Equals, "GET")
	assertOneRequestMatches(c, *requests, "DELETE", ".*"+service1.ServiceName+".*")
	assertOneRequestMatches(c, *requests, "DELETE", ".*"+service2.ServiceName+".*")
}

func (s *environSuite) TestGetInstance(c *gc.C) {
	env := makeEnviron(c)
	service1 := makeLegacyDeployment(env, "service1")
	service2 := makeDeployment(env, "service1")

	// azureEnviron.Instances will call getInstance with roleName==""
	// for legacy instances. This will cause getInstance to get the
	// one and only role (or error if there is more than one).
	inst1, err := env.getInstance(service1, "")
	c.Assert(err, gc.IsNil)
	c.Check(inst1.Id(), gc.Equals, instance.Id("service1"))
	c.Assert(inst1, gc.FitsTypeOf, &azureInstance{})
	c.Check(inst1.(*azureInstance).environ, gc.Equals, env)
	c.Check(inst1.(*azureInstance).roleName, gc.Equals, service1.Deployments[0].RoleList[0].RoleName)
	service1.Deployments[0].RoleList = service2.Deployments[0].RoleList
	inst1, err = env.getInstance(service1, "")
	c.Check(err, gc.ErrorMatches, `expected one role for "service1", got 2`)

	inst2, err := env.getInstance(service2, service2.Deployments[0].RoleList[0].RoleName)
	c.Assert(err, gc.IsNil)
	c.Check(inst2.Id(), gc.Equals, instance.Id("service1-"+service2.Deployments[0].RoleList[0].RoleName))
}

func (s *environSuite) TestInitialPorts(c *gc.C) {
	env := makeEnviron(c)
	service1 := makeLegacyDeployment(env, "service1")
	service2 := makeDeployment(env, "service2")
	service3 := makeDeployment(env, "service3")
	service3.Label = base64.StdEncoding.EncodeToString([]byte(stateServerLabel))

	role1 := &service1.Deployments[0].RoleList[0]
	inst1, err := env.getInstance(service1, role1.RoleName)
	c.Assert(err, gc.IsNil)
	c.Assert(inst1.(*azureInstance).maskStateServerPorts, jc.IsTrue)
	role2 := &service2.Deployments[0].RoleList[0]
	inst2, err := env.getInstance(service2, role2.RoleName)
	c.Assert(err, gc.IsNil)
	role3 := &service3.Deployments[0].RoleList[0]
	inst3, err := env.getInstance(service3, role3.RoleName)
	c.Assert(err, gc.IsNil)

	// Only role2 should report opened state server ports via the Ports method.
	dummyRole := *role1
	configSetNetwork(&dummyRole).InputEndpoints = &[]gwacl.InputEndpoint{{
		LocalPort: env.Config().StatePort(),
		Protocol:  "tcp",
		Name:      "stateserver",
		Port:      env.Config().StatePort(),
	}, {
		LocalPort: env.Config().APIPort(),
		Protocol:  "tcp",
		Name:      "apiserver",
		Port:      env.Config().APIPort(),
	}}
	reportsStateServerPorts := func(inst instance.Instance) bool {
		responses := preparePortChangeConversation(c, &dummyRole)
		gwacl.PatchManagementAPIResponses(responses)
		ports, err := inst.Ports("")
		c.Assert(err, gc.IsNil)
		portmap := make(map[int]bool)
		for _, port := range ports {
			portmap[port.Number] = true
		}
		return portmap[env.Config().StatePort()] && portmap[env.Config().APIPort()]
	}
	c.Check(inst1, gc.Not(jc.Satisfies), reportsStateServerPorts)
	c.Check(inst2, jc.Satisfies, reportsStateServerPorts)
	c.Check(inst3, gc.Not(jc.Satisfies), reportsStateServerPorts)
}

func (*environSuite) TestNewOSVirtualDisk(c *gc.C) {
	env := makeEnviron(c)
	sourceImageName := "source-image-name"

	vhd := env.newOSDisk(sourceImageName)

	mediaLinkUrl, err := url.Parse(vhd.MediaLink)
	c.Check(err, gc.IsNil)
	storageAccount := env.ecfg.storageAccountName()
	c.Check(mediaLinkUrl.Host, gc.Equals, fmt.Sprintf("%s.blob.core.windows.net", storageAccount))
	c.Check(vhd.SourceImageName, gc.Equals, sourceImageName)
}

// mapInputEndpointsByPort takes a slice of input endpoints, and returns them
// as a map keyed by their (external) ports.  This makes it easier to query
// individual endpoints from an array whose ordering you don't know.
// Multiple input endpoints for the same port are treated as an error.
func mapInputEndpointsByPort(c *gc.C, endpoints []gwacl.InputEndpoint) map[int]gwacl.InputEndpoint {
	mapping := make(map[int]gwacl.InputEndpoint)
	for _, endpoint := range endpoints {
		_, have := mapping[endpoint.Port]
		c.Assert(have, gc.Equals, false)
		mapping[endpoint.Port] = endpoint
	}
	return mapping
}

func (s *environSuite) TestNewRole(c *gc.C) {
	s.testNewRole(c, false)
}

func (s *environSuite) TestNewRoleStateServer(c *gc.C) {
	s.testNewRole(c, true)
}

func (*environSuite) testNewRole(c *gc.C, stateServer bool) {
	env := makeEnviron(c)
	size := "Large"
	vhd := env.newOSDisk("source-image-name")
	userData := "example-user-data"

	role := env.newRole(size, vhd, userData, stateServer)

	configs := role.ConfigurationSets
	linuxConfig := configs[0]
	networkConfig := configs[1]
	c.Check(linuxConfig.CustomData, gc.Equals, userData)
	c.Check(linuxConfig.Hostname, gc.Equals, role.RoleName)
	c.Check(linuxConfig.Username, gc.Not(gc.Equals), "")
	c.Check(linuxConfig.Password, gc.Not(gc.Equals), "")
	c.Check(linuxConfig.DisableSSHPasswordAuthentication, gc.Equals, "true")
	c.Check(role.RoleSize, gc.Equals, size)
	c.Check(role.OSVirtualHardDisk, gc.DeepEquals, vhd)

	endpoints := mapInputEndpointsByPort(c, *networkConfig.InputEndpoints)

	// The network config contains an endpoint for ssh communication.
	sshEndpoint, ok := endpoints[22]
	c.Assert(ok, gc.Equals, true)
	c.Check(sshEndpoint.LocalPort, gc.Equals, 22)
	c.Check(sshEndpoint.Protocol, gc.Equals, "tcp")

	if stateServer {
		// There's also an endpoint for the state (mongodb) port.
		stateEndpoint, ok := endpoints[env.Config().StatePort()]
		c.Assert(ok, gc.Equals, true)
		c.Check(stateEndpoint.LocalPort, gc.Equals, env.Config().StatePort())
		c.Check(stateEndpoint.Protocol, gc.Equals, "tcp")

		// And one for the API port.
		apiEndpoint, ok := endpoints[env.Config().APIPort()]
		c.Assert(ok, gc.Equals, true)
		c.Check(apiEndpoint.LocalPort, gc.Equals, env.Config().APIPort())
		c.Check(apiEndpoint.Protocol, gc.Equals, "tcp")
	}
}

func (*environSuite) TestProviderReturnsAzureEnvironProvider(c *gc.C) {
	prov := makeEnviron(c).Provider()
	c.Assert(prov, gc.NotNil)
	azprov, ok := prov.(azureEnvironProvider)
	c.Assert(ok, gc.Equals, true)
	c.Check(azprov, gc.NotNil)
}

func (*environSuite) TestCreateVirtualNetwork(c *gc.C) {
	env := makeEnviron(c)
	responses := []gwacl.DispatcherResponse{
		// No existing configuration found.
		gwacl.NewDispatcherResponse(nil, http.StatusNotFound, nil),
		// Accept upload of new configuration.
		gwacl.NewDispatcherResponse(nil, http.StatusOK, nil),
	}
	requests := gwacl.PatchManagementAPIResponses(responses)

	env.createVirtualNetwork()

	c.Assert(*requests, gc.HasLen, 2)
	request := (*requests)[1]
	body := gwacl.NetworkConfiguration{}
	err := xml.Unmarshal(request.Payload, &body)
	c.Assert(err, gc.IsNil)
	networkConf := (*body.VirtualNetworkSites)[0]
	c.Check(networkConf.Name, gc.Equals, env.getVirtualNetworkName())
	c.Check(networkConf.AffinityGroup, gc.Equals, env.getAffinityGroupName())
}

func (*environSuite) TestDestroyVirtualNetwork(c *gc.C) {
	env := makeEnviron(c)
	// Prepare a configuration with a single virtual network.
	existingConfig := &gwacl.NetworkConfiguration{
		XMLNS: gwacl.XMLNS_NC,
		VirtualNetworkSites: &[]gwacl.VirtualNetworkSite{
			{Name: env.getVirtualNetworkName()},
		},
	}
	body, err := existingConfig.Serialize()
	c.Assert(err, gc.IsNil)
	responses := []gwacl.DispatcherResponse{
		// Return existing configuration.
		gwacl.NewDispatcherResponse([]byte(body), http.StatusOK, nil),
		// Accept upload of new configuration.
		gwacl.NewDispatcherResponse(nil, http.StatusOK, nil),
	}
	requests := gwacl.PatchManagementAPIResponses(responses)

	env.deleteVirtualNetwork()

	c.Assert(*requests, gc.HasLen, 2)
	// One request to get the existing network configuration.
	getRequest := (*requests)[0]
	c.Check(getRequest.Method, gc.Equals, "GET")
	// One request to update the network configuration.
	putRequest := (*requests)[1]
	c.Check(putRequest.Method, gc.Equals, "PUT")
	newConfig := gwacl.NetworkConfiguration{}
	err = xml.Unmarshal(putRequest.Payload, &newConfig)
	c.Assert(err, gc.IsNil)
	// The new configuration has no VirtualNetworkSites.
	c.Check(newConfig.VirtualNetworkSites, gc.IsNil)
}

func (*environSuite) TestGetVirtualNetworkNameContainsEnvName(c *gc.C) {
	env := makeEnviron(c)
	c.Check(strings.Contains(env.getVirtualNetworkName(), env.Name()), jc.IsTrue)
}

func (*environSuite) TestGetVirtualNetworkNameIsConstant(c *gc.C) {
	env := makeEnviron(c)
	c.Check(env.getVirtualNetworkName(), gc.Equals, env.getVirtualNetworkName())
}

func (*environSuite) TestCreateAffinityGroup(c *gc.C) {
	env := makeEnviron(c)
	responses := []gwacl.DispatcherResponse{
		gwacl.NewDispatcherResponse(nil, http.StatusCreated, nil),
	}
	requests := gwacl.PatchManagementAPIResponses(responses)

	env.createAffinityGroup()

	c.Assert(*requests, gc.HasLen, 1)
	request := (*requests)[0]
	body := gwacl.CreateAffinityGroup{}
	err := xml.Unmarshal(request.Payload, &body)
	c.Assert(err, gc.IsNil)
	c.Check(body.Name, gc.Equals, env.getAffinityGroupName())
	// This is a testing antipattern, the expected data comes from
	// config defaults.  Fix it sometime.
	c.Check(body.Location, gc.Equals, "location")
}

func (*environSuite) TestDestroyAffinityGroup(c *gc.C) {
	env := makeEnviron(c)
	responses := []gwacl.DispatcherResponse{
		gwacl.NewDispatcherResponse(nil, http.StatusOK, nil),
	}
	requests := gwacl.PatchManagementAPIResponses(responses)

	env.deleteAffinityGroup()

	c.Assert(*requests, gc.HasLen, 1)
	request := (*requests)[0]
	c.Check(strings.Contains(request.URL, env.getAffinityGroupName()), jc.IsTrue)
	c.Check(request.Method, gc.Equals, "DELETE")
}

func (*environSuite) TestGetAffinityGroupName(c *gc.C) {
	env := makeEnviron(c)
	c.Check(strings.Contains(env.getAffinityGroupName(), env.Name()), jc.IsTrue)
}

func (*environSuite) TestGetAffinityGroupNameIsConstant(c *gc.C) {
	env := makeEnviron(c)
	c.Check(env.getAffinityGroupName(), gc.Equals, env.getAffinityGroupName())
}

func (*environSuite) TestGetImageMetadataSigningRequiredDefaultsToTrue(c *gc.C) {
	env := makeEnviron(c)
	// Hard-coded to true for now.  Once we support other base URLs, this
	// may have to become configurable.
	c.Check(env.getImageMetadataSigningRequired(), gc.Equals, true)
}

func (*environSuite) TestSelectInstanceTypeAndImageUsesForcedImage(c *gc.C) {
	env := makeEnviron(c)
	forcedImage := "my-image"
	env.ecfg.attrs["force-image-name"] = forcedImage

	aim := gwacl.RoleNameMap["ExtraLarge"]
	cons := constraints.Value{
		CpuCores: &aim.CpuCores,
		Mem:      &aim.Mem,
	}

	instanceType, image, err := env.selectInstanceTypeAndImage(&instances.InstanceConstraint{
		Region:      "West US",
		Series:      "precise",
		Constraints: cons,
	})
	c.Assert(err, gc.IsNil)

	c.Check(instanceType, gc.Equals, aim.Name)
	c.Check(image, gc.Equals, forcedImage)
}

func (s *environSuite) setupEnvWithDummyMetadata(c *gc.C) *azureEnviron {
	envAttrs := makeAzureConfigMap(c)
	envAttrs["location"] = "North Europe"
	env := makeEnvironWithConfig(c, envAttrs)
	s.setDummyStorage(c, env)
	s.PatchValue(&imagemetadata.DefaultBaseURL, "")
	s.PatchValue(&signedImageDataOnly, false)
	images := []*imagemetadata.ImageMetadata{
		{
			Id:         "image-id",
			VirtType:   "Hyper-V",
			Arch:       "ppc64",
			RegionName: "North Europe",
			Endpoint:   "https://management.core.windows.net/",
		},
	}
	makeTestMetadata(c, env, "precise", "North Europe", images)
	return env
}

func (s *environSuite) TestSelectInstanceTypeAndImageUsesSimplestreamsByDefault(c *gc.C) {
	env := s.setupEnvWithDummyMetadata(c)
	// We'll tailor our constraints so as to get a specific instance type.
	aim := gwacl.RoleNameMap["ExtraSmall"]
	cons := constraints.Value{
		CpuCores: &aim.CpuCores,
		Mem:      &aim.Mem,
	}
	instanceType, image, err := env.selectInstanceTypeAndImage(&instances.InstanceConstraint{
		Region:      "North Europe",
		Series:      "precise",
		Constraints: cons,
	})
	c.Assert(err, gc.IsNil)
	c.Assert(instanceType, gc.Equals, aim.Name)
	c.Assert(image, gc.Equals, "image-id")
}

func (*environSuite) TestExtractStorageKeyPicksPrimaryKeyIfSet(c *gc.C) {
	keys := gwacl.StorageAccountKeys{
		Primary:   "mainkey",
		Secondary: "otherkey",
	}
	c.Check(extractStorageKey(&keys), gc.Equals, "mainkey")
}

func (*environSuite) TestExtractStorageKeyFallsBackToSecondaryKey(c *gc.C) {
	keys := gwacl.StorageAccountKeys{
		Secondary: "sparekey",
	}
	c.Check(extractStorageKey(&keys), gc.Equals, "sparekey")
}

func (*environSuite) TestExtractStorageKeyReturnsBlankIfNoneSet(c *gc.C) {
	c.Check(extractStorageKey(&gwacl.StorageAccountKeys{}), gc.Equals, "")
}

func assertSourceContents(c *gc.C, source simplestreams.DataSource, filename string, content []byte) {
	rc, _, err := source.Fetch(filename)
	c.Assert(err, gc.IsNil)
	defer rc.Close()
	retrieved, err := ioutil.ReadAll(rc)
	c.Assert(err, gc.IsNil)
	c.Assert(retrieved, gc.DeepEquals, content)
}

func (s *environSuite) assertGetImageMetadataSources(c *gc.C, stream, officialSourcePath string) {
	envAttrs := makeAzureConfigMap(c)
	if stream != "" {
		envAttrs["image-stream"] = stream
	}
	env := makeEnvironWithConfig(c, envAttrs)
	s.setDummyStorage(c, env)

	data := []byte{1, 2, 3, 4}
	env.Storage().Put("images/filename", bytes.NewReader(data), int64(len(data)))

	sources, err := imagemetadata.GetMetadataSources(env)
	c.Assert(err, gc.IsNil)
	c.Assert(len(sources), gc.Equals, 2)
	assertSourceContents(c, sources[0], "filename", data)
	url, err := sources[1].URL("")
	c.Assert(err, gc.IsNil)
	c.Assert(url, gc.Equals, fmt.Sprintf("http://cloud-images.ubuntu.com/%s/", officialSourcePath))
}

func (s *environSuite) TestGetImageMetadataSources(c *gc.C) {
	s.assertGetImageMetadataSources(c, "", "releases")
	s.assertGetImageMetadataSources(c, "released", "releases")
	s.assertGetImageMetadataSources(c, "daily", "daily")
}

func (s *environSuite) TestGetToolsMetadataSources(c *gc.C) {
	env := makeEnviron(c)
	s.setDummyStorage(c, env)

	data := []byte{1, 2, 3, 4}
	env.Storage().Put("tools/filename", bytes.NewReader(data), int64(len(data)))

	sources, err := tools.GetMetadataSources(env)
	c.Assert(err, gc.IsNil)
	c.Assert(len(sources), gc.Equals, 1)
	assertSourceContents(c, sources[0], "filename", data)
}

func (s *environSuite) TestCheckUnitAssignment(c *gc.C) {
	// If availability-sets-enabled is true, then placement is disabled.
	attrs := makeAzureConfigMap(c)
	attrs["availability-sets-enabled"] = true
	env := environs.Environ(makeEnvironWithConfig(c, attrs))
	err := env.SupportsUnitPlacement()
	c.Assert(err, gc.ErrorMatches, "unit placement is not supported with availability-sets-enabled")

	// If the user disables availability sets, they can do what they want.
	attrs["availability-sets-enabled"] = false
	env = environs.Environ(makeEnvironWithConfig(c, attrs))
	err = env.SupportsUnitPlacement()
	c.Assert(err, gc.IsNil)
}

type startInstanceSuite struct {
	baseEnvironSuite
	env    *azureEnviron
	params environs.StartInstanceParams
}

func (s *startInstanceSuite) SetUpTest(c *gc.C) {
	s.baseEnvironSuite.SetUpTest(c)
	s.env = makeEnviron(c)
	s.setDummyStorage(c, s.env)
	s.env.ecfg.attrs["force-image-name"] = "my-image"
	stateInfo := &state.Info{
		Addrs:    []string{"localhost:123"},
		CACert:   []byte(coretesting.CACert),
		Password: "password",
		Tag:      "machine-1",
	}
	apiInfo := &api.Info{
		Addrs:    []string{"localhost:124"},
		CACert:   []byte(coretesting.CACert),
		Password: "admin",
		Tag:      "machine-1",
	}
	s.params = environs.StartInstanceParams{
		Tools: envtesting.AssertUploadFakeToolsVersions(
			c, s.env.storage, envtesting.V120p...,
		),
		MachineConfig: environs.NewMachineConfig(
			"1", "yanonce", nil, nil, stateInfo, apiInfo,
		),
	}
}

func (s *startInstanceSuite) startInstance(c *gc.C) (serviceName string, stateServer bool) {
	var called bool
	restore := testing.PatchValue(&createInstance, func(env *azureEnviron, azure *gwacl.ManagementAPI, role *gwacl.Role, serviceNameArg string, stateServerArg bool) (instance.Instance, error) {
		serviceName = serviceNameArg
		stateServer = stateServerArg
		called = true
		return nil, nil
	})
	defer restore()
<<<<<<< HEAD
	_, _, err := s.env.StartInstance(s.params)
=======
	_, _, _, err := s.env.StartInstance(s.params)
>>>>>>> 171f218f
	c.Assert(err, gc.IsNil)
	c.Assert(called, jc.IsTrue)
	return serviceName, stateServer
}

func (s *startInstanceSuite) TestStartInstanceDistributionGroupError(c *gc.C) {
	s.params.DistributionGroup = func() ([]instance.Id, error) {
		return nil, fmt.Errorf("DistributionGroupError")
	}
	s.env.ecfg.attrs["availability-sets-enabled"] = true
<<<<<<< HEAD
	_, _, err := s.env.StartInstance(s.params)
=======
	_, _, _, err := s.env.StartInstance(s.params)
>>>>>>> 171f218f
	c.Assert(err, gc.ErrorMatches, "DistributionGroupError")
	// DistributionGroup should not be called if availability-sets-enabled=false.
	s.env.ecfg.attrs["availability-sets-enabled"] = false
	s.startInstance(c)
}

func (s *startInstanceSuite) TestStartInstanceDistributionGroupEmpty(c *gc.C) {
	// serviceName will be empty if DistributionGroup is nil or returns nothing.
	s.env.ecfg.attrs["availability-sets-enabled"] = true
	serviceName, _ := s.startInstance(c)
	c.Assert(serviceName, gc.Equals, "")
	s.params.DistributionGroup = func() ([]instance.Id, error) { return nil, nil }
	serviceName, _ = s.startInstance(c)
	c.Assert(serviceName, gc.Equals, "")
}

func (s *startInstanceSuite) TestStartInstanceDistributionGroup(c *gc.C) {
	s.params.DistributionGroup = func() ([]instance.Id, error) {
		return []instance.Id{
			instance.Id(s.env.getEnvPrefix() + "whatever-role0"),
		}, nil
	}
	// DistributionGroup will only have an effect if
	// availability-sets-enabled=true.
	s.env.ecfg.attrs["availability-sets-enabled"] = false
	serviceName, _ := s.startInstance(c)
	c.Assert(serviceName, gc.Equals, "")
	s.env.ecfg.attrs["availability-sets-enabled"] = true
	serviceName, _ = s.startInstance(c)
	c.Assert(serviceName, gc.Equals, "juju-testenv-whatever")
}

func (s *startInstanceSuite) TestStartInstanceStateServerJobs(c *gc.C) {
	// If the machine has the JobManagesEnviron job,
	// we should see stateServer==true.
	s.params.MachineConfig.Jobs = []apiparams.MachineJob{
		apiparams.JobHostUnits,
	}
	_, stateServer := s.startInstance(c)
	c.Assert(stateServer, jc.IsFalse)
	s.params.MachineConfig.Jobs = []apiparams.MachineJob{
		apiparams.JobHostUnits, apiparams.JobManageEnviron,
	}
	_, stateServer = s.startInstance(c)
	c.Assert(stateServer, jc.IsTrue)
}<|MERGE_RESOLUTION|>--- conflicted
+++ resolved
@@ -1460,11 +1460,7 @@
 		return nil, nil
 	})
 	defer restore()
-<<<<<<< HEAD
-	_, _, err := s.env.StartInstance(s.params)
-=======
 	_, _, _, err := s.env.StartInstance(s.params)
->>>>>>> 171f218f
 	c.Assert(err, gc.IsNil)
 	c.Assert(called, jc.IsTrue)
 	return serviceName, stateServer
@@ -1475,11 +1471,7 @@
 		return nil, fmt.Errorf("DistributionGroupError")
 	}
 	s.env.ecfg.attrs["availability-sets-enabled"] = true
-<<<<<<< HEAD
-	_, _, err := s.env.StartInstance(s.params)
-=======
 	_, _, _, err := s.env.StartInstance(s.params)
->>>>>>> 171f218f
 	c.Assert(err, gc.ErrorMatches, "DistributionGroupError")
 	// DistributionGroup should not be called if availability-sets-enabled=false.
 	s.env.ecfg.attrs["availability-sets-enabled"] = false
