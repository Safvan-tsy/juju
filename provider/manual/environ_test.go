--- conflicted
+++ resolved
@@ -18,10 +18,6 @@
 	"github.com/juju/juju/instance"
 	"github.com/juju/juju/juju/arch"
 	coretesting "github.com/juju/juju/testing"
-<<<<<<< HEAD
-	coretools "github.com/juju/juju/tools"
-=======
->>>>>>> 52c2ebe5
 	"github.com/juju/juju/version"
 )
 
@@ -193,12 +189,6 @@
 	s.PatchValue(&manualDetectSeriesAndHardwareCharacteristics, func(string) (instance.HardwareCharacteristics, string, error) {
 		arch := version.Current.Arch
 		return instance.HardwareCharacteristics{Arch: &arch}, "precise", nil
-<<<<<<< HEAD
-	})
-	s.PatchValue(&manualCheckProvisioned, func(string) (bool, error) {
-		return false, nil
-=======
->>>>>>> 52c2ebe5
 	})
 	s.PatchValue(&manualCheckProvisioned, func(string) (bool, error) {
 		return false, nil
