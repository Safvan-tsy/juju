--- conflicted
+++ resolved
@@ -26,11 +26,7 @@
 
 func (s *providerSuite) SetUpTest(c *gc.C) {
 	s.FakeJujuHomeSuite.SetUpTest(c)
-<<<<<<< HEAD
 	s.PatchValue(manual.InitUbuntuUser, func(host, user, keys, identity string, stdin io.Reader, stdout io.Writer) error {
-=======
-	s.PatchValue(manual.InitUbuntuUser, func(host, user, authKeys, idKey string, stdin io.Reader, stdout io.Writer) error {
->>>>>>> cdb680e6
 		return nil
 	})
 }
