// Copyright 2019 Canonical Ltd.
// Licensed under the AGPLv3, see LICENCE file for details.

package snap

import (
	"errors"
	"io/ioutil"
	"os/exec"
	"path/filepath"
	"strings"
	"time"

	"github.com/golang/mock/gomock"
	"github.com/juju/testing"
	jc "github.com/juju/testing/checkers"
	gc "gopkg.in/check.v1"

	"github.com/juju/juju/service/common"
)

type validationSuite struct {
	testing.IsolationSuite
}

var _ = gc.Suite(&validationSuite{})

func (*validationSuite) TestBackgroundServiceNeedsNonZeroName(c *gc.C) {
	empty := BackgroundService{}
	fail := empty.Validate()
	c.Check(fail, gc.ErrorMatches, "empty background service name not valid")
}

func (*validationSuite) TestBackgroundServiceNeedsLegalName(c *gc.C) {
	illegal := BackgroundService{Name: "23-==+++"}
	fail := illegal.Validate()
	c.Check(fail, gc.ErrorMatches, `background service name "23-==\+\+\+" not valid`)
}

func (*validationSuite) TestValidateJujuDbDaemon(c *gc.C) {
	service := BackgroundService{
		Name:            "daemon",
		EnableAtStartup: true,
	}
	err := service.Validate()

	c.Check(err, jc.ErrorIsNil)
}

func (*validationSuite) TestValidateJujuDbSnap(c *gc.C) {
	// manually
	services := []BackgroundService{{Name: "daemon"}}
	deps := []Installable{NewApp("core", "stable", "jailmode", nil, nil)}
	jujudb := NewApp("juju-db", "edge", "jailmode", services, deps)
	err := jujudb.Validate()
	c.Check(err, jc.ErrorIsNil)

	// via NewService
	jujudbService, err := NewService("juju-db", "", common.Conf{Desc: "juju-db snap"}, Command, "/path/to/config", "edge", "jailmode", []BackgroundService{}, []Installable{})
	c.Check(err, jc.ErrorIsNil)
	c.Check(jujudbService.Validate(), jc.ErrorIsNil)

}

type snapSuite struct {
	testing.IsolationSuite
}

var _ = gc.Suite(&snapSuite{})

func (*snapSuite) TestSnapCommandIsAValidCommand(c *gc.C) {
	_, err := exec.LookPath(Command)
	c.Check(err, gc.NotNil)
}

func (*snapSuite) TestSnapListCommandreValidShellCommand(c *gc.C) {
	listCommand := ListCommand()
	listCommandParts := strings.Fields(listCommand)

	// check that we refer to valid commands
	executable := listCommandParts[0]
	_, err := exec.LookPath(executable)

	for i, token := range listCommandParts {
		// we've found a pipe, next token should be executable
		if token == "|" {
			_, err = exec.LookPath(listCommandParts[i+1])
		}
	}
	c.Check(err, gc.NotNil)
}

func (*snapSuite) TestConfigOverride(c *gc.C) {
	conf := common.Conf{
		Limit: map[string]string{
			"nofile": "64000",
		},
	}
	svc, err := NewService("juju-db", "", conf, Command, "/path/to/config", "latest", "strict", []BackgroundService{{
		Name: "daemon",
	}}, nil)
	c.Assert(err, jc.ErrorIsNil)

	dir := c.MkDir()

	s := &svc
	s.configDir = dir
	svc = *s

	err = svc.ConfigOverride()
	c.Assert(err, jc.ErrorIsNil)

	data, err := ioutil.ReadFile(filepath.Join(dir, "snap.juju-db.daemon.service.d/overrides.conf"))
	c.Assert(err, jc.ErrorIsNil)
	c.Assert(string(data), gc.Equals, `
[Service]
LimitNOFILE=64000

`[1:])
}

type serviceSuite struct {
	testing.IsolationSuite
}

var _ = gc.Suite(&serviceSuite{})

func (*serviceSuite) TestInstallCommands(c *gc.C) {
	conf := common.Conf{}
	prerequisites := []Installable{NewNamedApp("core")}
	backgroundServices := []BackgroundService{
		{
			Name:            "daemon",
			EnableAtStartup: true,
		},
	}
<<<<<<< HEAD
	service, err := NewService("juju-db", "juju-db", conf, Command, "/path/to/config", "4.4/stable", "", backgroundServices, prerequisites)
=======
	service, err := NewService("juju-db", "juju-db", conf, Command, "4.4/stable", "", backgroundServices, prerequisites)
>>>>>>> c00059e6
	c.Assert(err, jc.ErrorIsNil)

	commands, err := service.InstallCommands()
	c.Assert(err, jc.ErrorIsNil)
	c.Assert(commands, gc.DeepEquals, []string{
		"snap install core",
		"snap install --channel=4.4/stable juju-db",
	})
}

func (*serviceSuite) TestInstallCommandsWithConfinementPolicy(c *gc.C) {
	conf := common.Conf{}
	prerequisites := []Installable{NewNamedApp("core")}
	backgroundServices := []BackgroundService{
		{
			Name:            "daemon",
			EnableAtStartup: true,
		},
	}
<<<<<<< HEAD
	service, err := NewService("juju-db", "juju-db", conf, Command, "/path/to/config", "4.4/stable", "classic", backgroundServices, prerequisites)
=======
	service, err := NewService("juju-db", "juju-db", conf, Command, "4.4/stable", "classic", backgroundServices, prerequisites)
>>>>>>> c00059e6
	c.Assert(err, jc.ErrorIsNil)

	commands, err := service.InstallCommands()
	c.Assert(err, jc.ErrorIsNil)
	c.Assert(commands, gc.DeepEquals, []string{
		"snap install core",
		"snap install --channel=4.4/stable --classic juju-db",
	})
}

func (*serviceSuite) TestInstall(c *gc.C) {
	ctrl := gomock.NewController(c)
	defer ctrl.Finish()

	clock := NewMockClock(ctrl)
	clock.EXPECT().Now().Return(time.Now()).AnyTimes()

	runnable := NewMockRunnable(ctrl)
	runnable.EXPECT().Execute("snap", []string{"install", "core"}).Return("", nil)
	runnable.EXPECT().Execute("snap", []string{"install", "--channel=4.4/stable", "juju-db"}).Return("", nil)

	conf := common.Conf{}
	prerequisites := []Installable{NewNamedApp("core")}
	backgroundServices := []BackgroundService{
		{
			Name:            "daemon",
			EnableAtStartup: true,
		},
	}
<<<<<<< HEAD
	service, err := NewService("juju-db", "juju-db", conf, Command, "/path/to/config", "4.4/stable", "", backgroundServices, prerequisites)
=======
	service, err := NewService("juju-db", "juju-db", conf, Command, "4.4/stable", "", backgroundServices, prerequisites)
>>>>>>> c00059e6
	c.Assert(err, jc.ErrorIsNil)

	s := &service
	s.runnable = runnable
	s.clock = clock
	service = *s

	err = service.Install()
	c.Assert(err, jc.ErrorIsNil)
}

func (*serviceSuite) TestInstallWithRetry(c *gc.C) {
	ctrl := gomock.NewController(c)
	defer ctrl.Finish()

	clock := NewMockClock(ctrl)
	clock.EXPECT().Now().Return(time.Now()).AnyTimes()
	clock.EXPECT().After(time.Second * 5).DoAndReturn(func(s time.Duration) <-chan time.Time {
		// Send the channel once we've been called, not before.
		ch := make(chan time.Time)
		go func() {
			ch <- time.Now().Add(time.Second * 5)
		}()
		return ch
	})

	runnable := NewMockRunnable(ctrl)
	runnable.EXPECT().Execute("snap", []string{"install", "core"}).Return("", errors.New("bad"))
	runnable.EXPECT().Execute("snap", []string{"install", "core"}).Return("", nil)
	runnable.EXPECT().Execute("snap", []string{"install", "--channel=4.4/stable", "juju-db"}).Return("", nil)

	conf := common.Conf{}
	prerequisites := []Installable{NewNamedApp("core")}
	backgroundServices := []BackgroundService{
		{
			Name:            "daemon",
			EnableAtStartup: true,
		},
	}
<<<<<<< HEAD
	service, err := NewService("juju-db", "juju-db", conf, Command, "/path/to/config", "4.4/stable", "", backgroundServices, prerequisites)
=======
	service, err := NewService("juju-db", "juju-db", conf, Command, "4.4/stable", "", backgroundServices, prerequisites)
>>>>>>> c00059e6
	c.Assert(err, jc.ErrorIsNil)

	s := &service
	s.runnable = runnable
	s.clock = clock
	service = *s

	err = service.Install()
	c.Assert(err, jc.ErrorIsNil)
}<|MERGE_RESOLUTION|>--- conflicted
+++ resolved
@@ -134,18 +134,14 @@
 			EnableAtStartup: true,
 		},
 	}
-<<<<<<< HEAD
-	service, err := NewService("juju-db", "juju-db", conf, Command, "/path/to/config", "4.4/stable", "", backgroundServices, prerequisites)
-=======
-	service, err := NewService("juju-db", "juju-db", conf, Command, "4.4/stable", "", backgroundServices, prerequisites)
->>>>>>> c00059e6
+	service, err := NewService("juju-db", "juju-db", conf, Command, "/path/to/config", "5.0/stable", "", backgroundServices, prerequisites)
 	c.Assert(err, jc.ErrorIsNil)
 
 	commands, err := service.InstallCommands()
 	c.Assert(err, jc.ErrorIsNil)
 	c.Assert(commands, gc.DeepEquals, []string{
 		"snap install core",
-		"snap install --channel=4.4/stable juju-db",
+		"snap install --channel=5.0/stable juju-db",
 	})
 }
 
@@ -158,18 +154,14 @@
 			EnableAtStartup: true,
 		},
 	}
-<<<<<<< HEAD
-	service, err := NewService("juju-db", "juju-db", conf, Command, "/path/to/config", "4.4/stable", "classic", backgroundServices, prerequisites)
-=======
-	service, err := NewService("juju-db", "juju-db", conf, Command, "4.4/stable", "classic", backgroundServices, prerequisites)
->>>>>>> c00059e6
+	service, err := NewService("juju-db", "juju-db", conf, Command, "/path/to/config", "5.0/stable", "classic", backgroundServices, prerequisites)
 	c.Assert(err, jc.ErrorIsNil)
 
 	commands, err := service.InstallCommands()
 	c.Assert(err, jc.ErrorIsNil)
 	c.Assert(commands, gc.DeepEquals, []string{
 		"snap install core",
-		"snap install --channel=4.4/stable --classic juju-db",
+		"snap install --channel=5.0/stable --classic juju-db",
 	})
 }
 
@@ -182,21 +174,17 @@
 
 	runnable := NewMockRunnable(ctrl)
 	runnable.EXPECT().Execute("snap", []string{"install", "core"}).Return("", nil)
-	runnable.EXPECT().Execute("snap", []string{"install", "--channel=4.4/stable", "juju-db"}).Return("", nil)
-
-	conf := common.Conf{}
-	prerequisites := []Installable{NewNamedApp("core")}
-	backgroundServices := []BackgroundService{
-		{
-			Name:            "daemon",
-			EnableAtStartup: true,
-		},
-	}
-<<<<<<< HEAD
-	service, err := NewService("juju-db", "juju-db", conf, Command, "/path/to/config", "4.4/stable", "", backgroundServices, prerequisites)
-=======
-	service, err := NewService("juju-db", "juju-db", conf, Command, "4.4/stable", "", backgroundServices, prerequisites)
->>>>>>> c00059e6
+	runnable.EXPECT().Execute("snap", []string{"install", "--channel=5.0/stable", "juju-db"}).Return("", nil)
+
+	conf := common.Conf{}
+	prerequisites := []Installable{NewNamedApp("core")}
+	backgroundServices := []BackgroundService{
+		{
+			Name:            "daemon",
+			EnableAtStartup: true,
+		},
+	}
+	service, err := NewService("juju-db", "juju-db", conf, Command, "/path/to/config", "5.0/stable", "", backgroundServices, prerequisites)
 	c.Assert(err, jc.ErrorIsNil)
 
 	s := &service
@@ -226,21 +214,17 @@
 	runnable := NewMockRunnable(ctrl)
 	runnable.EXPECT().Execute("snap", []string{"install", "core"}).Return("", errors.New("bad"))
 	runnable.EXPECT().Execute("snap", []string{"install", "core"}).Return("", nil)
-	runnable.EXPECT().Execute("snap", []string{"install", "--channel=4.4/stable", "juju-db"}).Return("", nil)
-
-	conf := common.Conf{}
-	prerequisites := []Installable{NewNamedApp("core")}
-	backgroundServices := []BackgroundService{
-		{
-			Name:            "daemon",
-			EnableAtStartup: true,
-		},
-	}
-<<<<<<< HEAD
-	service, err := NewService("juju-db", "juju-db", conf, Command, "/path/to/config", "4.4/stable", "", backgroundServices, prerequisites)
-=======
-	service, err := NewService("juju-db", "juju-db", conf, Command, "4.4/stable", "", backgroundServices, prerequisites)
->>>>>>> c00059e6
+	runnable.EXPECT().Execute("snap", []string{"install", "--channel=5.0/stable", "juju-db"}).Return("", nil)
+
+	conf := common.Conf{}
+	prerequisites := []Installable{NewNamedApp("core")}
+	backgroundServices := []BackgroundService{
+		{
+			Name:            "daemon",
+			EnableAtStartup: true,
+		},
+	}
+	service, err := NewService("juju-db", "juju-db", conf, Command, "/path/to/config", "5.0/stable", "", backgroundServices, prerequisites)
 	c.Assert(err, jc.ErrorIsNil)
 
 	s := &service
