--- conflicted
+++ resolved
@@ -161,7 +161,6 @@
 	true_ := true
 	false_ := false
 	defaultMin := 1 * time.Minute
-<<<<<<< HEAD
 	s.testDestroyModel(c, nil, nil, nil, time.Minute)
 	s.testDestroyModel(c, nil, &true_, nil, time.Minute)
 	s.testDestroyModel(c, nil, &true_, &defaultMin, time.Minute)
@@ -175,69 +174,6 @@
 }
 
 func (s *modelmanagerSuite) testDestroyModel(c *gc.C, destroyStorage, force *bool, maxWait *time.Duration, timeout time.Duration) {
-=======
-	for _, v := range []int{4, 7} {
-		s.testDestroyModel(c, v, nil, nil, nil, time.Minute)
-		s.testDestroyModel(c, v, nil, &true_, nil, time.Minute)
-		s.testDestroyModel(c, v, nil, &true_, &defaultMin, time.Minute)
-		s.testDestroyModel(c, v, nil, &false_, nil, time.Minute)
-		s.testDestroyModel(c, v, &true_, nil, nil, time.Minute)
-		s.testDestroyModel(c, v, &true_, &false_, nil, time.Minute)
-		s.testDestroyModel(c, v, &true_, &true_, &defaultMin, time.Minute)
-		s.testDestroyModel(c, v, &false_, nil, nil, time.Minute)
-		s.testDestroyModel(c, v, &false_, &false_, nil, time.Minute)
-		s.testDestroyModel(c, v, &false_, &true_, &defaultMin, time.Minute)
-	}
-}
-
-func (s *modelmanagerSuite) testDestroyModel(c *gc.C, v int, destroyStorage, force *bool, maxWait *time.Duration, timeout time.Duration) {
-	var called bool
-	apiCaller := basetesting.BestVersionCaller{
-		BestVersion: v,
-		APICallerFunc: basetesting.APICallerFunc(
-			func(objType string,
-				version int,
-				id, req string,
-				args, resp interface{},
-			) error {
-				c.Check(objType, gc.Equals, "ModelManager")
-				c.Check(id, gc.Equals, "")
-				c.Check(req, gc.Equals, "DestroyModels")
-				if v == 4 {
-					c.Check(args, jc.DeepEquals, params.DestroyModelsParams{
-						Models: []params.DestroyModelParams{{
-							ModelTag:       coretesting.ModelTag.String(),
-							DestroyStorage: destroyStorage,
-						}},
-					})
-				} else {
-					c.Check(args, jc.DeepEquals, params.DestroyModelsParams{
-						Models: []params.DestroyModelParams{{
-							ModelTag:       coretesting.ModelTag.String(),
-							DestroyStorage: destroyStorage,
-							Force:          force,
-							MaxWait:        maxWait,
-							Timeout:        &timeout,
-						}},
-					})
-				}
-				results := resp.(*params.ErrorResults)
-				*results = params.ErrorResults{
-					Results: []params.ErrorResult{{}},
-				}
-				called = true
-				return nil
-			},
-		),
-	}
-	client := modelmanager.NewClient(apiCaller)
-	err := client.DestroyModel(coretesting.ModelTag, destroyStorage, force, maxWait, &timeout)
-	c.Assert(err, jc.ErrorIsNil)
-	c.Assert(called, jc.IsTrue)
-}
-
-func (s *modelmanagerSuite) TestDestroyModelV3(c *gc.C) {
->>>>>>> 7ede45f9
 	var called bool
 	apiCaller := basetesting.APICallerFunc(
 		func(objType string,
@@ -266,29 +202,11 @@
 		},
 	)
 	client := modelmanager.NewClient(apiCaller)
-<<<<<<< HEAD
-	err := client.DestroyModel(coretesting.ModelTag, destroyStorage, force, maxWait, timeout)
-=======
-	destroyStorage := true
-	timeout := time.Minute
-	err := client.DestroyModel(coretesting.ModelTag, &destroyStorage, nil, nil, &timeout)
->>>>>>> 7ede45f9
+	err := client.DestroyModel(coretesting.ModelTag, destroyStorage, force, maxWait, &timeout)
 	c.Assert(err, jc.ErrorIsNil)
 	c.Assert(called, jc.IsTrue)
 }
 
-<<<<<<< HEAD
-=======
-func (s *modelmanagerSuite) TestDestroyModelV3DestroyStorageNotTrue(c *gc.C) {
-	client := modelmanager.NewClient(basetesting.BestVersionCaller{})
-	for _, destroyStorage := range []*bool{nil, new(bool)} {
-		timeout := time.Minute
-		err := client.DestroyModel(coretesting.ModelTag, destroyStorage, nil, nil, &timeout)
-		c.Assert(err, gc.ErrorMatches, "this Juju controller requires destroyStorage to be true")
-	}
-}
-
->>>>>>> 7ede45f9
 func (s *modelmanagerSuite) TestModelDefaults(c *gc.C) {
 	apiCaller := basetesting.APICallerFunc(
 		func(objType string,
