// Copyright 2015 Canonical Ltd.
// Licensed under the AGPLv3, see LICENCE file for details.

package storage

import (
	"context"
	"time"

	"github.com/juju/errors"
	"github.com/juju/names/v6"

	"github.com/juju/juju/api/base"
	"github.com/juju/juju/internal/storage"
	"github.com/juju/juju/rpc/params"
)

// Option is a function that can be used to configure a Client.
type Option = base.Option

// WithTracer returns an Option that configures the Client to use the
// supplied tracer.
var WithTracer = base.WithTracer

// Client allows access to the storage API end point.
type Client struct {
	base.ClientFacade
	facade base.FacadeCaller
}

// NewClient creates a new client for accessing the storage API.
func NewClient(st base.APICallCloser, options ...Option) *Client {
	frontend, backend := base.NewClientFacade(st, "Storage", options...)
	return &Client{ClientFacade: frontend, facade: backend}
}

// StorageDetails retrieves details about desired storage instances.
func (c *Client) StorageDetails(ctx context.Context, tags []names.StorageTag) ([]params.StorageDetailsResult, error) {
	found := params.StorageDetailsResults{}
	entities := make([]params.Entity, len(tags))
	for i, tag := range tags {
		entities[i] = params.Entity{Tag: tag.String()}
	}
	if err := c.facade.FacadeCall(ctx, "StorageDetails", params.Entities{Entities: entities}, &found); err != nil {
		return nil, errors.Trace(err)
	}
	return found.Results, nil
}

// ListStorageDetails lists all storage.
func (c *Client) ListStorageDetails(ctx context.Context) ([]params.StorageDetails, error) {
	args := params.StorageFilters{
		[]params.StorageFilter{{}}, // one empty filter
	}
	var results params.StorageDetailsListResults
	if err := c.facade.FacadeCall(ctx, "ListStorageDetails", args, &results); err != nil {
		return nil, errors.Trace(err)
	}
	if len(results.Results) != 1 {
		return nil, errors.Errorf(
			"expected 1 result, got %d",
			len(results.Results),
		)
	}
	if results.Results[0].Error != nil {
		return nil, errors.Trace(results.Results[0].Error)
	}
	return results.Results[0].Result, nil
}

// ListPools returns a list of pools that matches given filter.
// If no filter was provided, a list of all pools is returned.
func (c *Client) ListPools(ctx context.Context, providers, names []string) ([]params.StoragePool, error) {
	args := params.StoragePoolFilters{
		Filters: []params.StoragePoolFilter{{
			Names:     names,
			Providers: providers,
		}},
	}
	var results params.StoragePoolsResults
	if err := c.facade.FacadeCall(ctx, "ListPools", args, &results); err != nil {
		return nil, errors.Trace(err)
	}
	if len(results.Results) != 1 {
		return nil, errors.Errorf("expected 1 result, got %d", len(results.Results))
	}
	if err := results.Results[0].Error; err != nil {
		return nil, err
	}
	return results.Results[0].Result, nil
}

// CreatePool creates pool with specified parameters.
func (c *Client) CreatePool(ctx context.Context, pname, provider string, attrs map[string]interface{}) error {
	// Older facade did not support bulk calls.
	var results params.ErrorResults
	args := params.StoragePoolArgs{
		Pools: []params.StoragePool{{
			Name:     pname,
			Provider: provider,
			Attrs:    attrs,
		}},
	}

	if err := c.facade.FacadeCall(ctx, "CreatePool", args, &results); err != nil {
		return errors.Trace(err)
	}
	return results.OneError()
}

// RemovePool removes the named pool
func (c *Client) RemovePool(ctx context.Context, pname string) error {
	var results params.ErrorResults
	args := params.StoragePoolDeleteArgs{
		Pools: []params.StoragePoolDeleteArg{{
			Name: pname,
		}},
	}
	if err := c.facade.FacadeCall(ctx, "RemovePool", args, &results); err != nil {
		return errors.Trace(err)
	}
	return results.OneError()
}

// UpdatePool updates a  pool with specified parameters.
func (c *Client) UpdatePool(ctx context.Context, pname, provider string, attrs map[string]interface{}) error {
	var results params.ErrorResults
	args := params.StoragePoolArgs{
		Pools: []params.StoragePool{{
			Name:     pname,
			Provider: provider,
			Attrs:    attrs,
		}},
	}
	if err := c.facade.FacadeCall(ctx, "UpdatePool", args, &results); err != nil {
		return errors.Trace(err)
	}
	return results.OneError()
}

// ListVolumes lists volumes for desired machines.
// If no machines provided, a list of all volumes is returned.
func (c *Client) ListVolumes(ctx context.Context, machines []string) ([]params.VolumeDetailsListResult, error) {
	filters := make([]params.VolumeFilter, len(machines))
	for i, machine := range machines {
		filters[i].Machines = []string{names.NewMachineTag(machine).String()}
	}
	if len(filters) == 0 {
		filters = []params.VolumeFilter{{}}
	}
	args := params.VolumeFilters{filters}
	var results params.VolumeDetailsListResults
	if err := c.facade.FacadeCall(ctx, "ListVolumes", args, &results); err != nil {
		return nil, errors.Trace(err)
	}
	if len(results.Results) != len(filters) {
		return nil, errors.Errorf(
			"expected %d result(s), got %d",
			len(filters), len(results.Results),
		)
	}
	return results.Results, nil
}

// ListFilesystems lists filesystems for desired machines.
// If no machines provided, a list of all filesystems is returned.
func (c *Client) ListFilesystems(ctx context.Context, machines []string) ([]params.FilesystemDetailsListResult, error) {
	filters := make([]params.FilesystemFilter, len(machines))
	for i, machine := range machines {
		filters[i].Machines = []string{names.NewMachineTag(machine).String()}
	}
	if len(filters) == 0 {
		filters = []params.FilesystemFilter{{}}
	}
	args := params.FilesystemFilters{filters}
	var results params.FilesystemDetailsListResults
	if err := c.facade.FacadeCall(ctx, "ListFilesystems", args, &results); err != nil {
		return nil, errors.Trace(err)
	}
	if len(results.Results) != len(filters) {
		return nil, errors.Errorf(
			"expected %d result(s), got %d",
			len(filters), len(results.Results),
		)
	}
	return results.Results, nil
}

// AddToUnit adds specified storage to desired units.
//
// NOTE(axw) for old controllers, the results will only
// contain errors.
func (c *Client) AddToUnit(ctx context.Context, storages []params.StorageAddParams) ([]params.AddStorageResult, error) {
	out := params.AddStorageResults{}
	in := params.StoragesAddParams{Storages: storages}
	err := c.facade.FacadeCall(ctx, "AddToUnit", in, &out)
	if err != nil {
		return nil, errors.Trace(err)
	}
	return out.Results, nil
}

// Attach attaches existing storage to a unit.
func (c *Client) Attach(ctx context.Context, unitId string, storageIds []string) ([]params.ErrorResult, error) {
	in := params.StorageAttachmentIds{
		make([]params.StorageAttachmentId, len(storageIds)),
	}
	if !names.IsValidUnit(unitId) {
		return nil, errors.NotValidf("unit ID %q", unitId)
	}
	for i, storageId := range storageIds {
		if !names.IsValidStorage(storageId) {
			return nil, errors.NotValidf("storage ID %q", storageId)
		}
		in.Ids[i] = params.StorageAttachmentId{
			StorageTag: names.NewStorageTag(storageId).String(),
			UnitTag:    names.NewUnitTag(unitId).String(),
		}
	}
	out := params.ErrorResults{}
	if err := c.facade.FacadeCall(ctx, "Attach", in, &out); err != nil {
		return nil, errors.Trace(err)
	}
	if len(out.Results) != len(storageIds) {
		return nil, errors.Errorf(
			"expected %d result(s), got %d",
			len(storageIds), len(out.Results),
		)
	}
	return out.Results, nil
}

// Remove removes the specified storage entities from the model,
// optionally destroying them.
func (c *Client) Remove(ctx context.Context, storageIds []string, destroyAttachments, destroyStorage bool, force *bool, maxWait *time.Duration) ([]params.ErrorResult, error) {
	for _, id := range storageIds {
		if !names.IsValidStorage(id) {
			return nil, errors.NotValidf("storage ID %q", id)
		}
	}
	results := params.ErrorResults{}
	var args interface{}
	aStorage := make([]params.RemoveStorageInstance, len(storageIds))
	for i, id := range storageIds {
		aStorage[i] = params.RemoveStorageInstance{
			Tag:                names.NewStorageTag(id).String(),
			DestroyAttachments: destroyAttachments,
			DestroyStorage:     destroyStorage,
			Force:              force,
			MaxWait:            maxWait,
		}
	}
	args = params.RemoveStorage{aStorage}
	if err := c.facade.FacadeCall(ctx, "Remove", args, &results); err != nil {
		return nil, errors.Trace(err)
	}
	if len(results.Results) != len(storageIds) {
		return nil, errors.Errorf(
			"expected %d result(s), got %d",
			len(storageIds), len(results.Results),
		)
	}
	return results.Results, nil
}

// Detach detaches the specified storage entities.
func (c *Client) Detach(ctx context.Context, storageIds []string, force *bool, maxWait *time.Duration) ([]params.ErrorResult, error) {
	results := params.ErrorResults{}
	ids := make([]params.StorageAttachmentId, len(storageIds))
	for i, id := range storageIds {
		if !names.IsValidStorage(id) {
			return nil, errors.NotValidf("storage ID %q", id)
		}
		ids[i] = params.StorageAttachmentId{
			StorageTag: names.NewStorageTag(id).String(),
		}
	}
	args := params.StorageDetachmentParams{
		StorageIds: params.StorageAttachmentIds{ids},
		Force:      force,
		MaxWait:    maxWait,
	}
	if err := c.facade.FacadeCall(ctx, "DetachStorage", args, &results); err != nil {
		return nil, errors.Trace(err)
	}
	if len(results.Results) != len(storageIds) {
		return nil, errors.Errorf(
			"expected %d result(s), got %d",
			len(storageIds), len(results.Results),
		)
	}
	return results.Results, nil
}

// Import imports storage into the model.
func (c *Client) Import(
	ctx context.Context,
	kind storage.StorageKind,
	storagePool string,
	storageProviderId string,
	storageName string,
	force bool,
) (names.StorageTag, error) {
	if force && c.BestAPIVersion() < 7 {
		return names.StorageTag{}, errors.NotSupportedf("force import filesystem on this version of Juju")
	}
<<<<<<< HEAD
	if err := c.facade.FacadeCall(ctx, "Import", args, &results); err != nil {
		return names.StorageTag{}, errors.Trace(err)
=======

	var results params.ImportStorageResults
	if c.BestAPIVersion() < 7 {
		args := params.BulkImportStorageParams{
			[]params.ImportStorageParams{{
				StorageName: storageName,
				Kind:        params.StorageKind(kind),
				Pool:        storagePool,
				ProviderId:  storageProviderId,
			}},
		}
		if err := c.facade.FacadeCall("Import", args, &results); err != nil {
			return names.StorageTag{}, errors.Trace(err)
		}
	} else {
		args := params.BulkImportStorageParamsV2{
			[]params.ImportStorageParamsV2{{
				StorageName: storageName,
				Kind:        params.StorageKind(kind),
				Pool:        storagePool,
				ProviderId:  storageProviderId,
				Force:       force,
			}},
		}
		if err := c.facade.FacadeCall("Import", args, &results); err != nil {
			return names.StorageTag{}, errors.Trace(err)
		}
>>>>>>> 3b58ef9c
	}
	if len(results.Results) != 1 {
		return names.StorageTag{}, errors.Errorf(
			"expected 1 result, got %d",
			len(results.Results),
		)
	}
	if err := results.Results[0].Error; err != nil {
		return names.StorageTag{}, err
	}
	return names.ParseStorageTag(results.Results[0].Result.StorageTag)
}<|MERGE_RESOLUTION|>--- conflicted
+++ resolved
@@ -304,10 +304,6 @@
 	if force && c.BestAPIVersion() < 7 {
 		return names.StorageTag{}, errors.NotSupportedf("force import filesystem on this version of Juju")
 	}
-<<<<<<< HEAD
-	if err := c.facade.FacadeCall(ctx, "Import", args, &results); err != nil {
-		return names.StorageTag{}, errors.Trace(err)
-=======
 
 	var results params.ImportStorageResults
 	if c.BestAPIVersion() < 7 {
@@ -319,7 +315,7 @@
 				ProviderId:  storageProviderId,
 			}},
 		}
-		if err := c.facade.FacadeCall("Import", args, &results); err != nil {
+		if err := c.facade.FacadeCall(ctx, "Import", args, &results); err != nil {
 			return names.StorageTag{}, errors.Trace(err)
 		}
 	} else {
@@ -332,10 +328,9 @@
 				Force:       force,
 			}},
 		}
-		if err := c.facade.FacadeCall("Import", args, &results); err != nil {
+		if err := c.facade.FacadeCall(ctx, "Import", args, &results); err != nil {
 			return names.StorageTag{}, errors.Trace(err)
 		}
->>>>>>> 3b58ef9c
 	}
 	if len(results.Results) != 1 {
 		return names.StorageTag{}, errors.Errorf(
