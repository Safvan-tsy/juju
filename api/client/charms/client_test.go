--- conflicted
+++ resolved
@@ -4,11 +4,8 @@
 package charms_test
 
 import (
-<<<<<<< HEAD
+	"archive/zip"
 	context "context"
-=======
-	"archive/zip"
->>>>>>> a9027ae6
 	"os"
 
 	"github.com/juju/errors"
