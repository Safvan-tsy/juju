--- conflicted
+++ resolved
@@ -29,13 +29,8 @@
 	"AllModelWatcher":              {4},
 	"AllWatcher":                   {3},
 	"Annotations":                  {2},
-<<<<<<< HEAD
 	"Application":                  {19, 20},
-	"ApplicationOffers":            {4},
-=======
-	"Application":                  {15, 16, 17, 18, 19, 20},
 	"ApplicationOffers":            {4, 5},
->>>>>>> a669220f
 	"ApplicationScaler":            {1},
 	"Backups":                      {3},
 	"Block":                        {2},
