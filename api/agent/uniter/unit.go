// Copyright 2013 Canonical Ltd.
// Licensed under the AGPLv3, see LICENCE file for details.

package uniter

import (
	"github.com/juju/charm/v9"
	"github.com/juju/errors"
	"github.com/juju/names/v4"

	"github.com/juju/juju/api/common"
	apiwatcher "github.com/juju/juju/api/watcher"
	"github.com/juju/juju/core/life"
	"github.com/juju/juju/core/model"
	"github.com/juju/juju/core/network"
	"github.com/juju/juju/core/status"
	"github.com/juju/juju/core/watcher"
	"github.com/juju/juju/rpc/params"
)

// Unit represents a juju unit as seen by a uniter worker.
type Unit struct {
	st           *State
	tag          names.UnitTag
	life         life.Value
	resolvedMode params.ResolvedMode
	providerID   string
}

// Tag returns the unit's tag.
func (u *Unit) Tag() names.UnitTag {
	return u.tag
}

// ProviderID returns the provider Id of the unit.
func (u *Unit) ProviderID() string {
	return u.providerID
}

// Name returns the name of the unit.
func (u *Unit) Name() string {
	return u.tag.Id()
}

// String returns the unit as a string.
func (u *Unit) String() string {
	return u.Name()
}

// Life returns the unit's lifecycle value.
func (u *Unit) Life() life.Value {
	return u.life
}

// Resolved returns the unit's resolved mode value.
func (u *Unit) Resolved() params.ResolvedMode {
	return u.resolvedMode
}

// Refresh updates the cached local copy of the unit's data.
func (u *Unit) Refresh() error {
	var results params.UnitRefreshResults
	args := params.Entities{
		Entities: []params.Entity{
			{Tag: u.tag.String()},
		},
	}
	err := u.st.facade.FacadeCall("Refresh", args, &results)
	if err != nil {
		return errors.Trace(err)
	}
	if len(results.Results) != 1 {
		return errors.Errorf("expected 1 result, got %d", len(results.Results))
	}
	result := results.Results[0]
	if result.Error != nil {
		// We should be able to use apiserver.common.RestoreError here,
		// but because of poor design, it causes import errors.
		if params.IsCodeNotFound(result.Error) {
			return errors.NewNotFound(result.Error, "")
		}
		return errors.Trace(result.Error)
	}

	u.life = result.Life
	u.resolvedMode = result.Resolved
	u.providerID = result.ProviderID
	return nil
}

// SetUnitStatus sets the status of the unit.
func (u *Unit) SetUnitStatus(unitStatus status.Status, info string, data map[string]interface{}) error {
	var result params.ErrorResults
	args := params.SetStatus{
		Entities: []params.EntityStatusArgs{
			{Tag: u.tag.String(), Status: unitStatus.String(), Info: info, Data: data},
		},
	}
	err := u.st.facade.FacadeCall("SetUnitStatus", args, &result)
	if err != nil {
		return errors.Trace(err)
	}
	return result.OneError()
}

// UnitStatus gets the status details of the unit.
func (u *Unit) UnitStatus() (params.StatusResult, error) {
	var results params.StatusResults
	args := params.Entities{
		Entities: []params.Entity{
			{Tag: u.tag.String()},
		},
	}
	err := u.st.facade.FacadeCall("UnitStatus", args, &results)
	if err != nil {
		return params.StatusResult{}, errors.Trace(err)
	}
	if len(results.Results) != 1 {
		return params.StatusResult{}, errors.Errorf("expected 1 result, got %d", len(results.Results))
	}
	result := results.Results[0]
	if result.Error != nil {
		return params.StatusResult{}, result.Error
	}
	return result, nil
}

// SetAgentStatus sets the status of the unit agent.
func (u *Unit) SetAgentStatus(agentStatus status.Status, info string, data map[string]interface{}) error {
	var result params.ErrorResults
	args := params.SetStatus{
		Entities: []params.EntityStatusArgs{
			{Tag: u.tag.String(), Status: agentStatus.String(), Info: info, Data: data},
		},
	}
	err := u.st.facade.FacadeCall("SetAgentStatus", args, &result)
	if err != nil {
		return err
	}
	return result.OneError()
}

// AddMetrics adds the metrics for the unit.
func (u *Unit) AddMetrics(metrics []params.Metric) error {
	var result params.ErrorResults
	args := params.MetricsParams{
		Metrics: []params.MetricsParam{{
			Tag:     u.tag.String(),
			Metrics: metrics,
		}},
	}
	err := u.st.facade.FacadeCall("AddMetrics", args, &result)
	if err != nil {
		return errors.Annotate(err, "unable to add metric")
	}
	return result.OneError()
}

// AddMetricBatches makes an api call to the uniter requesting it to store metrics batches in state.
func (u *Unit) AddMetricBatches(batches []params.MetricBatch) (map[string]error, error) {
	p := params.MetricBatchParams{
		Batches: make([]params.MetricBatchParam, len(batches)),
	}

	batchResults := make(map[string]error, len(batches))

	for i, batch := range batches {
		p.Batches[i].Tag = u.tag.String()
		p.Batches[i].Batch = batch

		batchResults[batch.UUID] = nil
	}
	results := new(params.ErrorResults)
	err := u.st.facade.FacadeCall("AddMetricBatches", p, results)
	if err != nil {
		return nil, errors.Annotate(err, "failed to send metric batches")
	}
	for i, result := range results.Results {
		batchResults[batches[i].UUID] = result.Error
	}
	return batchResults, nil
}

// EnsureDead sets the unit lifecycle to Dead if it is Alive or
// Dying. It does nothing otherwise.
func (u *Unit) EnsureDead() error {
	var result params.ErrorResults
	args := params.Entities{
		Entities: []params.Entity{{Tag: u.tag.String()}},
	}
	err := u.st.facade.FacadeCall("EnsureDead", args, &result)
	if err != nil {
		return err
	}
	return result.OneError()
}

// Watch returns a watcher for observing changes to the unit.
func (u *Unit) Watch() (watcher.NotifyWatcher, error) {
	return common.Watch(u.st.facade, "Watch", u.tag)
}

// WatchRelations returns a StringsWatcher that notifies of changes to
// the lifecycles of relations involving u.
func (u *Unit) WatchRelations() (watcher.StringsWatcher, error) {
	var results params.StringsWatchResults
	args := params.Entities{
		Entities: []params.Entity{{Tag: u.tag.String()}},
	}
	err := u.st.facade.FacadeCall("WatchUnitRelations", args, &results)
	if err != nil {
		return nil, err
	}
	if len(results.Results) != 1 {
		return nil, errors.Errorf("expected 1 result, got %d", len(results.Results))
	}
	result := results.Results[0]
	if result.Error != nil {
		return nil, result.Error
	}
	w := apiwatcher.NewStringsWatcher(u.st.facade.RawAPICaller(), result)
	return w, nil
}

// Application returns the unit's application.
func (u *Unit) Application() (*Application, error) {
	application := &Application{
		st:  u.st,
		tag: u.ApplicationTag(),
	}
	// Call Refresh() immediately to get the up-to-date
	// life and other needed locally cached fields.
	err := application.Refresh()
	if err != nil {
		return nil, err
	}
	return application, nil
}

// ConfigSettings returns the complete set of application charm config settings
// available to the unit. Unset values will be replaced with the default
// value for the associated option, and may thus be nil when no default is
// specified.
func (u *Unit) ConfigSettings() (charm.Settings, error) {
	var results params.ConfigSettingsResults
	args := params.Entities{
		Entities: []params.Entity{{Tag: u.tag.String()}},
	}
	err := u.st.facade.FacadeCall("ConfigSettings", args, &results)
	if err != nil {
		return nil, err
	}
	if len(results.Results) != 1 {
		return nil, errors.Errorf("expected 1 result, got %d", len(results.Results))
	}
	result := results.Results[0]
	if result.Error != nil {
		return nil, result.Error
	}
	return charm.Settings(result.Settings), nil
}

// ApplicationName returns the application name.
func (u *Unit) ApplicationName() string {
	application, err := names.UnitApplication(u.Name())
	if err != nil {
		panic(err)
	}
	return application
}

// ApplicationTag returns the application tag.
func (u *Unit) ApplicationTag() names.ApplicationTag {
	return names.NewApplicationTag(u.ApplicationName())
}

// Destroy, when called on a Alive unit, advances its lifecycle as far as
// possible; it otherwise has no effect. In most situations, the unit's
// life is just set to Dying; but if a principal unit that is not assigned
// to a provisioned machine is Destroyed, it will be removed from state
// directly.
func (u *Unit) Destroy() error {
	var result params.ErrorResults
	args := params.Entities{
		Entities: []params.Entity{{Tag: u.tag.String()}},
	}
	err := u.st.facade.FacadeCall("Destroy", args, &result)
	if err != nil {
		return err
	}
	return result.OneError()
}

// DestroyAllSubordinates destroys all subordinates of the unit.
func (u *Unit) DestroyAllSubordinates() error {
	var result params.ErrorResults
	args := params.Entities{
		Entities: []params.Entity{{Tag: u.tag.String()}},
	}
	err := u.st.facade.FacadeCall("DestroyAllSubordinates", args, &result)
	if err != nil {
		return err
	}
	return result.OneError()
}

// AssignedMachine returns the unit's assigned machine tag or an error
// satisfying params.IsCodeNotAssigned when the unit has no assigned
// machine..
func (u *Unit) AssignedMachine() (names.MachineTag, error) {
	var invalidTag names.MachineTag
	var results params.StringResults
	args := params.Entities{
		Entities: []params.Entity{{Tag: u.tag.String()}},
	}
	err := u.st.facade.FacadeCall("AssignedMachine", args, &results)
	if err != nil {
		return invalidTag, err
	}
	if len(results.Results) != 1 {
		return invalidTag, errors.Errorf("expected 1 result, got %d", len(results.Results))
	}
	result := results.Results[0]
	if result.Error != nil {
		return invalidTag, result.Error
	}
	return names.ParseMachineTag(result.Result)
}

// PrincipalName returns the principal unit name and true for subordinates.
// For principal units the function returns "" and false.
//
// NOTE: This differs from state.Unit.PrincipalName() by returning an
// error as well, because it needs to make an API call.
func (u *Unit) PrincipalName() (string, bool, error) {
	var results params.StringBoolResults
	args := params.Entities{
		Entities: []params.Entity{{Tag: u.tag.String()}},
	}
	err := u.st.facade.FacadeCall("GetPrincipal", args, &results)
	if err != nil {
		return "", false, err
	}
	if len(results.Results) != 1 {
		return "", false, errors.Errorf("expected 1 result, got %d", len(results.Results))
	}
	result := results.Results[0]
	if result.Error != nil {
		return "", false, result.Error
	}
	var unitName string
	if result.Ok {
		unitTag, err := names.ParseUnitTag(result.Result)
		if err != nil {
			return "", false, err
		}
		unitName = unitTag.Id()
	}
	return unitName, result.Ok, nil
}

// HasSubordinates returns the tags of any subordinate units.
func (u *Unit) HasSubordinates() (bool, error) {
	var results params.BoolResults
	args := params.Entities{
		Entities: []params.Entity{{Tag: u.tag.String()}},
	}
	err := u.st.facade.FacadeCall("HasSubordinates", args, &results)
	if err != nil {
		return false, err
	}
	if len(results.Results) != 1 {
		return false, errors.Errorf("expected 1 result, got %d", len(results.Results))
	}
	result := results.Results[0]
	if result.Error != nil {
		return false, result.Error
	}
	return result.Result, nil
}

// PublicAddress returns the public address of the unit and whether it
// is valid.
//
// NOTE: This differs from state.Unit.PublicAddres() by returning
// an error instead of a bool, because it needs to make an API call.
//
// TODO(dimitern): We might be able to drop this, once we have machine
// addresses implemented fully. See also LP bug 1221798.
func (u *Unit) PublicAddress() (string, error) {
	var results params.StringResults
	args := params.Entities{
		Entities: []params.Entity{{Tag: u.tag.String()}},
	}
	err := u.st.facade.FacadeCall("PublicAddress", args, &results)
	if err != nil {
		return "", err
	}
	if len(results.Results) != 1 {
		return "", errors.Errorf("expected 1 result, got %d", len(results.Results))
	}
	result := results.Results[0]
	if result.Error != nil {
		return "", result.Error
	}
	return result.Result, nil
}

// PrivateAddress returns the private address of the unit and whether
// it is valid.
//
// NOTE: This differs from state.Unit.PrivateAddress() by returning
// an error instead of a bool, because it needs to make an API call.
//
// TODO(dimitern): We might be able to drop this, once we have machine
// addresses implemented fully. See also LP bug 1221798.
func (u *Unit) PrivateAddress() (string, error) {
	var results params.StringResults
	args := params.Entities{
		Entities: []params.Entity{{Tag: u.tag.String()}},
	}
	err := u.st.facade.FacadeCall("PrivateAddress", args, &results)
	if err != nil {
		return "", err
	}
	if len(results.Results) != 1 {
		return "", errors.Errorf("expected 1 result, got %d", len(results.Results))
	}
	result := results.Results[0]
	if result.Error != nil {
		return "", result.Error
	}
	return result.Result, nil
}

// AvailabilityZone returns the availability zone of the unit.
func (u *Unit) AvailabilityZone() (string, error) {
	var results params.StringResults
	args := params.Entities{
		Entities: []params.Entity{{Tag: u.tag.String()}},
	}
	if err := u.st.facade.FacadeCall("AvailabilityZone", args, &results); err != nil {
		return "", errors.Trace(err)
	}
	if len(results.Results) != 1 {
		return "", errors.Errorf("expected 1 result, got %d", len(results.Results))
	}
	result := results.Results[0]
	if result.Error != nil {
		return "", errors.Trace(result.Error)
	}
	return result.Result, nil
}

var ErrNoCharmURLSet = errors.New("unit has no charm url set")

// CharmURL returns the charm URL this unit is currently using.
func (u *Unit) CharmURL() (string, error) {
	var results params.StringBoolResults
	args := params.Entities{
		Entities: []params.Entity{{Tag: u.tag.String()}},
	}
	err := u.st.facade.FacadeCall("CharmURL", args, &results)
	if err != nil {
		return "", err
	}
	if len(results.Results) != 1 {
		return "", errors.Errorf("expected 1 result, got %d", len(results.Results))
	}
	result := results.Results[0]
	if result.Error != nil {
		return "", result.Error
	}
	if result.Result != "" {
		return result.Result, nil
	}
	return "", ErrNoCharmURLSet
}

// SetCharmURL marks the unit as currently using the supplied charm URL.
// An error will be returned if the unit is dead, or the charm URL not known.
func (u *Unit) SetCharmURL(curl string) error {
	if curl == "" {
		return errors.Errorf("charm URL cannot be nil")
	}
	var result params.ErrorResults
	args := params.EntitiesCharmURL{
		Entities: []params.EntityCharmURL{
			{Tag: u.tag.String(), CharmURL: curl},
		},
	}
	err := u.st.facade.FacadeCall("SetCharmURL", args, &result)
	if err != nil {
		return err
	}
	return result.OneError()
}

// ClearResolved removes any resolved setting on the unit.
func (u *Unit) ClearResolved() error {
	var result params.ErrorResults
	args := params.Entities{
		Entities: []params.Entity{{Tag: u.tag.String()}},
	}
	err := u.st.facade.FacadeCall("ClearResolved", args, &result)
	if err != nil {
		return err
	}
	return result.OneError()
}

// WatchConfigSettingsHash returns a watcher for observing changes to
// the unit's charm configuration settings (with a hash of the
// settings content so we can determine whether it has changed since
// it was last seen by the uniter). The unit must have a charm URL set
// before this method is called, and the returned watcher will be
// valid only while the unit's charm URL is not changed.
func (u *Unit) WatchConfigSettingsHash() (watcher.StringsWatcher, error) {
	return getHashWatcher(u, "WatchConfigSettingsHash")
}

// WatchTrustConfigSettingsHash returns a watcher for observing changes to
// the unit's application configuration settings (with a hash of the
// settings content so we can determine whether it has changed since
// it was last seen by the uniter).
func (u *Unit) WatchTrustConfigSettingsHash() (watcher.StringsWatcher, error) {
	return getHashWatcher(u, "WatchTrustConfigSettingsHash")
}

func getHashWatcher(u *Unit, methodName string) (watcher.StringsWatcher, error) {
	var results params.StringsWatchResults
	args := params.Entities{
		Entities: []params.Entity{{Tag: u.tag.String()}},
	}
	err := u.st.facade.FacadeCall(methodName, args, &results)
	if err != nil {
		return nil, err
	}
	if len(results.Results) != 1 {
		return nil, errors.Errorf("expected 1 result, got %d", len(results.Results))
	}
	result := results.Results[0]
	if result.Error != nil {
		return nil, result.Error
	}
	w := apiwatcher.NewStringsWatcher(u.st.facade.RawAPICaller(), result)
	return w, nil
}

// WatchAddressesHash returns a watcher for observing changes to the
// hash of the unit's addresses.
// For IAAS models, the unit must be assigned to a machine before
// this method is called, and the returned watcher will be valid
// only while the unit's assigned machine is not changed.
// For CAAS models, the watcher observes changes to the address
// of the pod associated with the unit.
func (u *Unit) WatchAddressesHash() (watcher.StringsWatcher, error) {
	return getHashWatcher(u, "WatchUnitAddressesHash")
}

// WatchActionNotifications returns a StringsWatcher for observing the
// ids of Actions added to the Unit. The initial event will contain the
// ids of any Actions pending at the time the Watcher is made.
func (u *Unit) WatchActionNotifications() (watcher.StringsWatcher, error) {
	var results params.StringsWatchResults
	args := params.Entities{
		Entities: []params.Entity{{Tag: u.tag.String()}},
	}
	err := u.st.facade.FacadeCall("WatchActionNotifications", args, &results)
	if err != nil {
		return nil, err
	}
	if len(results.Results) != 1 {
		return nil, errors.Errorf("expected 1 result, got %d", len(results.Results))
	}
	result := results.Results[0]
	if result.Error != nil {
		return nil, result.Error
	}
	w := apiwatcher.NewStringsWatcher(u.st.facade.RawAPICaller(), result)
	return w, nil
}

// WatchUpgradeSeriesNotifications returns a NotifyWatcher for observing the
// state of a series upgrade.
func (u *Unit) WatchUpgradeSeriesNotifications() (watcher.NotifyWatcher, error) {
	return u.st.WatchUpgradeSeriesNotifications()
}

// LogActionMessage logs a progress message for the specified action.
func (u *Unit) LogActionMessage(tag names.ActionTag, message string) error {
	var result params.ErrorResults
	args := params.ActionMessageParams{
		Messages: []params.EntityString{{Tag: tag.String(), Value: message}},
	}
	err := u.st.facade.FacadeCall("LogActionsMessages", args, &result)
	if err != nil {
		return err
	}
	return result.OneError()
}

// UpgradeSeriesStatus returns the upgrade series status of a unit from remote state
func (u *Unit) UpgradeSeriesStatus() (model.UpgradeSeriesStatus, string, error) {
	return u.st.UpgradeSeriesUnitStatus()
}

// SetUpgradeSeriesStatus sets the upgrade series status of the unit in the remote state
func (u *Unit) SetUpgradeSeriesStatus(status model.UpgradeSeriesStatus, reason string) error {
	return u.st.SetUpgradeSeriesUnitStatus(status, reason)
}

// RequestReboot sets the reboot flag for its machine agent
func (u *Unit) RequestReboot() error {
	machineId, err := u.AssignedMachine()
	if err != nil {
		return err
	}
	var result params.ErrorResults
	args := params.Entities{
		Entities: []params.Entity{{Tag: machineId.String()}},
	}
	err = u.st.facade.FacadeCall("RequestReboot", args, &result)
	if err != nil {
		return err
	}
	return result.OneError()
}

// RelationStatus holds information about a relation's scope and status.
type RelationStatus struct {
	// Tag is the relation tag.
	Tag names.RelationTag

	// Suspended is true if the relation is suspended.
	Suspended bool

	// InScope is true if the relation unit is in scope.
	InScope bool
}

// RelationsStatus returns the tags of the relations the unit has joined
// and entered scope, or the relation is suspended.
func (u *Unit) RelationsStatus() ([]RelationStatus, error) {
	args := params.Entities{
		Entities: []params.Entity{{Tag: u.tag.String()}},
	}
	var results params.RelationUnitStatusResults
	err := u.st.facade.FacadeCall("RelationsStatus", args, &results)
	if err != nil {
		return nil, err
	}
	if len(results.Results) != 1 {
		return nil, errors.Errorf("expected 1 result, got %d", len(results.Results))
	}
	result := results.Results[0]
	if result.Error != nil {
		return nil, result.Error
	}
	var statusResult []RelationStatus
	for _, result := range result.RelationResults {
		tag, err := names.ParseRelationTag(result.RelationTag)
		if err != nil {
			return nil, err
		}
		statusResult = append(statusResult, RelationStatus{
			Tag:       tag,
			InScope:   result.InScope,
			Suspended: result.Suspended,
		})
	}
	return statusResult, nil
}

// MeterStatus returns the meter status of the unit.
func (u *Unit) MeterStatus() (statusCode, statusInfo string, rErr error) {
	var results params.MeterStatusResults
	args := params.Entities{
		Entities: []params.Entity{{Tag: u.tag.String()}},
	}
	err := u.st.facade.FacadeCall("GetMeterStatus", args, &results)
	if err != nil {
		return "", "", errors.Trace(err)
	}
	if len(results.Results) != 1 {
		return "", "", errors.Errorf("expected 1 result, got %d", len(results.Results))
	}
	result := results.Results[0]
	if result.Error != nil {
		return "", "", errors.Trace(result.Error)
	}
	return result.Code, result.Info, nil
}

// WatchMeterStatus returns a watcher for observing changes to the
// unit's meter status.
func (u *Unit) WatchMeterStatus() (watcher.NotifyWatcher, error) {
	var results params.NotifyWatchResults
	args := params.Entities{
		Entities: []params.Entity{{Tag: u.tag.String()}},
	}
	err := u.st.facade.FacadeCall("WatchMeterStatus", args, &results)
	if err != nil {
		return nil, err
	}
	if len(results.Results) != 1 {
		return nil, errors.Errorf("expected 1 result, got %d", len(results.Results))
	}
	result := results.Results[0]
	if result.Error != nil {
		return nil, result.Error
	}
	w := apiwatcher.NewNotifyWatcher(u.st.facade.RawAPICaller(), result)
	return w, nil
}

// WatchStorage returns a watcher for observing changes to the
// unit's storage attachments.
func (u *Unit) WatchStorage() (watcher.StringsWatcher, error) {
	return u.st.WatchUnitStorageAttachments(u.tag)
}

// WatchInstanceData returns a watcher for observing changes to the
// instanceData of the unit's machine.  Primarily used for watching
// LXDProfile changes.
func (u *Unit) WatchInstanceData() (watcher.NotifyWatcher, error) {
	var results params.NotifyWatchResults
	args := params.Entities{
		Entities: []params.Entity{{Tag: u.tag.String()}},
	}
	err := u.st.facade.FacadeCall("WatchInstanceData", args, &results)
	if err != nil {
		return nil, err
	}
	if len(results.Results) != 1 {
		return nil, errors.Errorf("expected 1 result, got %d", len(results.Results))
	}
	result := results.Results[0]
	if result.Error != nil {
		return nil, result.Error
	}
	w := apiwatcher.NewNotifyWatcher(u.st.facade.RawAPICaller(), result)
	return w, nil
}

// LXDProfileName returns the name of the lxd profile applied to the unit's
// machine for the current charm version.
func (u *Unit) LXDProfileName() (string, error) {
	var results params.StringResults
	args := params.Entities{
		Entities: []params.Entity{{Tag: u.tag.String()}},
	}
	err := u.st.facade.FacadeCall("LXDProfileName", args, &results)
	if err != nil {
		return "", err
	}
	if len(results.Results) != 1 {
		return "", errors.Errorf("expected 1 result, got %d", len(results.Results))
	}
	result := results.Results[0]
	if result.Error != nil {
		return "", result.Error
	}
	return result.Result, nil
}

// CanApplyLXDProfile returns true if an lxd profile can be applied to
// this unit, e.g. this is an lxd machine or container and not maunal
func (u *Unit) CanApplyLXDProfile() (bool, error) {
	var results params.BoolResults
	args := params.Entities{
		Entities: []params.Entity{{Tag: u.tag.String()}},
	}
	err := u.st.facade.FacadeCall("CanApplyLXDProfile", args, &results)
	if err != nil {
		return false, err
	}
	if len(results.Results) != 1 {
		return false, errors.Errorf("expected 1 result, got %d", len(results.Results))
	}
	result := results.Results[0]
	if result.Error != nil {
		return false, result.Error
	}
	return result.Result, nil
}

<<<<<<< HEAD
// AddStorage adds desired storage instances to a unit.
func (u *Unit) AddStorage(constraints map[string][]params.StorageConstraints) error {
	all := make([]params.StorageAddParams, 0, len(constraints))
	for storage, cons := range constraints {
		for _, one := range cons {
			all = append(all, params.StorageAddParams{
				UnitTag:     u.Tag().String(),
				StorageName: storage,
				Constraints: one,
			})
		}
	}

	args := params.StoragesAddParams{Storages: all}
	var results params.ErrorResults
	err := u.st.facade.FacadeCall("AddUnitStorage", args, &results)
	if err != nil {
		return err
	}

	return results.Combine()
}

=======
>>>>>>> 0122e7a7
// NetworkInfo returns network interfaces/addresses for specified bindings.
func (u *Unit) NetworkInfo(bindings []string, relationId *int) (map[string]params.NetworkInfoResult, error) {
	var results params.NetworkInfoResults
	args := params.NetworkInfoParams{
		Unit:       u.tag.String(),
		Endpoints:  bindings,
		RelationId: relationId,
	}

	err := u.st.facade.FacadeCall("NetworkInfo", args, &results)
	if err != nil {
		return nil, errors.Trace(err)
	}

	return results.Results, nil
}

// State returns the state persisted by the charm running in this unit
// and the state internal to the uniter for this unit.
func (u *Unit) State() (params.UnitStateResult, error) {
	return u.st.State()
}

// SetState sets the state persisted by the charm running in this unit
// and the state internal to the uniter for this unit.
func (u *Unit) SetState(unitState params.SetUnitStateArg) error {
	return u.st.SetState(unitState)
}

// CommitHookChanges batches together all required API calls for applying
// a set of changes after a hook successfully completes and executes them in a
// single transaction.
func (u *Unit) CommitHookChanges(req params.CommitHookChangesArgs) error {
	var results params.ErrorResults
	err := u.st.facade.FacadeCall("CommitHookChanges", req, &results)
	if err != nil {
		return err
	}
	// Make sure we correctly decode quota-related errors.
	return maybeRestoreQuotaLimitError(results.OneError())
}

// CommitHookParamsBuilder is a helper type for populating the set of
// parameters used to perform a CommitHookChanges API call.
type CommitHookParamsBuilder struct {
	arg params.CommitHookChangesArg
}

// NewCommitHookParamsBuilder returns a new builder for assembling the
// parameters for a CommitHookChanges API call.
func NewCommitHookParamsBuilder(unitTag names.UnitTag) *CommitHookParamsBuilder {
	return &CommitHookParamsBuilder{
		arg: params.CommitHookChangesArg{
			Tag: unitTag.String(),
		},
	}
}

// OpenPortRange records a request to open a particular port range.
func (b *CommitHookParamsBuilder) OpenPortRange(endpoint string, portRange network.PortRange) {
	b.arg.OpenPorts = append(b.arg.OpenPorts, params.EntityPortRange{
		// The Tag is optional as the call uses the Tag from the
		// CommitHookChangesArg; it is included here for consistency.
		Tag:      b.arg.Tag,
		Endpoint: endpoint,
		Protocol: portRange.Protocol,
		FromPort: portRange.FromPort,
		ToPort:   portRange.ToPort,
	})
}

// ClosePortRange records a request to close a particular port range.
func (b *CommitHookParamsBuilder) ClosePortRange(endpoint string, portRange network.PortRange) {
	b.arg.ClosePorts = append(b.arg.ClosePorts, params.EntityPortRange{
		// The Tag is optional as the call uses the Tag from the
		// CommitHookChangesArg; it is included here for consistency.
		Tag:      b.arg.Tag,
		Endpoint: endpoint,
		Protocol: portRange.Protocol,
		FromPort: portRange.FromPort,
		ToPort:   portRange.ToPort,
	})
}

// UpdateRelationUnitSettings records a request to update the unit/application
// settings for a relation.
func (b *CommitHookParamsBuilder) UpdateRelationUnitSettings(relName string, unitSettings, appSettings params.Settings) {
	b.arg.RelationUnitSettings = append(b.arg.RelationUnitSettings, params.RelationUnitSettings{
		Relation:            relName,
		Unit:                b.arg.Tag,
		Settings:            unitSettings,
		ApplicationSettings: appSettings,
	})
}

// UpdateNetworkInfo records a request to update the network information
// settings for each joined relation.
func (b *CommitHookParamsBuilder) UpdateNetworkInfo() {
	b.arg.UpdateNetworkInfo = true
}

// UpdateCharmState records a request to update the server-persisted charm state.
func (b *CommitHookParamsBuilder) UpdateCharmState(state map[string]string) {
	b.arg.SetUnitState = &params.SetUnitStateArg{
		// The Tag is optional as the call uses the Tag from the
		// CommitHookChangesArg; it is included here for consistency.
		Tag:        b.arg.Tag,
		CharmState: &state,
	}
}

// AddStorage records a request for adding storage.
func (b *CommitHookParamsBuilder) AddStorage(constraints map[string][]params.StorageConstraints) {
	storageReqs := make([]params.StorageAddParams, 0, len(constraints))
	for storage, cons := range constraints {
		for _, one := range cons {
			storageReqs = append(storageReqs, params.StorageAddParams{
				UnitTag:     b.arg.Tag,
				StorageName: storage,
				Constraints: one,
			})
		}
	}

	b.arg.AddStorage = storageReqs
}

// SetPodSpec records a request to update the PodSpec for an application.
func (b *CommitHookParamsBuilder) SetPodSpec(appTag names.ApplicationTag, spec *string) {
	b.arg.SetPodSpec = &params.PodSpec{
		Tag:  appTag.String(),
		Spec: spec,
	}
}

// SetRawK8sSpec records a request to update the PodSpec for an application.
func (b *CommitHookParamsBuilder) SetRawK8sSpec(appTag names.ApplicationTag, spec *string) {
	b.arg.SetRawK8sSpec = &params.PodSpec{
		Tag:  appTag.String(),
		Spec: spec,
	}
}

// Build assembles the recorded change requests into a CommitHookChangesArgs
// instance that can be passed as an argument to the CommitHookChanges API
// call.
func (b *CommitHookParamsBuilder) Build() (params.CommitHookChangesArgs, int) {
	return params.CommitHookChangesArgs{
		Args: []params.CommitHookChangesArg{
			b.arg,
		},
	}, b.changeCount()
}

// changeCount returns the number of changes recorded by this builder instance.
func (b *CommitHookParamsBuilder) changeCount() int {
	var count int
	if b.arg.UpdateNetworkInfo {
		count++
	}
	if b.arg.SetUnitState != nil {
		count++
	}
	if b.arg.SetPodSpec != nil {
		count++
	}
	if b.arg.SetRawK8sSpec != nil {
		count++
	}

	count += len(b.arg.RelationUnitSettings)
	count += len(b.arg.OpenPorts)
	count += len(b.arg.ClosePorts)
	count += len(b.arg.AddStorage)
	return count
}

// maybeRestoreQuotaLimitError checks if the server emitted a quota limit
// exceeded error and restores it back to a typed error from juju/errors.
// Ideally, we would use apiserver/common.RestoreError but apparently, that
// package imports worker/uniter/{operation, remotestate} causing an import
// cycle.
func maybeRestoreQuotaLimitError(err error) error {
	if params.IsCodeQuotaLimitExceeded(err) {
		return errors.NewQuotaLimitExceeded(nil, err.Error())
	}
	return err
}<|MERGE_RESOLUTION|>--- conflicted
+++ resolved
@@ -785,32 +785,6 @@
 	return result.Result, nil
 }
 
-<<<<<<< HEAD
-// AddStorage adds desired storage instances to a unit.
-func (u *Unit) AddStorage(constraints map[string][]params.StorageConstraints) error {
-	all := make([]params.StorageAddParams, 0, len(constraints))
-	for storage, cons := range constraints {
-		for _, one := range cons {
-			all = append(all, params.StorageAddParams{
-				UnitTag:     u.Tag().String(),
-				StorageName: storage,
-				Constraints: one,
-			})
-		}
-	}
-
-	args := params.StoragesAddParams{Storages: all}
-	var results params.ErrorResults
-	err := u.st.facade.FacadeCall("AddUnitStorage", args, &results)
-	if err != nil {
-		return err
-	}
-
-	return results.Combine()
-}
-
-=======
->>>>>>> 0122e7a7
 // NetworkInfo returns network interfaces/addresses for specified bindings.
 func (u *Unit) NetworkInfo(bindings []string, relationId *int) (map[string]params.NetworkInfoResult, error) {
 	var results params.NetworkInfoResults
