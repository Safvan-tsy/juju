// Copyright 2013 Canonical Ltd.
// Licensed under the AGPLv3, see LICENCE file for details.

package uniter

import (
	"context"
	"time"

	"github.com/juju/errors"
	"github.com/juju/names/v5"

	"github.com/juju/juju/api/common"
	apiwatcher "github.com/juju/juju/api/watcher"
	apiservererrors "github.com/juju/juju/apiserver/errors"
	"github.com/juju/juju/core/life"
	"github.com/juju/juju/core/model"
	"github.com/juju/juju/core/network"
	"github.com/juju/juju/core/secrets"
	"github.com/juju/juju/core/status"
	"github.com/juju/juju/core/watcher"
	"github.com/juju/juju/internal/charm"
	"github.com/juju/juju/rpc/params"
)

// Unit represents a juju unit as seen by a uniter worker.
type Unit struct {
	client       *Client
	tag          names.UnitTag
	life         life.Value
	resolvedMode params.ResolvedMode
	providerID   string
}

// Tag returns the unit's tag.
func (u *Unit) Tag() names.UnitTag {
	return u.tag
}

// ProviderID returns the provider Id of the unit.
func (u *Unit) ProviderID() string {
	return u.providerID
}

// Name returns the name of the unit.
func (u *Unit) Name() string {
	return u.tag.Id()
}

// String returns the unit as a string.
func (u *Unit) String() string {
	return u.Name()
}

// Life returns the unit's lifecycle value.
func (u *Unit) Life() life.Value {
	return u.life
}

// Resolved returns the unit's resolved mode value.
func (u *Unit) Resolved() params.ResolvedMode {
	return u.resolvedMode
}

// Refresh updates the cached local copy of the unit's data.
func (u *Unit) Refresh(ctx context.Context) error {
	var results params.UnitRefreshResults
	args := params.Entities{
		Entities: []params.Entity{
			{Tag: u.tag.String()},
		},
	}
	err := u.client.facade.FacadeCall(ctx, "Refresh", args, &results)
	if err != nil {
		return errors.Trace(apiservererrors.RestoreError(err))
	}
	if len(results.Results) != 1 {
		return errors.Errorf("expected 1 result, got %d", len(results.Results))
	}
	result := results.Results[0]
	if result.Error != nil {
		// We should be able to use apiserver.common.RestoreError here,
		// but because of poor design, it causes import errors.
		if params.IsCodeNotFound(result.Error) {
			return errors.NewNotFound(result.Error, "")
		}
		return errors.Trace(result.Error)
	}

	u.life = result.Life
	u.resolvedMode = result.Resolved
	u.providerID = result.ProviderID
	return nil
}

// SetUnitStatus sets the status of the unit.
func (u *Unit) SetUnitStatus(ctx context.Context, unitStatus status.Status, info string, data map[string]interface{}) error {
	var result params.ErrorResults
	args := params.SetStatus{
		Entities: []params.EntityStatusArgs{
			{Tag: u.tag.String(), Status: unitStatus.String(), Info: info, Data: data},
		},
	}
	err := u.client.facade.FacadeCall(ctx, "SetUnitStatus", args, &result)
	if err != nil {
		return errors.Trace(apiservererrors.RestoreError(err))
	}
	return result.OneError()
}

// UnitStatus gets the status details of the unit.
func (u *Unit) UnitStatus(ctx context.Context) (params.StatusResult, error) {
	var results params.StatusResults
	args := params.Entities{
		Entities: []params.Entity{
			{Tag: u.tag.String()},
		},
	}
	err := u.client.facade.FacadeCall(ctx, "UnitStatus", args, &results)
	if err != nil {
		return params.StatusResult{}, errors.Trace(apiservererrors.RestoreError(err))
	}
	if len(results.Results) != 1 {
		return params.StatusResult{}, errors.Errorf("expected 1 result, got %d", len(results.Results))
	}
	result := results.Results[0]
	if result.Error != nil {
		return params.StatusResult{}, result.Error
	}
	return result, nil
}

// SetAgentStatus sets the status of the unit agent.
func (u *Unit) SetAgentStatus(agentStatus status.Status, info string, data map[string]interface{}) error {
	var result params.ErrorResults
	args := params.SetStatus{
		Entities: []params.EntityStatusArgs{
			{Tag: u.tag.String(), Status: agentStatus.String(), Info: info, Data: data},
		},
	}
	err := u.client.facade.FacadeCall(context.TODO(), "SetAgentStatus", args, &result)
	if err != nil {
		return errors.Trace(apiservererrors.RestoreError(err))
	}
	return result.OneError()
}

<<<<<<< HEAD
=======
// AddMetrics adds the metrics for the unit.
func (u *Unit) AddMetrics(metrics []params.Metric) error {
	var result params.ErrorResults
	args := params.MetricsParams{
		Metrics: []params.MetricsParam{{
			Tag:     u.tag.String(),
			Metrics: metrics,
		}},
	}
	err := u.st.facade.FacadeCall("AddMetrics", args, &result)
	if err != nil {
		return errors.Annotate(errors.Trace(apiservererrors.RestoreError(err)), "unable to add metric")
	}
	return result.OneError()
}

// AddMetricBatches makes an api call to the uniter requesting it to store metrics batches in state.
func (u *Unit) AddMetricBatches(batches []params.MetricBatch) (map[string]error, error) {
	p := params.MetricBatchParams{
		Batches: make([]params.MetricBatchParam, len(batches)),
	}

	batchResults := make(map[string]error, len(batches))

	for i, batch := range batches {
		p.Batches[i].Tag = u.tag.String()
		p.Batches[i].Batch = batch

		batchResults[batch.UUID] = nil
	}
	results := new(params.ErrorResults)
	err := u.st.facade.FacadeCall("AddMetricBatches", p, results)
	if err != nil {
		return nil, errors.Annotate(errors.Trace(apiservererrors.RestoreError(err)), "failed to send metric batches")
	}
	for i, result := range results.Results {
		batchResults[batches[i].UUID] = result.Error
	}
	return batchResults, nil
}

>>>>>>> d2d3eacd
// EnsureDead sets the unit lifecycle to Dead if it is Alive or
// Dying. It does nothing otherwise.
func (u *Unit) EnsureDead() error {
	var result params.ErrorResults
	args := params.Entities{
		Entities: []params.Entity{{Tag: u.tag.String()}},
	}
	err := u.client.facade.FacadeCall(context.TODO(), "EnsureDead", args, &result)
	if err != nil {
		return errors.Trace(apiservererrors.RestoreError(err))
	}
	return result.OneError()
}

// Watch returns a watcher for observing changes to the unit.
func (u *Unit) Watch(ctx context.Context) (watcher.NotifyWatcher, error) {
	return common.Watch(ctx, u.client.facade, "Watch", u.tag)
}

// WatchRelations returns a StringsWatcher that notifies of changes to
// the lifecycles of relations involving u.
func (u *Unit) WatchRelations() (watcher.StringsWatcher, error) {
	var results params.StringsWatchResults
	args := params.Entities{
		Entities: []params.Entity{{Tag: u.tag.String()}},
	}
	err := u.client.facade.FacadeCall(context.TODO(), "WatchUnitRelations", args, &results)
	if err != nil {
		return nil, errors.Trace(apiservererrors.RestoreError(err))
	}
	if len(results.Results) != 1 {
		return nil, errors.Errorf("expected 1 result, got %d", len(results.Results))
	}
	result := results.Results[0]
	if result.Error != nil {
		return nil, result.Error
	}
	w := apiwatcher.NewStringsWatcher(u.client.facade.RawAPICaller(), result)
	return w, nil
}

// Application returns the unit's application.
func (u *Unit) Application(ctx context.Context) (*Application, error) {
	application := &Application{
		client: u.client,
		tag:    u.ApplicationTag(),
	}
	// Call Refresh() immediately to get the up-to-date
	// life and other needed locally cached fields.
	err := application.Refresh(ctx)
	if err != nil {
		return nil, err
	}
	return application, nil
}

// ConfigSettings returns the complete set of application charm config settings
// available to the unit. Unset values will be replaced with the default
// value for the associated option, and may thus be nil when no default is
// specified.
func (u *Unit) ConfigSettings() (charm.Settings, error) {
	var results params.ConfigSettingsResults
	args := params.Entities{
		Entities: []params.Entity{{Tag: u.tag.String()}},
	}
	err := u.client.facade.FacadeCall(context.TODO(), "ConfigSettings", args, &results)
	if err != nil {
		return nil, errors.Trace(apiservererrors.RestoreError(err))
	}
	if len(results.Results) != 1 {
		return nil, errors.Errorf("expected 1 result, got %d", len(results.Results))
	}
	result := results.Results[0]
	if result.Error != nil {
		return nil, result.Error
	}
	return charm.Settings(result.Settings), nil
}

// ApplicationName returns the application name.
func (u *Unit) ApplicationName() string {
	application, err := names.UnitApplication(u.Name())
	if err != nil {
		panic(err)
	}
	return application
}

// ApplicationTag returns the application tag.
func (u *Unit) ApplicationTag() names.ApplicationTag {
	return names.NewApplicationTag(u.ApplicationName())
}

// Destroy, when called on a Alive unit, advances its lifecycle as far as
// possible; it otherwise has no effect. In most situations, the unit's
// life is just set to Dying; but if a principal unit that is not assigned
// to a provisioned machine is Destroyed, it will be removed from state
// directly.
func (u *Unit) Destroy() error {
	var result params.ErrorResults
	args := params.Entities{
		Entities: []params.Entity{{Tag: u.tag.String()}},
	}
	err := u.client.facade.FacadeCall(context.TODO(), "Destroy", args, &result)
	if err != nil {
		return errors.Trace(apiservererrors.RestoreError(err))
	}
	return result.OneError()
}

// DestroyAllSubordinates destroys all subordinates of the unit.
func (u *Unit) DestroyAllSubordinates() error {
	var result params.ErrorResults
	args := params.Entities{
		Entities: []params.Entity{{Tag: u.tag.String()}},
	}
	err := u.client.facade.FacadeCall(context.TODO(), "DestroyAllSubordinates", args, &result)
	if err != nil {
		return errors.Trace(apiservererrors.RestoreError(err))
	}
	return result.OneError()
}

// AssignedMachine returns the unit's assigned machine tag or an error
// satisfying params.IsCodeNotAssigned when the unit has no assigned
// machine..
func (u *Unit) AssignedMachine() (names.MachineTag, error) {
	var invalidTag names.MachineTag
	var results params.StringResults
	args := params.Entities{
		Entities: []params.Entity{{Tag: u.tag.String()}},
	}
	err := u.client.facade.FacadeCall(context.TODO(), "AssignedMachine", args, &results)
	if err != nil {
		return invalidTag, errors.Trace(apiservererrors.RestoreError(err))
	}
	if len(results.Results) != 1 {
		return invalidTag, errors.Errorf("expected 1 result, got %d", len(results.Results))
	}
	result := results.Results[0]
	if result.Error != nil {
		return invalidTag, result.Error
	}
	return names.ParseMachineTag(result.Result)
}

// PrincipalName returns the principal unit name and true for subordinates.
// For principal units the function returns "" and false.
//
// NOTE: This differs from state.Unit.PrincipalName() by returning an
// error as well, because it needs to make an API call.
func (u *Unit) PrincipalName() (string, bool, error) {
	var results params.StringBoolResults
	args := params.Entities{
		Entities: []params.Entity{{Tag: u.tag.String()}},
	}
	err := u.client.facade.FacadeCall(context.TODO(), "GetPrincipal", args, &results)
	if err != nil {
		return "", false, errors.Trace(apiservererrors.RestoreError(err))
	}
	if len(results.Results) != 1 {
		return "", false, errors.Errorf("expected 1 result, got %d", len(results.Results))
	}
	result := results.Results[0]
	if result.Error != nil {
		return "", false, result.Error
	}
	var unitName string
	if result.Ok {
		unitTag, err := names.ParseUnitTag(result.Result)
		if err != nil {
			return "", false, err
		}
		unitName = unitTag.Id()
	}
	return unitName, result.Ok, nil
}

// HasSubordinates returns the tags of any subordinate units.
func (u *Unit) HasSubordinates() (bool, error) {
	var results params.BoolResults
	args := params.Entities{
		Entities: []params.Entity{{Tag: u.tag.String()}},
	}
	err := u.client.facade.FacadeCall(context.TODO(), "HasSubordinates", args, &results)
	if err != nil {
		return false, errors.Trace(apiservererrors.RestoreError(err))
	}
	if len(results.Results) != 1 {
		return false, errors.Errorf("expected 1 result, got %d", len(results.Results))
	}
	result := results.Results[0]
	if result.Error != nil {
		return false, result.Error
	}
	return result.Result, nil
}

// PublicAddress returns the public address of the unit and whether it
// is valid.
//
// NOTE: This differs from state.Unit.PublicAddres() by returning
// an error instead of a bool, because it needs to make an API call.
//
// TODO(dimitern): We might be able to drop this, once we have machine
// addresses implemented fully. See also LP bug 1221798.
func (u *Unit) PublicAddress() (string, error) {
	var results params.StringResults
	args := params.Entities{
		Entities: []params.Entity{{Tag: u.tag.String()}},
	}
	err := u.client.facade.FacadeCall(context.TODO(), "PublicAddress", args, &results)
	if err != nil {
		return "", errors.Trace(apiservererrors.RestoreError(err))
	}
	if len(results.Results) != 1 {
		return "", errors.Errorf("expected 1 result, got %d", len(results.Results))
	}
	result := results.Results[0]
	if result.Error != nil {
		return "", result.Error
	}
	return result.Result, nil
}

// PrivateAddress returns the private address of the unit and whether
// it is valid.
//
// NOTE: This differs from state.Unit.PrivateAddress() by returning
// an error instead of a bool, because it needs to make an API call.
//
// TODO(dimitern): We might be able to drop this, once we have machine
// addresses implemented fully. See also LP bug 1221798.
func (u *Unit) PrivateAddress() (string, error) {
	var results params.StringResults
	args := params.Entities{
		Entities: []params.Entity{{Tag: u.tag.String()}},
	}
	err := u.client.facade.FacadeCall(context.TODO(), "PrivateAddress", args, &results)
	if err != nil {
		return "", errors.Trace(apiservererrors.RestoreError(err))
	}
	if len(results.Results) != 1 {
		return "", errors.Errorf("expected 1 result, got %d", len(results.Results))
	}
	result := results.Results[0]
	if result.Error != nil {
		return "", result.Error
	}
	return result.Result, nil
}

// AvailabilityZone returns the availability zone of the unit.
func (u *Unit) AvailabilityZone() (string, error) {
	var results params.StringResults
	args := params.Entities{
		Entities: []params.Entity{{Tag: u.tag.String()}},
	}
<<<<<<< HEAD
	if err := u.client.facade.FacadeCall(context.TODO(), "AvailabilityZone", args, &results); err != nil {
		return "", errors.Trace(err)
=======
	if err := u.st.facade.FacadeCall("AvailabilityZone", args, &results); err != nil {
		return "", errors.Trace(apiservererrors.RestoreError(err))
>>>>>>> d2d3eacd
	}
	if len(results.Results) != 1 {
		return "", errors.Errorf("expected 1 result, got %d", len(results.Results))
	}
	result := results.Results[0]
	if result.Error != nil {
		return "", errors.Trace(result.Error)
	}
	return result.Result, nil
}

var ErrNoCharmURLSet = errors.New("unit has no charm url set")

// CharmURL returns the charm URL this unit is currently using.
func (u *Unit) CharmURL() (string, error) {
	var results params.StringBoolResults
	args := params.Entities{
		Entities: []params.Entity{{Tag: u.tag.String()}},
	}
	err := u.client.facade.FacadeCall(context.TODO(), "CharmURL", args, &results)
	if err != nil {
		return "", errors.Trace(apiservererrors.RestoreError(err))
	}
	if len(results.Results) != 1 {
		return "", errors.Errorf("expected 1 result, got %d", len(results.Results))
	}
	result := results.Results[0]
	if result.Error != nil {
		return "", result.Error
	}
	if result.Result != "" {
		return result.Result, nil
	}
	return "", ErrNoCharmURLSet
}

// SetCharmURL marks the unit as currently using the supplied charm URL.
// An error will be returned if the unit is dead, or the charm URL not known.
func (u *Unit) SetCharmURL(curl string) error {
	if curl == "" {
		return errors.Errorf("charm URL cannot be nil")
	}
	var result params.ErrorResults
	args := params.EntitiesCharmURL{
		Entities: []params.EntityCharmURL{
			{Tag: u.tag.String(), CharmURL: curl},
		},
	}
	err := u.client.facade.FacadeCall(context.TODO(), "SetCharmURL", args, &result)
	if err != nil {
		return errors.Trace(apiservererrors.RestoreError(err))
	}
	return result.OneError()
}

// ClearResolved removes any resolved setting on the unit.
func (u *Unit) ClearResolved() error {
	var result params.ErrorResults
	args := params.Entities{
		Entities: []params.Entity{{Tag: u.tag.String()}},
	}
	err := u.client.facade.FacadeCall(context.TODO(), "ClearResolved", args, &result)
	if err != nil {
		return errors.Trace(apiservererrors.RestoreError(err))
	}
	return result.OneError()
}

// WatchConfigSettingsHash returns a watcher for observing changes to
// the unit's charm configuration settings (with a hash of the
// settings content so we can determine whether it has changed since
// it was last seen by the uniter). The unit must have a charm URL set
// before this method is called, and the returned watcher will be
// valid only while the unit's charm URL is not changed.
func (u *Unit) WatchConfigSettingsHash() (watcher.StringsWatcher, error) {
	return getHashWatcher(u, "WatchConfigSettingsHash")
}

// WatchTrustConfigSettingsHash returns a watcher for observing changes to
// the unit's application configuration settings (with a hash of the
// settings content so we can determine whether it has changed since
// it was last seen by the uniter).
func (u *Unit) WatchTrustConfigSettingsHash() (watcher.StringsWatcher, error) {
	return getHashWatcher(u, "WatchTrustConfigSettingsHash")
}

func getHashWatcher(u *Unit, methodName string) (watcher.StringsWatcher, error) {
	var results params.StringsWatchResults
	args := params.Entities{
		Entities: []params.Entity{{Tag: u.tag.String()}},
	}
	err := u.client.facade.FacadeCall(context.TODO(), methodName, args, &results)
	if err != nil {
		return nil, errors.Trace(apiservererrors.RestoreError(err))
	}
	if len(results.Results) != 1 {
		return nil, errors.Errorf("expected 1 result, got %d", len(results.Results))
	}
	result := results.Results[0]
	if result.Error != nil {
		return nil, result.Error
	}
	w := apiwatcher.NewStringsWatcher(u.client.facade.RawAPICaller(), result)
	return w, nil
}

// WatchAddressesHash returns a watcher for observing changes to the
// hash of the unit's addresses.
// For IAAS models, the unit must be assigned to a machine before
// this method is called, and the returned watcher will be valid
// only while the unit's assigned machine is not changed.
// For CAAS models, the watcher observes changes to the address
// of the pod associated with the unit.
func (u *Unit) WatchAddressesHash() (watcher.StringsWatcher, error) {
	return getHashWatcher(u, "WatchUnitAddressesHash")
}

// WatchActionNotifications returns a StringsWatcher for observing the
// ids of Actions added to the Unit. The initial event will contain the
// ids of any Actions pending at the time the Watcher is made.
func (u *Unit) WatchActionNotifications() (watcher.StringsWatcher, error) {
	var results params.StringsWatchResults
	args := params.Entities{
		Entities: []params.Entity{{Tag: u.tag.String()}},
	}
	err := u.client.facade.FacadeCall(context.TODO(), "WatchActionNotifications", args, &results)
	if err != nil {
		return nil, errors.Trace(apiservererrors.RestoreError(err))
	}
	if len(results.Results) != 1 {
		return nil, errors.Errorf("expected 1 result, got %d", len(results.Results))
	}
	result := results.Results[0]
	if result.Error != nil {
		return nil, result.Error
	}
	w := apiwatcher.NewStringsWatcher(u.client.facade.RawAPICaller(), result)
	return w, nil
}

// WatchUpgradeSeriesNotifications returns a NotifyWatcher for observing the
// state of a series upgrade.
func (u *Unit) WatchUpgradeSeriesNotifications(ctx context.Context) (watcher.NotifyWatcher, error) {
	return u.client.WatchUpgradeSeriesNotifications(ctx)
}

// LogActionMessage logs a progress message for the specified action.
func (u *Unit) LogActionMessage(tag names.ActionTag, message string) error {
	var result params.ErrorResults
	args := params.ActionMessageParams{
		Messages: []params.EntityString{{Tag: tag.String(), Value: message}},
	}
	err := u.client.facade.FacadeCall(context.TODO(), "LogActionsMessages", args, &result)
	if err != nil {
		return errors.Trace(apiservererrors.RestoreError(err))
	}
	return result.OneError()
}

// UpgradeSeriesStatus returns the upgrade series status of a unit from remote state
func (u *Unit) UpgradeSeriesStatus(ctx context.Context) (model.UpgradeSeriesStatus, string, error) {
	return u.client.UpgradeSeriesUnitStatus(ctx)
}

// SetUpgradeSeriesStatus sets the upgrade series status of the unit in the remote state
func (u *Unit) SetUpgradeSeriesStatus(ctx context.Context, status model.UpgradeSeriesStatus, reason string) error {
	return u.client.SetUpgradeSeriesUnitStatus(ctx, status, reason)
}

// RequestReboot sets the reboot flag for its machine agent
func (u *Unit) RequestReboot() error {
	machineId, err := u.AssignedMachine()
	if err != nil {
		return err
	}
	var result params.ErrorResults
	args := params.Entities{
		Entities: []params.Entity{{Tag: machineId.String()}},
	}
	err = u.client.facade.FacadeCall(context.TODO(), "RequestReboot", args, &result)
	if err != nil {
		return errors.Trace(apiservererrors.RestoreError(err))
	}
	return result.OneError()
}

// RelationStatus holds information about a relation's scope and status.
type RelationStatus struct {
	// Tag is the relation tag.
	Tag names.RelationTag

	// Suspended is true if the relation is suspended.
	Suspended bool

	// InScope is true if the relation unit is in scope.
	InScope bool
}

// RelationsStatus returns the tags of the relations the unit has joined
// and entered scope, or the relation is suspended.
func (u *Unit) RelationsStatus() ([]RelationStatus, error) {
	args := params.Entities{
		Entities: []params.Entity{{Tag: u.tag.String()}},
	}
	var results params.RelationUnitStatusResults
	err := u.client.facade.FacadeCall(context.TODO(), "RelationsStatus", args, &results)
	if err != nil {
		return nil, errors.Trace(apiservererrors.RestoreError(err))
	}
	if len(results.Results) != 1 {
		return nil, errors.Errorf("expected 1 result, got %d", len(results.Results))
	}
	result := results.Results[0]
	if result.Error != nil {
		return nil, result.Error
	}
	var statusResult []RelationStatus
	for _, result := range result.RelationResults {
		tag, err := names.ParseRelationTag(result.RelationTag)
		if err != nil {
			return nil, err
		}
		statusResult = append(statusResult, RelationStatus{
			Tag:       tag,
			InScope:   result.InScope,
			Suspended: result.Suspended,
		})
	}
	return statusResult, nil
}

<<<<<<< HEAD
=======
// MeterStatus returns the meter status of the unit.
func (u *Unit) MeterStatus() (statusCode, statusInfo string, rErr error) {
	var results params.MeterStatusResults
	args := params.Entities{
		Entities: []params.Entity{{Tag: u.tag.String()}},
	}
	err := u.st.facade.FacadeCall("GetMeterStatus", args, &results)
	if err != nil {
		return "", "", errors.Trace(apiservererrors.RestoreError(err))
	}
	if len(results.Results) != 1 {
		return "", "", errors.Errorf("expected 1 result, got %d", len(results.Results))
	}
	result := results.Results[0]
	if result.Error != nil {
		return "", "", errors.Trace(result.Error)
	}
	return result.Code, result.Info, nil
}

// WatchMeterStatus returns a watcher for observing changes to the
// unit's meter status.
func (u *Unit) WatchMeterStatus() (watcher.NotifyWatcher, error) {
	var results params.NotifyWatchResults
	args := params.Entities{
		Entities: []params.Entity{{Tag: u.tag.String()}},
	}
	err := u.st.facade.FacadeCall("WatchMeterStatus", args, &results)
	if err != nil {
		return nil, errors.Trace(apiservererrors.RestoreError(err))
	}
	if len(results.Results) != 1 {
		return nil, errors.Errorf("expected 1 result, got %d", len(results.Results))
	}
	result := results.Results[0]
	if result.Error != nil {
		return nil, result.Error
	}
	w := apiwatcher.NewNotifyWatcher(u.st.facade.RawAPICaller(), result)
	return w, nil
}

>>>>>>> d2d3eacd
// WatchStorage returns a watcher for observing changes to the
// unit's storage attachments.
func (u *Unit) WatchStorage() (watcher.StringsWatcher, error) {
	return u.client.WatchUnitStorageAttachments(u.tag)
}

// WatchInstanceData returns a watcher for observing changes to the
// instanceData of the unit's machine.  Primarily used for watching
// LXDProfile changes.
func (u *Unit) WatchInstanceData() (watcher.NotifyWatcher, error) {
	var results params.NotifyWatchResults
	args := params.Entities{
		Entities: []params.Entity{{Tag: u.tag.String()}},
	}
	err := u.client.facade.FacadeCall(context.TODO(), "WatchInstanceData", args, &results)
	if err != nil {
		return nil, errors.Trace(apiservererrors.RestoreError(err))
	}
	if len(results.Results) != 1 {
		return nil, errors.Errorf("expected 1 result, got %d", len(results.Results))
	}
	result := results.Results[0]
	if result.Error != nil {
		return nil, result.Error
	}
	w := apiwatcher.NewNotifyWatcher(u.client.facade.RawAPICaller(), result)
	return w, nil
}

// LXDProfileName returns the name of the lxd profile applied to the unit's
// machine for the current charm version.
func (u *Unit) LXDProfileName() (string, error) {
	var results params.StringResults
	args := params.Entities{
		Entities: []params.Entity{{Tag: u.tag.String()}},
	}
	err := u.client.facade.FacadeCall(context.TODO(), "LXDProfileName", args, &results)
	if err != nil {
		return "", errors.Trace(apiservererrors.RestoreError(err))
	}
	if len(results.Results) != 1 {
		return "", errors.Errorf("expected 1 result, got %d", len(results.Results))
	}
	result := results.Results[0]
	if result.Error != nil {
		return "", result.Error
	}
	return result.Result, nil
}

// CanApplyLXDProfile returns true if an lxd profile can be applied to
// this unit, e.g. this is an lxd machine or container and not maunal
func (u *Unit) CanApplyLXDProfile() (bool, error) {
	var results params.BoolResults
	args := params.Entities{
		Entities: []params.Entity{{Tag: u.tag.String()}},
	}
	err := u.client.facade.FacadeCall(context.TODO(), "CanApplyLXDProfile", args, &results)
	if err != nil {
		return false, errors.Trace(apiservererrors.RestoreError(err))
	}
	if len(results.Results) != 1 {
		return false, errors.Errorf("expected 1 result, got %d", len(results.Results))
	}
	result := results.Results[0]
	if result.Error != nil {
		return false, result.Error
	}
	return result.Result, nil
}

// NetworkInfo returns network interfaces/addresses for specified bindings.
func (u *Unit) NetworkInfo(bindings []string, relationId *int) (map[string]params.NetworkInfoResult, error) {
	var results params.NetworkInfoResults
	args := params.NetworkInfoParams{
		Unit:       u.tag.String(),
		Endpoints:  bindings,
		RelationId: relationId,
	}

	err := u.client.facade.FacadeCall(context.TODO(), "NetworkInfo", args, &results)
	if err != nil {
		return nil, errors.Trace(apiservererrors.RestoreError(err))
	}

	return results.Results, nil
}

// State returns the state persisted by the charm running in this unit
// and the state internal to the uniter for this unit.
func (u *Unit) State(ctx context.Context) (params.UnitStateResult, error) {
	return u.client.State(ctx)
}

// SetState sets the state persisted by the charm running in this unit
// and the state internal to the uniter for this unit.
func (u *Unit) SetState(ctx context.Context, unitState params.SetUnitStateArg) error {
	return u.client.SetState(ctx, unitState)
}

// CommitHookChanges batches together all required API calls for applying
// a set of changes after a hook successfully completes and executes them in a
// single transaction.
func (u *Unit) CommitHookChanges(req params.CommitHookChangesArgs) error {
	var results params.ErrorResults
	err := u.client.facade.FacadeCall(context.TODO(), "CommitHookChanges", req, &results)
	if err != nil {
		return errors.Trace(apiservererrors.RestoreError(err))
	}
	return apiservererrors.RestoreError(results.OneError())
}

// CommitHookParamsBuilder is a helper type for populating the set of
// parameters used to perform a CommitHookChanges API call.
type CommitHookParamsBuilder struct {
	arg params.CommitHookChangesArg
}

// NewCommitHookParamsBuilder returns a new builder for assembling the
// parameters for a CommitHookChanges API call.
func NewCommitHookParamsBuilder(unitTag names.UnitTag) *CommitHookParamsBuilder {
	return &CommitHookParamsBuilder{
		arg: params.CommitHookChangesArg{
			Tag: unitTag.String(),
		},
	}
}

// OpenPortRange records a request to open a particular port range.
func (b *CommitHookParamsBuilder) OpenPortRange(endpoint string, portRange network.PortRange) {
	b.arg.OpenPorts = append(b.arg.OpenPorts, params.EntityPortRange{
		// The Tag is optional as the call uses the Tag from the
		// CommitHookChangesArg; it is included here for consistency.
		Tag:      b.arg.Tag,
		Endpoint: endpoint,
		Protocol: portRange.Protocol,
		FromPort: portRange.FromPort,
		ToPort:   portRange.ToPort,
	})
}

// ClosePortRange records a request to close a particular port range.
func (b *CommitHookParamsBuilder) ClosePortRange(endpoint string, portRange network.PortRange) {
	b.arg.ClosePorts = append(b.arg.ClosePorts, params.EntityPortRange{
		// The Tag is optional as the call uses the Tag from the
		// CommitHookChangesArg; it is included here for consistency.
		Tag:      b.arg.Tag,
		Endpoint: endpoint,
		Protocol: portRange.Protocol,
		FromPort: portRange.FromPort,
		ToPort:   portRange.ToPort,
	})
}

// UpdateRelationUnitSettings records a request to update the unit/application
// settings for a relation.
func (b *CommitHookParamsBuilder) UpdateRelationUnitSettings(relName string, unitSettings, appSettings params.Settings) {
	b.arg.RelationUnitSettings = append(b.arg.RelationUnitSettings, params.RelationUnitSettings{
		Relation:            relName,
		Unit:                b.arg.Tag,
		Settings:            unitSettings,
		ApplicationSettings: appSettings,
	})
}

// UpdateNetworkInfo records a request to update the network information
// settings for each joined relation.
func (b *CommitHookParamsBuilder) UpdateNetworkInfo() {
	b.arg.UpdateNetworkInfo = true
}

// UpdateCharmState records a request to update the server-persisted charm state.
func (b *CommitHookParamsBuilder) UpdateCharmState(state map[string]string) {
	b.arg.SetUnitState = &params.SetUnitStateArg{
		// The Tag is optional as the call uses the Tag from the
		// CommitHookChangesArg; it is included here for consistency.
		Tag:        b.arg.Tag,
		CharmState: &state,
	}
}

// AddStorage records a request for adding storage.
func (b *CommitHookParamsBuilder) AddStorage(constraints map[string][]params.StorageDirectives) {
	storageReqs := make([]params.StorageAddParams, 0, len(constraints))
	for storage, cons := range constraints {
		for _, one := range cons {
			storageReqs = append(storageReqs, params.StorageAddParams{
				UnitTag:     b.arg.Tag,
				StorageName: storage,
				Directives:  one,
			})
		}
	}

	b.arg.AddStorage = storageReqs
}

// SecretUpsertArg holds parameters for creating or updating a secret.
type SecretUpsertArg struct {
	URI          *secrets.URI
	RotatePolicy *secrets.RotatePolicy
	ExpireTime   *time.Time
	Description  *string
	Label        *string
	Value        secrets.SecretValue
	ValueRef     *secrets.ValueRef
}

// SecretCreateArg holds parameters for creating a secret.
type SecretCreateArg struct {
	SecretUpsertArg
	Owner secrets.Owner
}

// SecretUpdateArg holds parameters for updating a secret.
type SecretUpdateArg struct {
	SecretUpsertArg
	CurrentRevision int
}

// SecretDeleteArg holds parameters for deleting a secret.
type SecretDeleteArg struct {
	URI      *secrets.URI
	Revision *int
}

// AddSecretCreates records requests to create secrets.
func (b *CommitHookParamsBuilder) AddSecretCreates(creates []SecretCreateArg) error {
	if len(creates) == 0 {
		return nil
	}
	b.arg.SecretCreates = make([]params.CreateSecretArg, len(creates))
	for i, c := range creates {

		var data secrets.SecretData
		if c.Value != nil {
			data = c.Value.EncodedValues()
		}
		if len(data) == 0 {
			data = nil
		}

		uriStr := c.URI.String()
		var valueRef *params.SecretValueRef
		if c.ValueRef != nil {
			valueRef = &params.SecretValueRef{
				BackendID:  c.ValueRef.BackendID,
				RevisionID: c.ValueRef.RevisionID,
			}
		}

		ownerTag, err := common.OwnerTagFromSecretOwner(c.Owner)
		if err != nil {
			return errors.Trace(err)
		}
		b.arg.SecretCreates[i] = params.CreateSecretArg{
			UpsertSecretArg: params.UpsertSecretArg{
				RotatePolicy: c.RotatePolicy,
				ExpireTime:   c.ExpireTime,
				Description:  c.Description,
				Label:        c.Label,
				Content: params.SecretContentParams{
					Data:     data,
					ValueRef: valueRef,
				},
			},
			URI:      &uriStr,
			OwnerTag: ownerTag.String(),
		}
	}
	return nil
}

// AddSecretUpdates records requests to update secrets.
func (b *CommitHookParamsBuilder) AddSecretUpdates(updates []SecretUpsertArg) {
	if len(updates) == 0 {
		return
	}
	b.arg.SecretUpdates = make([]params.UpdateSecretArg, len(updates))
	for i, u := range updates {

		var data secrets.SecretData
		if u.Value != nil {
			data = u.Value.EncodedValues()
		}
		if len(data) == 0 {
			data = nil
		}

		var valueRef *params.SecretValueRef
		if u.ValueRef != nil {
			valueRef = &params.SecretValueRef{
				BackendID:  u.ValueRef.BackendID,
				RevisionID: u.ValueRef.RevisionID,
			}
		}

		b.arg.SecretUpdates[i] = params.UpdateSecretArg{
			UpsertSecretArg: params.UpsertSecretArg{
				RotatePolicy: u.RotatePolicy,
				ExpireTime:   u.ExpireTime,
				Description:  u.Description,
				Label:        u.Label,
				Content: params.SecretContentParams{
					Data:     data,
					ValueRef: valueRef,
				},
			},
			URI: u.URI.String(),
		}
	}
}

// AddTrackLatest records the URIs for which the latest revision should be tracked.
func (b *CommitHookParamsBuilder) AddTrackLatest(trackLatest []string) {
	if len(trackLatest) == 0 {
		return
	}
	b.arg.TrackLatest = make([]string, len(trackLatest))
	copy(b.arg.TrackLatest, trackLatest)
}

// SecretGrantRevokeArgs holds parameters for updating a secret's access.
type SecretGrantRevokeArgs struct {
	URI             *secrets.URI
	ApplicationName *string
	UnitName        *string
	RelationKey     *string
	Role            secrets.SecretRole
}

// Equal returns true if the two SecretGrantRevokeArgs are equal.
func (arg SecretGrantRevokeArgs) Equal(other SecretGrantRevokeArgs) bool {
	return arg.URI.ID == other.URI.ID &&
		arg.Role == other.Role &&
		((arg.ApplicationName == nil && other.ApplicationName == nil) ||
			(arg.ApplicationName != nil && other.ApplicationName != nil && *arg.ApplicationName == *other.ApplicationName)) &&
		((arg.UnitName == nil && other.UnitName == nil) ||
			(arg.UnitName != nil && other.UnitName != nil && *arg.UnitName == *other.UnitName)) &&
		((arg.RelationKey == nil && other.RelationKey == nil) ||
			(arg.RelationKey != nil && other.RelationKey != nil && *arg.RelationKey == *other.RelationKey))
}

// AddSecretGrants records requests to grant secret access.
func (b *CommitHookParamsBuilder) AddSecretGrants(grants []SecretGrantRevokeArgs) {
	if len(grants) == 0 {
		return
	}
	b.arg.SecretGrants = make([]params.GrantRevokeSecretArg, len(grants))
	for i, g := range grants {
		b.arg.SecretGrants[i] = g.ToParams()
	}
}

// AddSecretRevokes records requests to revoke secret access.
func (b *CommitHookParamsBuilder) AddSecretRevokes(revokes []SecretGrantRevokeArgs) {
	if len(revokes) == 0 {
		return
	}
	b.arg.SecretRevokes = make([]params.GrantRevokeSecretArg, len(revokes))
	for i, g := range revokes {
		b.arg.SecretRevokes[i] = g.ToParams()
	}
}

// ToParams converts a SecretGrantRevokeArgs to a params.GrantRevokeSecretArg.
func (arg SecretGrantRevokeArgs) ToParams() params.GrantRevokeSecretArg {
	var subjectTag, scopeTag string
	if arg.ApplicationName != nil {
		subjectTag = names.NewApplicationTag(*arg.ApplicationName).String()
	}
	if arg.UnitName != nil {
		subjectTag = names.NewUnitTag(*arg.UnitName).String()
	}
	if arg.RelationKey != nil {
		scopeTag = names.NewRelationTag(*arg.RelationKey).String()
	} else {
		scopeTag = subjectTag
	}
	return params.GrantRevokeSecretArg{
		URI:         arg.URI.String(),
		ScopeTag:    scopeTag,
		SubjectTags: []string{subjectTag},
		Role:        string(arg.Role),
	}
}

// AddSecretDeletes records requests to delete secrets.
func (b *CommitHookParamsBuilder) AddSecretDeletes(deletes []SecretDeleteArg) {
	if len(deletes) == 0 {
		return
	}
	b.arg.SecretDeletes = make([]params.DeleteSecretArg, len(deletes))
	for i, d := range deletes {
		var revs []int
		if d.Revision != nil {
			revs = []int{*d.Revision}
		}
		b.arg.SecretDeletes[i] = params.DeleteSecretArg{
			URI:       d.URI.String(),
			Revisions: revs,
		}
	}
}

// Build assembles the recorded change requests into a CommitHookChangesArgs
// instance that can be passed as an argument to the CommitHookChanges API
// call.
func (b *CommitHookParamsBuilder) Build() (params.CommitHookChangesArgs, int) {
	return params.CommitHookChangesArgs{
		Args: []params.CommitHookChangesArg{
			b.arg,
		},
	}, b.changeCount()
}

// changeCount returns the number of changes recorded by this builder instance.
func (b *CommitHookParamsBuilder) changeCount() int {
	var count int
	if b.arg.UpdateNetworkInfo {
		count++
	}
	if b.arg.SetUnitState != nil {
		count++
	}
	count += len(b.arg.RelationUnitSettings)
	count += len(b.arg.OpenPorts)
	count += len(b.arg.ClosePorts)
	count += len(b.arg.AddStorage)
	count += len(b.arg.SecretCreates)
	count += len(b.arg.SecretUpdates)
	count += len(b.arg.SecretDeletes)
	count += len(b.arg.SecretGrants)
	count += len(b.arg.SecretRevokes)
	return count
}<|MERGE_RESOLUTION|>--- conflicted
+++ resolved
@@ -145,50 +145,6 @@
 	return result.OneError()
 }
 
-<<<<<<< HEAD
-=======
-// AddMetrics adds the metrics for the unit.
-func (u *Unit) AddMetrics(metrics []params.Metric) error {
-	var result params.ErrorResults
-	args := params.MetricsParams{
-		Metrics: []params.MetricsParam{{
-			Tag:     u.tag.String(),
-			Metrics: metrics,
-		}},
-	}
-	err := u.st.facade.FacadeCall("AddMetrics", args, &result)
-	if err != nil {
-		return errors.Annotate(errors.Trace(apiservererrors.RestoreError(err)), "unable to add metric")
-	}
-	return result.OneError()
-}
-
-// AddMetricBatches makes an api call to the uniter requesting it to store metrics batches in state.
-func (u *Unit) AddMetricBatches(batches []params.MetricBatch) (map[string]error, error) {
-	p := params.MetricBatchParams{
-		Batches: make([]params.MetricBatchParam, len(batches)),
-	}
-
-	batchResults := make(map[string]error, len(batches))
-
-	for i, batch := range batches {
-		p.Batches[i].Tag = u.tag.String()
-		p.Batches[i].Batch = batch
-
-		batchResults[batch.UUID] = nil
-	}
-	results := new(params.ErrorResults)
-	err := u.st.facade.FacadeCall("AddMetricBatches", p, results)
-	if err != nil {
-		return nil, errors.Annotate(errors.Trace(apiservererrors.RestoreError(err)), "failed to send metric batches")
-	}
-	for i, result := range results.Results {
-		batchResults[batches[i].UUID] = result.Error
-	}
-	return batchResults, nil
-}
-
->>>>>>> d2d3eacd
 // EnsureDead sets the unit lifecycle to Dead if it is Alive or
 // Dying. It does nothing otherwise.
 func (u *Unit) EnsureDead() error {
@@ -447,13 +403,8 @@
 	args := params.Entities{
 		Entities: []params.Entity{{Tag: u.tag.String()}},
 	}
-<<<<<<< HEAD
 	if err := u.client.facade.FacadeCall(context.TODO(), "AvailabilityZone", args, &results); err != nil {
-		return "", errors.Trace(err)
-=======
-	if err := u.st.facade.FacadeCall("AvailabilityZone", args, &results); err != nil {
 		return "", errors.Trace(apiservererrors.RestoreError(err))
->>>>>>> d2d3eacd
 	}
 	if len(results.Results) != 1 {
 		return "", errors.Errorf("expected 1 result, got %d", len(results.Results))
@@ -685,51 +636,6 @@
 	return statusResult, nil
 }
 
-<<<<<<< HEAD
-=======
-// MeterStatus returns the meter status of the unit.
-func (u *Unit) MeterStatus() (statusCode, statusInfo string, rErr error) {
-	var results params.MeterStatusResults
-	args := params.Entities{
-		Entities: []params.Entity{{Tag: u.tag.String()}},
-	}
-	err := u.st.facade.FacadeCall("GetMeterStatus", args, &results)
-	if err != nil {
-		return "", "", errors.Trace(apiservererrors.RestoreError(err))
-	}
-	if len(results.Results) != 1 {
-		return "", "", errors.Errorf("expected 1 result, got %d", len(results.Results))
-	}
-	result := results.Results[0]
-	if result.Error != nil {
-		return "", "", errors.Trace(result.Error)
-	}
-	return result.Code, result.Info, nil
-}
-
-// WatchMeterStatus returns a watcher for observing changes to the
-// unit's meter status.
-func (u *Unit) WatchMeterStatus() (watcher.NotifyWatcher, error) {
-	var results params.NotifyWatchResults
-	args := params.Entities{
-		Entities: []params.Entity{{Tag: u.tag.String()}},
-	}
-	err := u.st.facade.FacadeCall("WatchMeterStatus", args, &results)
-	if err != nil {
-		return nil, errors.Trace(apiservererrors.RestoreError(err))
-	}
-	if len(results.Results) != 1 {
-		return nil, errors.Errorf("expected 1 result, got %d", len(results.Results))
-	}
-	result := results.Results[0]
-	if result.Error != nil {
-		return nil, result.Error
-	}
-	w := apiwatcher.NewNotifyWatcher(u.st.facade.RawAPICaller(), result)
-	return w, nil
-}
-
->>>>>>> d2d3eacd
 // WatchStorage returns a watcher for observing changes to the
 // unit's storage attachments.
 func (u *Unit) WatchStorage() (watcher.StringsWatcher, error) {
