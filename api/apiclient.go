--- conflicted
+++ resolved
@@ -25,6 +25,7 @@
 	"github.com/gorilla/websocket"
 	"github.com/juju/clock"
 	"github.com/juju/errors"
+	"github.com/juju/loggo"
 	"github.com/juju/names/v6"
 	"github.com/juju/utils/v4"
 	"github.com/juju/utils/v4/parallel"
@@ -35,7 +36,6 @@
 	"github.com/juju/juju/core/network"
 	jujuversion "github.com/juju/juju/core/version"
 	jujuhttp "github.com/juju/juju/internal/http"
-	internallogger "github.com/juju/juju/internal/logger"
 	jujuproxy "github.com/juju/juju/internal/proxy"
 	proxy "github.com/juju/juju/internal/proxy/config"
 	"github.com/juju/juju/rpc"
@@ -54,9 +54,6 @@
 // modelRoot is the prefix that all model API paths begin with.
 const modelRoot = "/model/"
 
-<<<<<<< HEAD
-var logger = internallogger.GetLogger("juju.api")
-=======
 // apiScheme is the default scheme used for connecting to the websocket API.
 const apiScheme = "wss"
 
@@ -64,7 +61,6 @@
 const serverScheme = "https"
 
 var logger = loggo.GetLogger("juju.api")
->>>>>>> 85c3288a
 
 type rpcConnection interface {
 	Call(ctx context.Context, req rpc.Request, params, response interface{}) error
@@ -349,21 +345,11 @@
 // connectStream is the internal version of ConnectStream. It differs from
 // ConnectStream only in that it will not retry the connection if it encounters
 // discharge-required error.
-<<<<<<< HEAD
-func (c *conn) connectStream(path string, attrs url.Values, extraHeaders http.Header) (base.Stream, error) {
-	target := url.URL{
-		Scheme:   "wss",
-		Host:     c.addr,
-		Path:     path,
-		RawQuery: attrs.Encode(),
-	}
-=======
 func (st *state) connectStream(path string, attrs url.Values, extraHeaders http.Header) (base.Stream, error) {
 	target := st.Addr()
 	target.Path = gopath.Join(target.Path, path)
 	target.RawQuery = attrs.Encode()
 
->>>>>>> 85c3288a
 	// TODO(macgreagoir) IPv6. Ubuntu still always provides IPv4 loopback,
 	// and when/if this changes localhost should resolve to IPv6 loopback
 	// in any case (lp:1644009). Review.
@@ -424,24 +410,6 @@
 	return nil
 }
 
-<<<<<<< HEAD
-// apiEndpoint returns a URL that refers to the given API slash-prefixed
-// endpoint path and query parameters.
-func (c *conn) apiEndpoint(path, query string) (*url.URL, error) {
-	path, err := apiPath(c.modelTag.Id(), path)
-	if err != nil {
-		return nil, errors.Trace(err)
-	}
-	return &url.URL{
-		Scheme:   c.serverScheme,
-		Host:     c.Addr(),
-		Path:     path,
-		RawQuery: query,
-	}, nil
-}
-
-=======
->>>>>>> 85c3288a
 // ControllerAPIURL returns the URL to use to connect to the controller API.
 // The address may contain a path component but may not contain a scheme
 // e.g. https://
@@ -564,18 +532,11 @@
 
 		switch p := info.Proxier.(type) {
 		case jujuproxy.TunnelProxier:
-<<<<<<< HEAD
 			logger.Debugf(context.TODO(), "tunnel proxy in use at %s on port %s", p.Host(), p.Port())
-			addrs = []string{
-				net.JoinHostPort(p.Host(), p.Port()),
-			}
-=======
-			logger.Debugf("tunnel proxy in use at %s on port %s", p.Host(), p.Port())
 			addrs = []*url.URL{{
 				Scheme: apiScheme,
 				Host:   net.JoinHostPort(p.Host(), p.Port()),
 			}}
->>>>>>> 85c3288a
 		default:
 			info.Proxier.Stop()
 			return nil, errors.New("unknown proxier provided")
@@ -631,11 +592,7 @@
 	if err != nil {
 		return nil, errors.Trace(err)
 	}
-<<<<<<< HEAD
-	logger.Infof(context.TODO(), "connection established to %q", dialInfo.urlStr)
-=======
-	logger.Infof("connection established to %q", dialInfo.dialAddr.String())
->>>>>>> 85c3288a
+	logger.Infof(context.TODO(), "connection established to %q", dialInfo.dialAddr.String())
 	dialInfo.proxier = info.Proxier
 	return dialInfo, nil
 }
@@ -1111,17 +1068,10 @@
 	if d.opts.certPool == nil {
 		tlsConfig.ServerName = d.serverName
 	}
-<<<<<<< HEAD
-	logger.Tracef(context.TODO(), "dialing: %q %v", d.urlStr, d.ipAddr)
-	conn, err := d.opts.DialWebsocket(d.ctx, d.urlStr, tlsConfig, d.ipAddr)
-	if err == nil {
-		logger.Debugf(context.TODO(), "successfully dialed %q", d.urlStr)
-=======
-	logger.Tracef("dialing: %q %v", d.addr.String(), d.ipAddr)
+	logger.Tracef(context.TODO(), "dialing: %q %v", d.addr.String(), d.ipAddr)
 	conn, err := d.opts.DialWebsocket(d.ctx, d.addr.String(), tlsConfig, d.ipAddr)
 	if err == nil {
-		logger.Debugf("successfully dialed %q", d.addr.String())
->>>>>>> 85c3288a
+		logger.Debugf(context.TODO(), "successfully dialed %q", d.addr.String())
 		return conn, tlsConfig, nil
 	}
 	if !isX509Error(err) {
@@ -1267,16 +1217,10 @@
 	return false
 }
 
-<<<<<<< HEAD
-// Addr returns the address used to connect to the API server.
-func (c *conn) Addr() string {
-	return c.addr
-=======
 // Addr returns a copy of the url used to connect to the API server.
-func (s *state) Addr() *url.URL {
+func (s *conn) Addr() *url.URL {
 	copy := *s.addr
 	return &copy
->>>>>>> 85c3288a
 }
 
 // IPAddr returns the resolved IP address that was used to
