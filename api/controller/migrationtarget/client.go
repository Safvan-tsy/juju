// Copyright 2016 Canonical Ltd.
// Licensed under the AGPLv3, see LICENCE file for details.

package migrationtarget

import (
	"context"
	"fmt"
	"io"
	"net/http"
	"net/url"
	"time"

	"github.com/juju/description/v9"
	"github.com/juju/errors"
	"github.com/juju/names/v6"
	"github.com/juju/version/v2"
	"gopkg.in/httprequest.v1"

	"github.com/juju/juju/api"
	"github.com/juju/juju/api/base"
	coremigration "github.com/juju/juju/core/migration"
	"github.com/juju/juju/core/resource"
	jujuversion "github.com/juju/juju/core/version"
	"github.com/juju/juju/internal/tools"
	"github.com/juju/juju/rpc/params"
)

// Option is a function that can be used to configure a Client.
type Option = base.Option

// WithTracer returns an Option that configures the Client to use the
// supplied tracer.
var WithTracer = base.WithTracer

// NewClient returns a new Client based on an existing API connection.
func NewClient(caller base.APICaller, options ...Option) *Client {
	return &Client{
		caller:                base.NewFacadeCaller(caller, "MigrationTarget", options...),
		httpRootClientFactory: caller.RootHTTPClient,
	}
}

// Client is the client-side API for the MigrationTarget facade. It is
// used by the migrationmaster worker when talking to the target
// controller during a migration.
type Client struct {
	caller                base.FacadeCaller
	httpRootClientFactory func() (*httprequest.Client, error)
}

// BestFacadeVersion returns the best supported facade version
// on the target controller.
func (c *Client) BestFacadeVersion() int {
	return c.caller.BestAPIVersion()
}

// Prechecks checks that the target controller is able to accept the
// model being migrated.
func (c *Client) Prechecks(ctx context.Context, model coremigration.ModelInfo) error {
	// The model description is marshalled into YAML (description package does
	// not support JSON) to prevent potential issues with
	// marshalling/unmarshalling on the target API controller.
	serialised, err := description.Serialize(model.ModelDescription)
	if err != nil {
		return errors.Annotate(err, "failed to marshal model description")
	}

	// Pass all the known facade versions to the controller so that it
	// can check that the target controller supports them. Passing all of them
	// ensures that we don't have to update this code when new facades are
	// added, or if the controller wants to change the logic service side.
	supported := api.SupportedFacadeVersions()
	versions := make(map[string][]int, len(supported))
	for name, version := range supported {
		versions[name] = version
	}

	args := params.MigrationModelInfo{
		UUID:                   model.UUID,
		Name:                   model.Name,
		OwnerTag:               model.Owner.String(),
		AgentVersion:           model.AgentVersion,
		ControllerAgentVersion: model.ControllerAgentVersion,
		FacadeVersions:         versions,
		ModelDescription:       serialised,
	}
	return errors.Trace(c.caller.FacadeCall(ctx, "Prechecks", args, nil))
}

// Import takes a serialized model and imports it into the target
// controller.
func (c *Client) Import(ctx context.Context, bytes []byte) error {
	serialized := params.SerializedModel{Bytes: bytes}
	return errors.Trace(c.caller.FacadeCall(ctx, "Import", serialized, nil))
}

// Abort removes all data relating to a previously imported model.
func (c *Client) Abort(ctx context.Context, modelUUID string) error {
	args := params.ModelArgs{ModelTag: names.NewModelTag(modelUUID).String()}
	return errors.Trace(c.caller.FacadeCall(ctx, "Abort", args, nil))
}

// Activate marks a migrated model as being ready to use.
func (c *Client) Activate(ctx context.Context, modelUUID string, sourceInfo coremigration.SourceControllerInfo, relatedModels []string) error {
	if c.caller.BestAPIVersion() < 2 {
		args := params.ModelArgs{ModelTag: names.NewModelTag(modelUUID).String()}
		return errors.Trace(c.caller.FacadeCall(ctx, "Activate", args, nil))
	}
	args := params.ActivateModelArgs{
		ModelTag: names.NewModelTag(modelUUID).String(),
	}
	if len(relatedModels) > 0 {
		args.ControllerTag = sourceInfo.ControllerTag.String()
		args.ControllerAlias = sourceInfo.ControllerAlias
		args.SourceAPIAddrs = sourceInfo.Addrs
		args.SourceCACert = sourceInfo.CACert
		args.CrossModelUUIDs = relatedModels
	}
	return errors.Trace(c.caller.FacadeCall(ctx, "Activate", args, nil))
}

// UploadCharm sends the content to the API server using an HTTP post in order
// to add the charm binary to the model specified.
func (c *Client) UploadCharm(ctx context.Context, modelUUID string, curl string, charmRef string, content io.Reader) (string, error) {
	apiURI := url.URL{Path: fmt.Sprintf("/migrate/charms/%s", charmRef)}

	contentType := "application/zip"
	resp := &http.Response{}
	// Add Juju-Curl header to Put operation. Juju 3.4 apiserver
	// expects this header to be present, since we still need some
	// of the values from the charm url.
	headers := map[string]string{
		params.JujuCharmURLHeader: curl,
	}
	if err := c.httpPut(ctx, modelUUID, content, apiURI.String(), contentType, headers, &resp); err != nil {
		return "", errors.Trace(err)
	}

	respCurl := resp.Header.Get(params.JujuCharmURLHeader)
	if respCurl == "" {
		return "", errors.Errorf("response returned no charm URL")
	}
	return respCurl, nil
}

// UploadTools uploads tools at the specified location to the API server over HTTPS
// for the specified model.
func (c *Client) UploadTools(ctx context.Context, modelUUID string, r io.Reader, vers version.Binary) (tools.List, error) {
	endpoint := fmt.Sprintf("/migrate/tools?binaryVersion=%s", vers)
	contentType := "application/x-tar-gz"
	var resp params.ToolsResult
	if err := c.httpPost(ctx, modelUUID, r, endpoint, contentType, nil, &resp); err != nil {
		return nil, errors.Trace(err)
	}
	return resp.ToolsList, nil
}

// UploadResource uploads a resource to the migration endpoint.
func (c *Client) UploadResource(ctx context.Context, modelUUID string, res resource.Resource, r io.Reader) error {
	args := url.Values{}
	args.Add("name", res.Name)
	args.Add("type", res.Type.String())
	args.Add("origin", res.Origin.String())
	args.Add("revision", fmt.Sprintf("%d", res.Revision))
	args.Add("size", fmt.Sprintf("%d", res.Size))
	args.Add("fingerprint", res.Fingerprint.Hex())
	if res.RetrievedBy != "" {
		args.Add("user", res.RetrievedBy)
	}
	if !res.IsPlaceholder() {
		args.Add("timestamp", fmt.Sprint(res.Timestamp.UnixNano()))
	}
	args.Add("application", res.ApplicationName)
	uri := "/migrate/resources?" + args.Encode()
	contentType := "application/octet-stream"
	err := c.httpPost(ctx, modelUUID, r, uri, contentType, nil, nil)
	return errors.Trace(err)
}

func (c *Client) httpPost(ctx context.Context, modelUUID string, content io.Reader, endpoint, contentType string, headers map[string]string, response interface{}) error {
	return c.http(ctx, "POST", modelUUID, content, endpoint, contentType, headers, response)
}

func (c *Client) httpPut(ctx context.Context, modelUUID string, content io.Reader, endpoint, contentType string, headers map[string]string, response interface{}) error {
	return c.http(ctx, "PUT", modelUUID, content, endpoint, contentType, headers, response)
}

func (c *Client) http(ctx context.Context, method, modelUUID string, content io.Reader, endpoint, contentType string, headers map[string]string, response interface{}) error {
	req, err := http.NewRequest(method, endpoint, content)
	if err != nil {
		return errors.Annotate(err, "cannot create upload request")
	}
	req.Header.Set("Content-Type", contentType)
	req.Header.Set(params.MigrationModelHTTPHeader, modelUUID)
	for k, v := range headers {
		req.Header.Set(k, v)
	}

	// The returned httpClient sets the base url to the controller api root
	httpClient, err := c.httpRootClientFactory()
	if err != nil {
		return errors.Trace(err)
	}

	return errors.Trace(httpClient.Do(ctx, req, response))
}

// OpenLogTransferStream connects to the migration logtransfer
// endpoint on the target controller and returns a stream that JSON
// logs records can be fed into. The objects written should be params.LogRecords.
func (c *Client) OpenLogTransferStream(ctx context.Context, modelUUID string) (base.Stream, error) {
	headers := http.Header{}
	headers.Set(params.MigrationModelHTTPHeader, modelUUID)
	caller := c.caller.RawAPICaller()
	stream, err := caller.ConnectControllerStream(ctx, "/migrate/logtransfer", url.Values{}, headers)
	if err != nil {
		return nil, errors.Trace(err)
	}
	return stream, nil
}

// LatestLogTime asks the target controller for the time of the latest
// log record it has seen. This can be used to make the log transfer
// restartable.
func (c *Client) LatestLogTime(ctx context.Context, modelUUID string) (time.Time, error) {
	var result time.Time
	args := params.ModelArgs{ModelTag: names.NewModelTag(modelUUID).String()}
	err := c.caller.FacadeCall(ctx, "LatestLogTime", args, &result)
	if err != nil {
		return time.Time{}, errors.Trace(err)
	}
	return result, nil
}

// AdoptResources asks the cloud provider to update the controller
// tags for a model's resources. This prevents the resources from
// being destroyed if the source controller is destroyed after the
// model is migrated away.
func (c *Client) AdoptResources(ctx context.Context, modelUUID string) error {
	args := params.AdoptResourcesArgs{
		ModelTag:                names.NewModelTag(modelUUID).String(),
		SourceControllerVersion: jujuversion.Current,
	}
	return errors.Trace(c.caller.FacadeCall(ctx, "AdoptResources", args, nil))
}

// CACert returns the CA certificate associated with
// the connection.
func (c *Client) CACert(ctx context.Context) (string, error) {
	var result params.BytesResult
	err := c.caller.FacadeCall(ctx, "CACert", nil, &result)
	if err != nil {
		return "", errors.Trace(err)
	}
	return string(result.Result), nil
}

// CheckMachines compares the machines in state with the ones reported
// by the provider and reports any discrepancies.
func (c *Client) CheckMachines(ctx context.Context, modelUUID string) ([]error, error) {
	var result params.ErrorResults
	args := params.ModelArgs{ModelTag: names.NewModelTag(modelUUID).String()}
	err := c.caller.FacadeCall(ctx, "CheckMachines", args, &result)
	if err != nil {
		return nil, errors.Trace(err)
	}
	var results []error
	for _, res := range result.Results {
<<<<<<< HEAD
		results = append(results, errors.Errorf("%s", res.Error.Message))
=======
		results = append(results, errors.New(res.Error.Message))
>>>>>>> d7a40b3e
	}
	return results, nil
}<|MERGE_RESOLUTION|>--- conflicted
+++ resolved
@@ -267,11 +267,7 @@
 	}
 	var results []error
 	for _, res := range result.Results {
-<<<<<<< HEAD
-		results = append(results, errors.Errorf("%s", res.Error.Message))
-=======
 		results = append(results, errors.New(res.Error.Message))
->>>>>>> d7a40b3e
 	}
 	return results, nil
 }