--- conflicted
+++ resolved
@@ -27,7 +27,7 @@
 	return &Client{ClientFacade: frontend, facade: backend}
 }
 
-// Actions takes a list of ActionTags, and returns the full
+// Actions takes a list of action IDs, and returns the full
 // Action for each ID.
 func (c *Client) Actions(actionIDs []string) ([]ActionResult, error) {
 	arg := params.Entities{Entities: make([]params.Entity, len(actionIDs))}
@@ -41,9 +41,6 @@
 
 // ListOperations fetches the operation summaries for specified apps/units.
 func (c *Client) ListOperations(arg OperationQueryArgs) (Operations, error) {
-	if v := c.BestAPIVersion(); v < 6 {
-		return Operations{}, errors.Errorf("ListOperations not supported by this version (%d) of Juju", v)
-	}
 	results := params.OperationResults{}
 	err := c.facade.FacadeCall("ListOperations", arg, &results)
 	if params.ErrCode(err) == params.CodeNotFound {
@@ -52,13 +49,10 @@
 	return unmarshallOperations(results), err
 }
 
-// Operation fetches the operation with the specified id.
-func (c *Client) Operation(id string) (Operation, error) {
-	if v := c.BestAPIVersion(); v < 6 {
-		return Operation{}, errors.Errorf("Operations not supported by this version (%d) of Juju", v)
-	}
+// Operation fetches the operation with the specified ID.
+func (c *Client) Operation(ID string) (Operation, error) {
 	arg := params.Entities{
-		Entities: []params.Entity{{names.NewOperationTag(id).String()}},
+		Entities: []params.Entity{{names.NewOperationTag(ID).String()}},
 	}
 	var results params.OperationResults
 	err := c.facade.FacadeCall("Operations", arg, &results)
@@ -84,46 +78,10 @@
 	return errors.NewNotFound(err, "")
 }
 
-<<<<<<< HEAD
-=======
-// FindActionTagsByPrefix takes a list of string prefixes and finds
-// corresponding ActionTags that match that prefix.
-func (c *Client) FindActionTagsByPrefix(arg params.FindTags) (params.FindTagsResults, error) {
-	results := params.FindTagsResults{}
-	err := c.facade.FacadeCall("FindActionTagsByPrefix", arg, &results)
-	return results, err
-}
-
-// Enqueue takes a list of Actions and queues them up to be executed by
-// the designated ActionReceiver, returning the params.Action for each
-// queued Action, or an error if there was a problem queueing up the
-// Action.
-func (c *Client) Enqueue(actions []Action) ([]ActionResult, error) {
-	arg := params.Actions{Actions: make([]params.Action, len(actions))}
-	for i, a := range actions {
-		arg.Actions[i] = params.Action{
-			Tag:        names.NewActionTag(a.ID).String(),
-			Receiver:   a.Receiver,
-			Name:       a.Name,
-			Parameters: a.Parameters,
-		}
-	}
-	results := params.ActionResults{}
-	err := c.facade.FacadeCall("Enqueue", arg, &results)
-	if err != nil {
-		return nil, errors.Trace(err)
-	}
-	return unmarshallActionResults(results.Results), nil
-}
-
->>>>>>> 6836b156
 // EnqueueOperation takes a list of Actions and queues them up to be executed as
 // an operation, each action running as a task on the the designated ActionReceiver.
 // We return the ID of the overall operation and each individual task.
 func (c *Client) EnqueueOperation(actions []Action) (EnqueuedActions, error) {
-	if v := c.BestAPIVersion(); v < 6 {
-		return EnqueuedActions{}, errors.Errorf("EnqueueOperation not supported by this version (%d) of Juju", v)
-	}
 	arg := params.Actions{Actions: make([]params.Action, len(actions))}
 	for i, a := range actions {
 		arg.Actions[i] = params.Action{
@@ -140,21 +98,6 @@
 	return unmarshallEnqueuedActions(results)
 }
 
-<<<<<<< HEAD
-=======
-// FindActionsByNames takes a list of action names and returns actions for
-// every name.
-func (c *Client) FindActionsByNames(arg params.FindActionsByNames) (map[string][]ActionResult, error) {
-	results := params.ActionsByNames{}
-	err := c.facade.FacadeCall("FindActionsByNames", arg, &results)
-	result := make(map[string][]ActionResult)
-	for _, a := range results.Actions {
-		result[a.Name] = unmarshallActionResults(a.Actions)
-	}
-	return result, err
-}
-
->>>>>>> 6836b156
 // Cancel attempts to cancel a queued up Action from running.
 func (c *Client) Cancel(actionIDs []string) ([]ActionResult, error) {
 	arg := params.Entities{Entities: make([]params.Entity, len(actionIDs))}
@@ -199,9 +142,6 @@
 // WatchActionProgress returns a watcher that reports on action log messages.
 // The result strings are json formatted core.actions.ActionMessage objects.
 func (c *Client) WatchActionProgress(actionId string) (watcher.StringsWatcher, error) {
-	if v := c.BestAPIVersion(); v < 5 {
-		return nil, errors.Errorf("WatchActionProgress not supported by this version (%d) of Juju", v)
-	}
 	var results params.StringsWatchResults
 	args := params.Entities{
 		Entities: []params.Entity{
