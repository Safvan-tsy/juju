// Copyright 2012-2015 Canonical Ltd.
// Licensed under the AGPLv3, see LICENCE file for details.

package api

import (
	"context"
	"crypto/tls"
	"crypto/x509"
	"net"
	"net/url"
	"time"

	"github.com/go-macaroon-bakery/macaroon-bakery/v3/httpbakery"
	"github.com/juju/clock"
	"github.com/juju/collections/set"
	"github.com/juju/errors"
	"github.com/juju/names/v4"
	"github.com/juju/version/v2"
	"gopkg.in/macaroon.v2"

	"github.com/juju/juju/api/agent/unitassigner"
	"github.com/juju/juju/api/base"
	"github.com/juju/juju/core/network"
	"github.com/juju/juju/proxy"
	"github.com/juju/juju/rpc/jsoncodec"
)

// AnonymousUsername is the special username to use for anonymous logins.
const AnonymousUsername = "jujuanonymous"

// Info encapsulates information about a server holding juju state and
// can be used to make a connection to it.
type Info struct {

	// This block of fields is sufficient to connect:

	// Addrs holds the addresses of the controllers.
	Addrs []string

	// ControllerUUID is the UUID of the controller.
	ControllerUUID string

	// SNIHostName optionally holds the host name to use for
	// server name indication (SNI) when connecting
	// to the addresses in Addrs above. If CACert is non-empty,
	// this field is ignored.
	SNIHostName string

	// CACert holds the CA certificate that will be used
	// to validate the controller's certificate, in PEM format.
	// If this is empty, the standard system root certificates
	// will be used.
	CACert string

	// ModelTag holds the model tag for the model we are
	// trying to connect to. If this is empty, a controller-only
	// login will be made.
	ModelTag names.ModelTag

	// ...but this block of fields is all about the authentication mechanism
	// to use after connecting -- if any -- and should probably be extracted.

	// SkipLogin, if true, skips the Login call on connection. It is an
	// error to set Tag, Password, or Macaroons if SkipLogin is true.
	SkipLogin bool `yaml:"-"`

	// Tag holds the name of the entity that is connecting.
	// If this is nil, and the password is empty, macaroon authentication
	// will be used to log in unless SkipLogin is true.
	Tag names.Tag

	// Password holds the password for the administrator or connecting entity.
	Password string

	// Macaroons holds a slice of macaroon.Slice that may be used to
	// authenticate with the API server.
	Macaroons []macaroon.Slice `yaml:",omitempty"`

	// Nonce holds the nonce used when provisioning the machine. Used
	// only by the machine agent.
	Nonce string `yaml:",omitempty"`

	// Proxier describes a proxier to use to for establing an API connection
	// A nil proxier means that it will not be used.
	Proxier proxy.Proxier
}

// Ports returns the unique ports for the api addresses.
func (info *Info) Ports() []int {
	ports := set.NewInts()
	for _, addr := range info.Addrs {
		hp, err := network.ParseMachineHostPort(addr)
		if err != nil {
			// Addresses have already been validated.
			panic(err)
		}
		ports.Add(hp.Port())
	}
	return ports.Values()
}

// Validate validates the API info.
func (info *Info) Validate() error {
	if len(info.Addrs) == 0 {
		return errors.NotValidf("missing addresses")
	}

	for _, addr := range info.Addrs {
		_, err := network.ParseMachineHostPort(addr)
		if err != nil {
			return errors.NotValidf("host addresses: %v", err)
		}
	}

	if info.SkipLogin {
		if info.Tag != nil {
			return errors.NotValidf("specifying Tag and SkipLogin")
		}
		if info.Password != "" {
			return errors.NotValidf("specifying Password and SkipLogin")
		}
		if len(info.Macaroons) > 0 {
			return errors.NotValidf("specifying Macaroons and SkipLogin")
		}
	}
	return nil
}

// DialOpts holds configuration parameters that control the
// Dialing behavior when connecting to a controller.
type DialOpts struct {
	// DialAddressInterval is the amount of time to wait
	// before starting to dial another address.
	DialAddressInterval time.Duration

	// DialTimeout is the amount of time to wait for the dial
	// portion only of the api.Open to succeed. If this is zero,
	// there is no dial timeout.
	DialTimeout time.Duration

	// Timeout is the amount of time to wait for the entire
	// api.Open to succeed (including dial and login). If this is
	// zero, there is no timeout.
	Timeout time.Duration

	// RetryDelay is the amount of time to wait between
	// unsuccessful connection attempts. If this is
	// zero, only one attempt will be made.
	RetryDelay time.Duration

	// BakeryClient is the httpbakery Client, which
	// is used to do the macaroon-based authorization.
	// This and the *http.Client inside it are copied
	// by Open, and any RoundTripper field
	// the HTTP client is ignored.
	BakeryClient *httpbakery.Client

	// InsecureSkipVerify skips TLS certificate verification
	// when connecting to the controller. This should only
	// be used in tests, or when verification cannot be
	// performed and the communication need not be secure.
	InsecureSkipVerify bool

	// DialWebsocket is used to make connections to API servers.
	// It will be called with a websocket URL to connect to,
	// and the TLS configuration to use to secure the connection.
	// If ipAddr is non-empty, the actual net.Dial should use
	// that IP address, regardless of the URL host.
	//
	// If DialWebsocket is nil, a default implementation using
	// gorilla websockets will be used.
	DialWebsocket func(ctx context.Context, urlStr string, tlsConfig *tls.Config, ipAddr string) (jsoncodec.JSONConn, error)

	// IPAddrResolver is used to resolve host names to IP addresses.
	// If it is nil, net.DefaultResolver will be used.
	IPAddrResolver IPAddrResolver

	// DNSCache is consulted to find and store cached DNS lookups.
	// If it is nil, no cache will be used or updated.
	DNSCache DNSCache

	// Clock is used as a time source for retries.
	// If it is nil, clock.WallClock will be used.
	Clock clock.Clock

	// VerifyCA is an optional callback that is invoked by the dialer when
	// the remote server presents a CA certificate that cannot be
	// automatically verified. If the callback returns a non-nil error then
	// the connection attempt will be aborted.
	VerifyCA func(host, endpoint string, caCert *x509.Certificate) error
}

// IPAddrResolver implements a resolved from host name to the
// set of IP addresses associated with it. It is notably
// implemented by net.Resolver.
type IPAddrResolver interface {
	LookupIPAddr(ctx context.Context, host string) ([]net.IPAddr, error)
}

// DNSCache implements a cache of DNS lookup results.
type DNSCache interface {
	// Lookup returns the IP addresses associated
	// with the given host.
	Lookup(host string) []string
	// Add sets the IP addresses associated with
	// the given host name.
	Add(host string, ips []string)
}

// DefaultDialOpts returns a DialOpts representing the default
// parameters for contacting a controller.
func DefaultDialOpts() DialOpts {
	return DialOpts{
		DialAddressInterval: 50 * time.Millisecond,
		Timeout:             10 * time.Minute,
		RetryDelay:          2 * time.Second,
	}
}

// DialOption is the type of functions that mutate DialOpts
type DialOption func(*DialOpts)

// WithDialOpts sets the DialOpts to the one specified
func WithDialOpts(newOpts DialOpts) DialOption {
	return func(opts *DialOpts) {
		*opts = newOpts
	}
}

// OpenFunc is the usual form of a function that opens an API connection.
type OpenFunc func(*Info, DialOpts) (Connection, error)

// Connection exists purely to make api-opening funcs mockable. It's just a
// dumb copy of all the methods on api.state; we can and should be extracting
// smaller and more relevant interfaces (and dropping some of them too).

// Connection represents a connection to a Juju API server.
type Connection interface {

	// This first block of methods is pretty close to a sane Connection interface.

	// Close closes the connection.
	Close() error

	// Addr returns the address used to connect to the API server.
	Addr() string

	// IPAddr returns the IP address used to connect to the API server.
	IPAddr() string

	// APIHostPorts returns addresses that may be used to connect
	// to the API server, including the address used to connect.
	//
	// The addresses are scoped (public, cloud-internal, etc.), so
	// the client may choose which addresses to attempt. For the
	// Juju CLI, all addresses must be attempted, as the CLI may
	// be invoked both within and outside the model (think
	// private clouds).
	APIHostPorts() []network.MachineHostPorts

	// Broken returns a channel which will be closed if the connection
	// is detected to be broken, either because the underlying
	// connection has closed or because API pings have failed.
	Broken() <-chan struct{}

	// IsBroken returns whether the connection is broken. It checks
	// the Broken channel and if that is open, attempts a connection
	// ping.
	IsBroken() bool

	// IsProxied returns weather the connection is proxied.
	IsProxied() bool

	// Proxy returns the Proxier used to establish the connection if one was
	// used at all. If no Proxier was used then it's expected that returned
	// Proxier will be nil. Use IsProxied() to test for the presence of a proxy.
	Proxy() proxy.Proxier

	// PublicDNSName returns the host name for which an officially
	// signed certificate will be used for TLS connection to the server.
	// If empty, the private Juju CA certificate must be used to verify
	// the connection.
	PublicDNSName() string

	// These are a bit off -- ServerVersion is apparently not known until after
	// Login()? Maybe evidence of need for a separate AuthenticatedConnection..?
	Login(name names.Tag, password, nonce string, ms []macaroon.Slice) error
	ServerVersion() (version.Number, bool)

	// APICaller provides the facility to make API calls directly.
	// This should not be used outside the api/* packages or tests.
	base.APICaller

	// ControllerTag returns the tag of the controller.
	// This could be defined on base.APICaller.
	ControllerTag() names.ControllerTag

	// All the rest are strange and questionable and deserve extra attention
	// and/or discussion.

	// Ping makes an API request which checks if the connection is
	// still functioning.
	// NOTE: This method is deprecated. Please use IsBroken or Broken instead.
	Ping() error

	// I think this is actually dead code. It's tested, at least, so I'm
	// keeping it for now, but it's not apparently used anywhere else.
	AllFacadeVersions() map[string][]int

	// AuthTag returns the tag of the authorized user of the state API
	// connection.
	AuthTag() names.Tag

	// ModelAccess returns the access level of authorized user to the model.
	ModelAccess() string

	// ControllerAccess returns the access level of authorized user to the controller.
	ControllerAccess() string

	// CookieURL returns the URL that HTTP cookies for the API will be
	// associated with.
	CookieURL() *url.URL

	// These methods expose a bunch of worker-specific facades, and basically
	// just should not exist; but removing them is too noisy for a single CL.
	// Client in particular is intimately coupled with State -- and the others
	// will be easy to remove, but until we're using them via manifolds it's
	// prohibitively ugly to do so.
	Client() *Client
<<<<<<< HEAD
	InstancePoller() *instancepoller.API
=======
	Reboot() (reboot.State, error)
>>>>>>> fc45e4d9
	UnitAssigner() unitassigner.API
}<|MERGE_RESOLUTION|>--- conflicted
+++ resolved
@@ -328,10 +328,5 @@
 	// will be easy to remove, but until we're using them via manifolds it's
 	// prohibitively ugly to do so.
 	Client() *Client
-<<<<<<< HEAD
-	InstancePoller() *instancepoller.API
-=======
-	Reboot() (reboot.State, error)
->>>>>>> fc45e4d9
 	UnitAssigner() unitassigner.API
 }