--- conflicted
+++ resolved
@@ -26,18 +26,6 @@
 	authorizer facade.Authorizer
 }
 
-<<<<<<< HEAD
-// NewAPI creates a new server-side API facade backed by global state.
-func NewAPI(ctx facade.Context) (*API, error) {
-	return NewRemoteRelationsAPI(
-		stateShim{st: ctx.State(), Backend: commoncrossmodel.GetBackend(ctx.State())},
-		common.NewStateControllerConfig(ctx.StatePool().SystemState()),
-		ctx.Resources(), ctx.Auth(),
-	)
-}
-
-=======
->>>>>>> 756ae5bb
 // NewRemoteRelationsAPI returns a new server-side API facade.
 func NewRemoteRelationsAPI(
 	st RemoteRelationsState,
