// Copyright 2022 Canonical Ltd.
// Licensed under the AGPLv3, see LICENCE file for details.

package caasmodelconfigmanager

import (
	"reflect"

	"github.com/juju/juju/apiserver/common"
	apiservererrors "github.com/juju/juju/apiserver/errors"
	"github.com/juju/juju/apiserver/facade"
)

// Register is called to expose a package of facades onto a given registry.
func Register(registry facade.FacadeRegistry) {
	registry.MustRegister("CAASModelConfigManager", 1, func(ctx facade.Context) (facade.Facade, error) {
		return newFacade(ctx)
	}, reflect.TypeOf((*Facade)(nil)))
}

// newFacade creates a new authorized Facade.
func newFacade(ctx facade.Context) (*Facade, error) {
	authorizer := ctx.Auth()
	if !authorizer.AuthController() {
		return nil, apiservererrors.ErrPerm
	}

	serviceFactory := ctx.ServiceFactory()

	return &Facade{
<<<<<<< HEAD
		auth: authorizer,
		controllerConfigAPI: common.NewControllerConfigAPI(
			ctx.State(),
			serviceFactory.ControllerConfig(),
			serviceFactory.ExternalController(),
		),
=======
		auth:                authorizer,
		resources:           ctx.Resources(),
		controllerConfigAPI: common.NewStateControllerConfig(systemState),
		ctrlState:           systemState,
>>>>>>> f5ceb102
	}, nil
}<|MERGE_RESOLUTION|>--- conflicted
+++ resolved
@@ -26,20 +26,14 @@
 	}
 
 	serviceFactory := ctx.ServiceFactory()
-
 	return &Facade{
-<<<<<<< HEAD
-		auth: authorizer,
+		auth:            authorizer,
+		watcherRegistry: ctx.WatcherRegistry(),
 		controllerConfigAPI: common.NewControllerConfigAPI(
 			ctx.State(),
 			serviceFactory.ControllerConfig(),
 			serviceFactory.ExternalController(),
 		),
-=======
-		auth:                authorizer,
-		resources:           ctx.Resources(),
-		controllerConfigAPI: common.NewStateControllerConfig(systemState),
-		ctrlState:           systemState,
->>>>>>> f5ceb102
+		controllerConfigService: serviceFactory.ControllerConfig(),
 	}, nil
 }