--- conflicted
+++ resolved
@@ -225,13 +225,8 @@
 	mc.AddExpr(`_.Results[0].CACert`, tc.Ignore)
 	c.Assert(result, mc, params.CAASApplicationProvisioningInfoResults{
 		Results: []params.CAASApplicationProvisioningInfo{{
-<<<<<<< HEAD
-			ImageRepo:    params.DockerImageInfo{RegistryPath: "docker.io/jujusolutions/jujud-operator:2.6-beta3.666"},
+			ImageRepo:    params.DockerImageInfo{RegistryPath: "ghcr.io/juju/jujud-operator:2.6-beta3.666"},
 			Version:      semversion.MustParse("2.6-beta3.666"),
-=======
-			ImageRepo:    params.DockerImageInfo{RegistryPath: "ghcr.io/juju/jujud-operator:2.6-beta3.666"},
-			Version:      version.MustParse("2.6-beta3.666"),
->>>>>>> 99173974
 			APIAddresses: []string{"10.0.0.1:1"},
 			Tags: map[string]string{
 				"juju-model-uuid":      coretesting.ModelTag.Id(),
