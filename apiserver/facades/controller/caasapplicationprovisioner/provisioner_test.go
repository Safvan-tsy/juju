--- conflicted
+++ resolved
@@ -124,7 +124,6 @@
 	})
 }
 
-<<<<<<< HEAD
 func (s *CAASApplicationProvisionerSuite) TestProvisioningInfoPendingCharmError(c *gc.C) {
 	s.st.app = &mockApplication{
 		life:         state.Alive,
@@ -133,7 +132,16 @@
 			meta: &charm.Meta{},
 			url: &charm.URL{
 				Schema:   "ch",
-=======
+				Name:     "gitlab",
+				Revision: -1,
+			},
+		},
+	}
+	result, err := s.api.ProvisioningInfo(params.Entities{Entities: []params.Entity{{"application-gitlab"}}})
+	c.Assert(err, jc.ErrorIsNil)
+	c.Assert(result.Results[0].Error, gc.ErrorMatches, `charm "ch:gitlab" pending not provisioned`)
+}
+
 func (s *CAASApplicationProvisionerSuite) TestWatchProvisioningInfo(c *gc.C) {
 	appChanged := make(chan struct{}, 1)
 	portsChanged := make(chan struct{}, 1)
@@ -148,17 +156,10 @@
 			meta: &charm.Meta{},
 			url: &charm.URL{
 				Schema:   "cs",
->>>>>>> 58633fff
-				Name:     "gitlab",
-				Revision: -1,
-			},
-		},
-<<<<<<< HEAD
-	}
-	result, err := s.api.ProvisioningInfo(params.Entities{Entities: []params.Entity{{"application-gitlab"}}})
-	c.Assert(err, jc.ErrorIsNil)
-	c.Assert(result.Results[0].Error, gc.ErrorMatches, `charm "ch:gitlab" pending not provisioned`)
-=======
+				Name:     "gitlab",
+				Revision: -1,
+			},
+		},
 		watcher: statetesting.NewMockNotifyWatcher(appChanged),
 	}
 	appChanged <- struct{}{}
@@ -177,7 +178,6 @@
 	c.Assert(results.Results[0].Error, gc.IsNil)
 	res := s.resources.Get("1")
 	c.Assert(res, gc.FitsTypeOf, (*common.MultiNotifyWatcher)(nil))
->>>>>>> 58633fff
 }
 
 func (s *CAASApplicationProvisionerSuite) TestSetOperatorStatus(c *gc.C) {
