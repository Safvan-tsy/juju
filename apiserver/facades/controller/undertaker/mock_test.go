// Copyright 2015 Canonical Ltd.
// Licensed under the AGPLv3, see LICENCE file for details.

package undertaker

import (
	"context"
	"time"

	"github.com/juju/errors"
<<<<<<< HEAD
	"github.com/juju/names/v6"

	"github.com/juju/juju/core/status"
	"github.com/juju/juju/environs/config"
	"github.com/juju/juju/internal/secrets/provider"
	coretesting "github.com/juju/juju/internal/testing"
=======
	"github.com/juju/names/v5"
	"github.com/juju/utils/v3"

	"github.com/juju/juju/apiserver/facades/controller/undertaker"
	"github.com/juju/juju/cloud"
	"github.com/juju/juju/core/status"
	"github.com/juju/juju/environs/config"
	"github.com/juju/juju/secrets/provider"
>>>>>>> 41dea9c2
	"github.com/juju/juju/state"
	coretesting "github.com/juju/juju/testing"
)

// mockState implements State interface and allows inspection of called
// methods.
type mockState struct {
	model          *mockModel
	removed        bool
	isSystem       bool
	controllerUUID string

	watcher state.NotifyWatcher
}

var _ State = (*mockState)(nil)

func newMockState(modelOwner names.UserTag, modelName string, isSystem bool) *mockState {
	model := mockModel{
		owner: modelOwner,
		name:  modelName,
		uuid:  "9d3d3b19-2b0c-4a3f-acde-0b1645586a72",
		life:  state.Alive,
	}

	st := &mockState{
		model:          &model,
		isSystem:       isSystem,
		controllerUUID: utils.MustNewUUID().String(),
		watcher: &mockWatcher{
			changes: make(chan struct{}, 1),
		},
	}
	return st
}

func (m *mockState) EnsureModelRemoved() error {
	if !m.removed {
		return errors.New("found documents for model")
	}
	return nil
}

func (m *mockState) RemoveDyingModel() error {
	if m.model.life == state.Alive {
		return errors.New("model not dying or dead")
	}
	m.removed = true
	return nil
}

func (m *mockState) ProcessDyingModel() error {
	if m.model.life != state.Dying {
		return errors.New("model is not dying")
	}
	m.model.life = state.Dead
	return nil
}

func (m *mockState) IsController() bool {
	return m.isSystem
}

func (m *mockState) Model() (Model, error) {
	return m.model, nil
}

func (m *mockState) FindEntity(tag names.Tag) (state.Entity, error) {
	if tag.Kind() == names.ModelTagKind && tag.Id() == m.model.UUID() {
		return m.model, nil
	}
	return nil, errors.NotFoundf("entity with tag %q", tag.String())
}

func (m *mockState) WatchModelEntityReferences(mUUID string) state.NotifyWatcher {
	return m.watcher
}

func (m *mockState) ModelUUID() string {
	return m.model.UUID()
}

func (m *mockState) ControllerUUID() string {
	return m.controllerUUID
}

// mockModel implements Model interface and allows inspection of called
// methods.
type mockModel struct {
	owner       names.UserTag
	life        state.Life
	name        string
	uuid        string
	forced      bool
	timeout     *time.Duration
	modelConfig config.Config

	status     status.Status
	statusInfo string
	statusData map[string]interface{}
}

var _ Model = (*mockModel)(nil)

func (m *mockModel) ControllerUUID() string {
	return coretesting.ControllerTag.Id()
}

func (m *mockModel) ControllerUUID() string {
	return coretesting.ControllerTag.Id()
}

func (m *mockModel) Cloud() (cloud.Cloud, error) {
	return cloud.Cloud{}, errors.NotImplemented
}

func (m *mockModel) Owner() names.UserTag {
	return m.owner
}

func (m *mockModel) Life() state.Life {
	return m.life
}

func (m *mockModel) ForceDestroyed() bool {
	return m.forced
}

func (m *mockModel) DestroyTimeout() *time.Duration {
	return m.timeout
}

func (m *mockModel) Tag() names.Tag {
	return names.NewModelTag(m.uuid)
}

func (m *mockModel) Name() string {
	return m.name
}

func (m *mockModel) UUID() string {
	return m.uuid
}

func (m *mockModel) Destroy() error {
	m.life = state.Dying
	return nil
}

func (m *mockModel) SetStatus(sInfo status.StatusInfo) error {
	m.status = sInfo.Status
	m.statusInfo = sInfo.Message
	m.statusData = sInfo.Data
	return nil
}

func (m *mockModel) WatchForModelConfigChanges() state.NotifyWatcher {
	return nil
}

func (m *mockModel) Watch() state.NotifyWatcher {
	return nil
}

func (m *mockModel) ModelConfig(context.Context) (*config.Config, error) {
	return &m.modelConfig, nil
}

type mockWatcher struct {
	state.NotifyWatcher
	changes chan struct{}
}

func (w *mockWatcher) Changes() <-chan struct{} {
	return w.changes
}

type mockSecrets struct {
	provider.SecretBackendProvider
	cleanedUUID string
}

<<<<<<< HEAD
func (m *mockSecrets) CleanupModel(_ context.Context, cfg *provider.ModelBackendConfig) error {
=======
func (m *mockSecrets) CleanupModel(cfg *provider.ModelBackendConfig) error {
>>>>>>> 41dea9c2
	if cfg.BackendType != "some-backend" {
		return errors.New("unknown backend " + cfg.BackendType)
	}
	m.cleanedUUID = cfg.ModelUUID
	return nil
}<|MERGE_RESOLUTION|>--- conflicted
+++ resolved
@@ -8,25 +8,14 @@
 	"time"
 
 	"github.com/juju/errors"
-<<<<<<< HEAD
 	"github.com/juju/names/v6"
 
 	"github.com/juju/juju/core/status"
 	"github.com/juju/juju/environs/config"
 	"github.com/juju/juju/internal/secrets/provider"
 	coretesting "github.com/juju/juju/internal/testing"
-=======
-	"github.com/juju/names/v5"
-	"github.com/juju/utils/v3"
-
-	"github.com/juju/juju/apiserver/facades/controller/undertaker"
-	"github.com/juju/juju/cloud"
-	"github.com/juju/juju/core/status"
-	"github.com/juju/juju/environs/config"
-	"github.com/juju/juju/secrets/provider"
->>>>>>> 41dea9c2
+	"github.com/juju/juju/internal/uuid"
 	"github.com/juju/juju/state"
-	coretesting "github.com/juju/juju/testing"
 )
 
 // mockState implements State interface and allows inspection of called
@@ -53,7 +42,7 @@
 	st := &mockState{
 		model:          &model,
 		isSystem:       isSystem,
-		controllerUUID: utils.MustNewUUID().String(),
+		controllerUUID: uuid.MustNewUUID().String(),
 		watcher: &mockWatcher{
 			changes: make(chan struct{}, 1),
 		},
@@ -133,14 +122,6 @@
 	return coretesting.ControllerTag.Id()
 }
 
-func (m *mockModel) ControllerUUID() string {
-	return coretesting.ControllerTag.Id()
-}
-
-func (m *mockModel) Cloud() (cloud.Cloud, error) {
-	return cloud.Cloud{}, errors.NotImplemented
-}
-
 func (m *mockModel) Owner() names.UserTag {
 	return m.owner
 }
@@ -207,11 +188,7 @@
 	cleanedUUID string
 }
 
-<<<<<<< HEAD
 func (m *mockSecrets) CleanupModel(_ context.Context, cfg *provider.ModelBackendConfig) error {
-=======
-func (m *mockSecrets) CleanupModel(cfg *provider.ModelBackendConfig) error {
->>>>>>> 41dea9c2
 	if cfg.BackendType != "some-backend" {
 		return errors.New("unknown backend " + cfg.BackendType)
 	}
