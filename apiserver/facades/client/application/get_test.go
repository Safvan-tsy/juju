--- conflicted
+++ resolved
@@ -67,86 +67,6 @@
 	s.applicationAPI = &application.APIv13{api}
 }
 
-<<<<<<< HEAD
-=======
-func (s *getSuite) TestClientApplicationGetSmokeTestV4(c *gc.C) {
-	s.AddTestingApplication(c, "wordpress", s.AddTestingCharm(c, "wordpress"))
-	v4 := &application.APIv4{
-		&application.APIv5{
-			&application.APIv6{
-				&application.APIv7{
-					&application.APIv8{
-						&application.APIv9{
-							&application.APIv10{
-								&application.APIv11{
-									&application.APIv12{
-										s.applicationAPI,
-									},
-								},
-							},
-						},
-					},
-				},
-			},
-		},
-	}
-	results, err := v4.Get(params.ApplicationGet{ApplicationName: "wordpress"})
-	c.Assert(err, jc.ErrorIsNil)
-	c.Assert(results, gc.DeepEquals, params.ApplicationGetResults{
-		Application: "wordpress",
-		Charm:       "wordpress",
-		CharmConfig: map[string]interface{}{
-			"blog-title": map[string]interface{}{
-				"default":     true,
-				"description": "A descriptive title used for the blog.",
-				"type":        "string",
-				"value":       "My Title",
-			},
-		},
-		Constraints: constraints.MustParse("arch=amd64"),
-		Series:      "quantal",
-	})
-}
-
-func (s *getSuite) TestClientApplicationGetSmokeTestV5(c *gc.C) {
-	s.AddTestingApplication(c, "wordpress", s.AddTestingCharm(c, "wordpress"))
-	v5 := &application.APIv5{
-		&application.APIv6{
-			&application.APIv7{
-				&application.APIv8{
-					&application.APIv9{
-						&application.APIv10{
-							&application.APIv11{
-								&application.APIv12{
-									s.applicationAPI,
-								},
-							},
-						},
-					},
-				},
-			},
-		},
-	}
-	results, err := v5.Get(params.ApplicationGet{ApplicationName: "wordpress"})
-	c.Assert(err, jc.ErrorIsNil)
-	c.Assert(results, gc.DeepEquals, params.ApplicationGetResults{
-		Application: "wordpress",
-		Charm:       "wordpress",
-		CharmConfig: map[string]interface{}{
-			"blog-title": map[string]interface{}{
-				"default":     "My Title",
-				"description": "A descriptive title used for the blog.",
-				"source":      "default",
-				"type":        "string",
-				"value":       "My Title",
-			},
-		},
-		Constraints: constraints.MustParse("arch=amd64"),
-		Series:      "quantal",
-	})
-}
-
->>>>>>> 68afff80
 func (s *getSuite) TestClientApplicationGetIAASModelSmokeTest(c *gc.C) {
 	s.AddTestingApplication(c, "wordpress", s.AddTestingCharm(c, "wordpress"))
 
