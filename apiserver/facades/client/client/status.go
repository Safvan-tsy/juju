// Copyright 2013 Canonical Ltd.
// Licensed under the AGPLv3, see LICENCE file for details.

package client

import (
	"context"
	"sort"
	"strings"
	"time"

	"github.com/juju/collections/set"
	"github.com/juju/errors"
	"github.com/juju/names/v5"

	"github.com/juju/juju/apiserver/common"
	"github.com/juju/juju/apiserver/common/storagecommon"
	apiservererrors "github.com/juju/juju/apiserver/errors"
	corebase "github.com/juju/juju/core/base"
	"github.com/juju/juju/core/container"
	"github.com/juju/juju/core/crossmodel"
	"github.com/juju/juju/core/life"
	corelogger "github.com/juju/juju/core/logger"
	"github.com/juju/juju/core/lxdprofile"
	"github.com/juju/juju/core/model"
	"github.com/juju/juju/core/network"
	"github.com/juju/juju/core/status"
	"github.com/juju/juju/internal/charm"
	"github.com/juju/juju/rpc/params"
	"github.com/juju/juju/state"
)

func agentStatusFromStatusInfo(s []status.StatusInfo, kind status.HistoryKind) []params.DetailedStatus {
	result := []params.DetailedStatus{}
	for _, v := range s {
		result = append(result, params.DetailedStatus{
			Status: string(v.Status),
			Info:   v.Message,
			Data:   v.Data,
			Since:  v.Since,
			Kind:   string(kind),
		})
	}
	return result

}

type byTime []params.DetailedStatus

func (s byTime) Len() int {
	return len(s)
}
func (s byTime) Swap(i, j int) {
	s[i], s[j] = s[j], s[i]
}
func (s byTime) Less(i, j int) bool {
	return s[i].Since.Before(*s[j].Since)
}

// applicationStatusHistory returns status history for the given (remote) application.
func (c *Client) applicationStatusHistory(appTag names.ApplicationTag, filter status.StatusHistoryFilter,
	kind status.HistoryKind) ([]params.DetailedStatus, error) {
	var (
		app status.StatusHistoryGetter
		err error
	)
	if kind == status.KindApplication {
		app, err = c.stateAccessor.Application(appTag.Name)
	} else {
		app, err = c.stateAccessor.RemoteApplication(appTag.Name)
	}
	if err != nil {
		return nil, errors.Trace(err)
	}
	sInfo, err := app.StatusHistory(filter)
	if err != nil {
		return nil, errors.Trace(err)
	}
	return agentStatusFromStatusInfo(sInfo, kind), nil
}

// unitStatusHistory returns a list of status history entries for unit agents or workloads.
func (c *Client) unitStatusHistory(unitTag names.UnitTag, filter status.StatusHistoryFilter,
	kind status.HistoryKind) ([]params.DetailedStatus, error) {
	unit, err := c.stateAccessor.Unit(unitTag.Id())
	if err != nil {
		return nil, errors.Trace(err)
	}
	statuses := []params.DetailedStatus{}
	if kind == status.KindUnit || kind == status.KindWorkload {
		unitStatuses, err := unit.StatusHistory(filter)
		if err != nil {
			return nil, errors.Trace(err)
		}
		statuses = agentStatusFromStatusInfo(unitStatuses, status.KindWorkload)

	}
	if kind == status.KindUnit || kind == status.KindUnitAgent {
		agentStatuses, err := unit.AgentHistory().StatusHistory(filter)
		if err != nil {
			return nil, errors.Trace(err)
		}
		statuses = append(statuses, agentStatusFromStatusInfo(agentStatuses, status.KindUnitAgent)...)
	}

	sort.Sort(byTime(statuses))
	if kind == status.KindUnit && filter.Size > 0 {
		if len(statuses) > filter.Size {
			statuses = statuses[len(statuses)-filter.Size:]
		}
	}

	return statuses, nil
}

// machineStatusHistory returns status history for the given machine.
func (c *Client) machineStatusHistory(machineTag names.MachineTag, filter status.StatusHistoryFilter,
	kind status.HistoryKind) ([]params.DetailedStatus, error) {
	machine, err := c.stateAccessor.Machine(machineTag.Id())
	if err != nil {
		return nil, errors.Trace(err)
	}
	var sInfo []status.StatusInfo
	if kind == status.KindMachineInstance || kind == status.KindContainerInstance {
		sInfo, err = machine.InstanceStatusHistory(filter)
	} else {
		sInfo, err = machine.StatusHistory(filter)
	}
	if err != nil {
		return nil, errors.Trace(err)
	}
	return agentStatusFromStatusInfo(sInfo, kind), nil
}

// modelStatusHistory returns status history for the current model.
func (c *Client) modelStatusHistory(filter status.StatusHistoryFilter) ([]params.DetailedStatus, error) {
	m, err := c.stateAccessor.Model()
	if err != nil {
		return nil, errors.Annotate(err, "cannot get model")
	}

	sInfo, err := m.StatusHistory(filter)
	if err != nil {
		return nil, errors.Trace(err)
	}
	return agentStatusFromStatusInfo(sInfo, status.KindModel), nil
}

// StatusHistory returns a slice of past statuses for several entities.
func (c *Client) StatusHistory(ctx context.Context, request params.StatusHistoryRequests) params.StatusHistoryResults {
	results := params.StatusHistoryResults{}
	// TODO(perrito666) the contents of the loop could be split into
	// a oneHistory method for clarity.
	for _, request := range request.Requests {
		filter := status.StatusHistoryFilter{
			Size:     request.Filter.Size,
			FromDate: request.Filter.Date,
			Delta:    request.Filter.Delta,
			Exclude:  set.NewStrings(request.Filter.Exclude...),
		}
		if err := c.checkCanRead(ctx); err != nil {
			history := params.StatusHistoryResult{
				Error: apiservererrors.ServerError(err),
			}
			results.Results = append(results.Results, history)
			continue

		}

		if err := filter.Validate(); err != nil {
			history := params.StatusHistoryResult{
				Error: apiservererrors.ServerError(errors.Annotate(err, "cannot validate status history filter")),
			}
			results.Results = append(results.Results, history)
			continue
		}

		var (
			err  error
			hist []params.DetailedStatus
		)
		kind := status.HistoryKind(request.Kind)
		switch kind {
		case status.KindModel:
			hist, err = c.modelStatusHistory(filter)
		case status.KindUnit, status.KindWorkload, status.KindUnitAgent:
			var u names.UnitTag
			if u, err = names.ParseUnitTag(request.Tag); err == nil {
				hist, err = c.unitStatusHistory(u, filter, kind)
			}
		case status.KindApplication, status.KindSAAS:
			var app names.ApplicationTag
			if app, err = names.ParseApplicationTag(request.Tag); err == nil {
				hist, err = c.applicationStatusHistory(app, filter, kind)
			}
		default:
			var m names.MachineTag
			if m, err = names.ParseMachineTag(request.Tag); err == nil {
				hist, err = c.machineStatusHistory(m, filter, kind)
			}
		}

		if err == nil {
			sort.Sort(byTime(hist))
		}

		results.Results = append(results.Results,
			params.StatusHistoryResult{
				History: params.History{Statuses: hist},
				Error: apiservererrors.ServerError(errors.Annotatef(err, "fetching status history for %q",
					request.Tag)),
			})
	}
	return results
}

// FullStatus gives the information needed for juju status over the api
func (c *Client) FullStatus(ctx context.Context, args params.StatusParams) (params.FullStatus, error) {
	if err := c.checkCanRead(ctx); err != nil {
		return params.FullStatus{}, err
	}

	var noStatus params.FullStatus
	var context statusContext
<<<<<<< HEAD
=======
	context.cachedModel = c.modelCache
>>>>>>> 8ad001fa

	m, err := c.stateAccessor.Model()
	if err != nil {
		return noStatus, errors.Annotate(err, "cannot get model")
	}
	context.presence.Presence = c.presence.ModelPresence(m.UUID())
	cfg, err := m.Config()
	if err != nil {
		return noStatus, errors.Annotate(err, "cannot obtain current model config")
	}
	context.providerType = cfg.Type()

<<<<<<< HEAD
	if context.spaceInfos, err = c.api.networkService.GetAllSpaces(ctx); err != nil {
=======
	if context.spaceInfos, err = c.stateAccessor.AllSpaceInfos(); err != nil {
>>>>>>> 8ad001fa
		return noStatus, errors.Annotate(err, "cannot obtain space information")
	}
	if context.model, err = c.state().Model(); err != nil {
		return noStatus, errors.Annotate(err, "could not fetch model")
	}
	if context.status, err = context.model.LoadModelStatus(); err != nil {
		return noStatus, errors.Annotate(err, "could not load model status values")
	}
	if context.allAppsUnitsCharmBindings, err =
		fetchAllApplicationsAndUnits(c.stateAccessor, context.model, context.spaceInfos); err != nil {
		return noStatus, errors.Annotate(err, "could not fetch applications and units")
	}
	if context.consumerRemoteApplications, err =
		fetchConsumerRemoteApplications(c.stateAccessor); err != nil {
		return noStatus, errors.Annotate(err, "could not fetch remote applications")
	}
	// Only admins can see offer details.
	if err := c.checkIsAdmin(ctx); err == nil {
		if context.offers, err =
			fetchOffers(c.stateAccessor, context.allAppsUnitsCharmBindings.applications); err != nil {
			return noStatus, errors.Annotate(err, "could not fetch application offers")
		}
	}
	if err = context.fetchMachines(c.stateAccessor); err != nil {
		return noStatus, errors.Annotate(err, "could not fetch machines")
	}
	if err = context.fetchOpenPortRangesForAllMachines(c.stateAccessor); err != nil {
		return noStatus, errors.Annotate(err, "could not fetch open port ranges")
	}
	if context.controllerNodes, err = fetchControllerNodes(c.stateAccessor); err != nil {
		return noStatus, errors.Annotate(err, "could not fetch controller nodes")
	}
	if len(context.controllerNodes) > 1 {
		if primaryHAMachine, err := c.stateAccessor.HAPrimaryMachine(); err != nil {
			// We do not want to return any errors here as they are all
			// non-fatal for this call since we can still
			// get FullStatus including machine info even if we could not get HA Primary determined.
			// Also on some non-HA setups, i.e. where mongo was not run with --replSet,
			// this call will return an error.
			logger.Warningf("could not determine if there is a primary HA machine: %v", err)
		} else {
			context.primaryHAMachine = &primaryHAMachine
		}
	}
	// These may be empty when machines have not finished deployment.
	subnetInfos, err := c.api.networkService.GetAllSubnets(ctx)
	if err != nil {
		return noStatus, errors.Annotate(err, "could not fetch subnets")
	}
	if context.ipAddresses, context.spaces, context.linkLayerDevices, err =
<<<<<<< HEAD
		fetchNetworkInterfaces(c.api.stateAccessor, subnetInfos, context.spaceInfos); err != nil {
=======
		fetchNetworkInterfaces(c.stateAccessor, context.spaceInfos); err != nil {
>>>>>>> 8ad001fa
		return noStatus, errors.Annotate(err, "could not fetch IP addresses and link layer devices")
	}
	if context.relations, context.relationsById, err = fetchRelations(c.stateAccessor); err != nil {
		return noStatus, errors.Annotate(err, "could not fetch relations")
	}
	if len(context.allAppsUnitsCharmBindings.applications) > 0 {
		if context.leaders, err = c.leadershipReader.Leaders(); err != nil {
			// Leader information is additive for status.
			// Given that it comes from Dqlite, which may be subject to
			// reconfiguration when mutating the control plane, we would
			// rather return as much status as possible over an error.
			logger.Warningf("could not determine application leaders: %v", err)
			context.leaders = make(map[string]string)
		}
	}
	if context.controllerTimestamp, err = c.stateAccessor.ControllerTimestamp(); err != nil {
		return noStatus, errors.Annotate(err, "could not fetch controller timestamp")
	}
<<<<<<< HEAD
=======
	context.branches = fetchBranches(c.modelCache)
>>>>>>> 8ad001fa

	if args.IncludeStorage {
		context.storageInstances, err = c.storageAccessor.AllStorageInstances()
		if err != nil {
			return noStatus, errors.Annotate(err, "cannot list all storage instances")
		}
		context.filesystems, err = c.storageAccessor.AllFilesystems()
		if err != nil {
			return noStatus, errors.Annotate(err, "cannot list all filesystems")
		}
		context.volumes, err = c.storageAccessor.AllVolumes()
		if err != nil {
			return noStatus, errors.Annotate(err, "cannot list all volumes")
		}
	}

	if logger.IsLevelEnabled(corelogger.TRACE) {
		logger.Tracef("Applications: %v", context.allAppsUnitsCharmBindings.applications)
		logger.Tracef("Remote applications: %v", context.consumerRemoteApplications)
		logger.Tracef("Offers: %v", context.offers)
		logger.Tracef("Leaders", context.leaders)
		logger.Tracef("Relations: %v", context.relations)
		logger.Tracef("StorageInstances: %v", context.storageInstances)
		logger.Tracef("Filesystems: %v", context.filesystems)
		logger.Tracef("Volumes: %v", context.volumes)
	}

	if len(args.Patterns) > 0 {
		patterns := resolveLeaderUnits(args.Patterns, context.leaders)
		predicate := BuildPredicateFor(patterns)
		// First, attempt to match machines. Any units on those
		// machines are implicitly matched.
		matchedMachines := make(set.Strings)
		for _, machineList := range context.machines {
			for _, m := range machineList {
				matches, err := predicate(m)
				if err != nil {
					return noStatus, errors.Annotate(
						err, "could not filter machines",
					)
				}
				if matches {
					matchedMachines.Add(m.Id())
				}
			}
		}

		// Filter units
		matchedApps := set.NewStrings()
		matchedUnits := set.NewStrings()
		unitChainPredicate := UnitChainPredicateFn(predicate, context.unitByName)
		// It's possible that we will discover a unit that matches given filter
		// half way through units collection. In that case, it may be that the machine
		// for that unit has other applications' units on it that have already been examined
		// prior. This means that we may miss these other application(s).
		// This behavior has been inconsistent since we get units in a map where
		// the order is not guaranteed.
		// To cater for this scenario, we need to gather all units
		// in a temporary collection keyed on machine to allow for the later
		// pass. This fixes situations similar to inconsistencies
		// observed in lp#1592872.
		machineUnits := map[string][]string{}
		for _, unitMap := range context.allAppsUnitsCharmBindings.units {
			for name, unit := range unitMap {
				machineId, err := unit.AssignedMachineId()
				if err != nil {
					machineId = ""
				} else if matchedMachines.Contains(machineId) {
					// Unit is on a matching machine.
					matchedApps.Add(unit.ApplicationName())
					continue
				}
				if machineId != "" {
					machineUnits[machineId] = append(machineUnits[machineId], unit.ApplicationName())
				}

				// Always start examining at the top-level. This
				// prevents a situation where we filter a subordinate
				// before we discover its parent is a match.
				if !unit.IsPrincipal() {
					continue
				} else if matches, err := unitChainPredicate(unit); err != nil {
					return noStatus, errors.Annotate(err, "could not filter units")
				} else if !matches {
					delete(unitMap, name)
					continue
				}
				matchedApps.Add(unit.ApplicationName())
				matchedUnits.Add(unit.Name())
				matchedUnits = matchedUnits.Union(set.NewStrings(unit.SubordinateNames()...))
				if machineId != "" {
					matchedMachines.Add(machineId)
				}
			}
		}
		for _, m := range matchedMachines.SortedValues() {
			for _, a := range machineUnits[m] {
				if !matchedApps.Contains(a) {
					matchedApps.Add(a)
				}
			}
		}

		// Filter applications
		for appName, app := range context.allAppsUnitsCharmBindings.applications {
			matches, err := predicate(app)
			if err != nil {
				return noStatus, errors.Annotate(err, "could not filter applications")
			}

			// There are matched units for this application
			// or the application matched the given criteria.
			deleted := false
			if !matchedApps.Contains(appName) && !matches {
				delete(context.allAppsUnitsCharmBindings.applications, appName)
				deleted = true
			}

			// Filter relations:
			// Remove relations for applications that were deleted and
			// for the applications that did not match the
			// given criteria.
			if deleted || !matches {
				// delete relations for this app
				if relations, ok := context.relations[appName]; ok {
					for _, r := range relations {
						delete(context.relationsById, r.Id())
					}
					delete(context.relations, appName)
				}
			}
		}
		// TODO(wallyworld) - filter remote applications

		// Filter machines
		for aStatus, machineList := range context.machines {
			matched := make([]*state.Machine, 0, len(machineList))
			for _, m := range machineList {
				machineContainers, err := m.Containers()
				if err != nil {
					return noStatus, err
				}
				machineContainersSet := set.NewStrings(machineContainers...)

				if matchedMachines.Contains(m.Id()) || !matchedMachines.Intersection(machineContainersSet).IsEmpty() {
					// The machine is matched directly, or contains a unit
					// or container that matches.
					logger.Tracef("machine %s is hosting something.", m.Id())
					matched = append(matched, m)
					continue
				}
			}
			context.machines[aStatus] = matched
		}

		// Filter storage
		matchedStorageTags := set.NewStrings()
		matchedStorageInstances := []state.StorageInstance{}
		for _, storageInstance := range context.storageInstances {
			owner, ok := storageInstance.Owner()
			if !ok {
				continue
			}
			matched := false
			switch tag := owner.(type) {
			case names.UnitTag:
				matched = matchedUnits.Contains(tag.Id())
			case names.ApplicationTag:
				matched = matchedApps.Contains(tag.Id())
			}
			if !matched {
				continue
			}
			matchedStorageInstances = append(matchedStorageInstances, storageInstance)
			matchedStorageTags.Add(storageInstance.StorageTag().Id())
		}
		context.storageInstances = matchedStorageInstances

		matchedFilesystems := []state.Filesystem{}
		for _, filesystem := range context.filesystems {
			storageTag, err := filesystem.Storage()
			if errors.Is(err, errors.NotAssigned) {
				continue
			} else if err != nil {
				return noStatus, errors.Trace(err)
			}
			if matchedStorageTags.Contains(storageTag.Id()) {
				matchedFilesystems = append(matchedFilesystems, filesystem)
			}
		}
		context.filesystems = matchedFilesystems

		matchedVolumes := []state.Volume{}
		for _, volume := range context.volumes {
			storageTag, err := volume.StorageInstance()
			if errors.Is(err, errors.NotAssigned) {
				continue
			} else if err != nil {
				return noStatus, errors.Trace(err)
			}
			if matchedStorageTags.Contains(storageTag.Id()) {
				matchedVolumes = append(matchedVolumes, volume)
			}
		}
		context.volumes = matchedVolumes
	}

	modelStatus, err := c.modelStatus()
	if err != nil {
		return noStatus, errors.Annotate(err, "cannot determine model status")
	}

	var storageDetails []params.StorageDetails
	var filesystemDetails []params.FilesystemDetails
	var volumeDetails []params.VolumeDetails
	if args.IncludeStorage {
<<<<<<< HEAD
		storageDetails, err = context.processStorage(ctx, c.api.storageAccessor, c.api.blockDeviceService)
		if err != nil {
			return noStatus, errors.Annotate(err, "cannot process storage instances")
		}
		filesystemDetails, err = context.processFilesystems(ctx, c.api.storageAccessor, c.api.blockDeviceService)
		if err != nil {
			return noStatus, errors.Annotate(err, "cannot process filesystems")
		}
		volumeDetails, err = context.processVolumes(ctx, c.api.storageAccessor, c.api.blockDeviceService)
=======
		storageDetails, err = context.processStorage(c.storageAccessor)
		if err != nil {
			return noStatus, errors.Annotate(err, "cannot process storage instances")
		}
		filesystemDetails, err = context.processFilesystems(c.storageAccessor)
		if err != nil {
			return noStatus, errors.Annotate(err, "cannot process filesystems")
		}
		volumeDetails, err = context.processVolumes(c.storageAccessor)
>>>>>>> 8ad001fa
		if err != nil {
			return noStatus, errors.Annotate(err, "cannot process volumes")
		}
	}

	return params.FullStatus{
		Model:               modelStatus,
		Machines:            context.processMachines(ctx),
		Applications:        context.processApplications(ctx),
		RemoteApplications:  context.processRemoteApplications(),
		Offers:              context.processOffers(),
		Relations:           context.processRelations(),
		ControllerTimestamp: context.controllerTimestamp,
		Storage:             storageDetails,
		Filesystems:         filesystemDetails,
		Volumes:             volumeDetails,
	}, nil
}

// resolveLeaderUnits resolves the passed in leader pattern to an existing application leader unit
// and then replaces it inplace in the patterns
func resolveLeaderUnits(patterns []string, leaders map[string]string) []string {
	for i, v := range patterns {
		if strings.Contains(v, "leader") {
			application := strings.Split(v, "/")[0]
			unit, ok := leaders[application]
			if ok {
				patterns[i] = unit
				continue
			}
		}
	}
	return patterns
}

// newToolsVersionAvailable will return a string representing a tools
// version only if the latest check is newer than current tools.
func (c *Client) modelStatus() (params.ModelStatusInfo, error) {
	var info params.ModelStatusInfo

	m, err := c.stateAccessor.Model()
	if err != nil {
		return info, errors.Annotate(err, "cannot get model")
	}
	info.Name = m.Name()
	info.Type = string(m.Type())
	info.CloudTag = names.NewCloudTag(m.CloudName()).String()
	info.CloudRegion = m.CloudRegion()

	cfg, err := m.Config()
	if err != nil {
		return params.ModelStatusInfo{}, errors.Annotate(err, "cannot obtain current model config")
	}

	latestVersion := m.LatestToolsVersion()
	current, ok := cfg.AgentVersion()
	if ok {
		info.Version = current.String()
		if current.Compare(latestVersion) < 0 {
			info.AvailableVersion = latestVersion.String()
		}
	}

	aStatus, err := m.Status()
	if err != nil {
		return params.ModelStatusInfo{}, errors.Annotate(err, "cannot obtain model status info")
	}

	info.ModelStatus = params.DetailedStatus{
		Status: aStatus.Status.String(),
		Info:   aStatus.Message,
		Since:  aStatus.Since,
		Data:   aStatus.Data,
	}

	return info, nil
}

type applicationStatusInfo struct {
	// application: application name -> application
	applications map[string]*state.Application

	// units: application name -> units name -> units
	units map[string]map[string]*state.Unit

	// allUnits: unit name -> unit
	allUnits map[string]*state.Unit

	// latestcharm: charm URL -> charm
	latestCharms map[charm.URL]*state.Charm

	// endpointpointBindings: application name -> endpoint -> space
	endpointBindings map[string]map[string]string

	// lxdProfiles: lxd profile name -> lxd profile
	lxdProfiles map[string]*charm.LXDProfile
}

type statusContext struct {
	providerType string
	model        *state.Model
	status       *state.ModelStatus
	presence     common.ModelPresenceContext

	// machines: top-level machine id -> list of machines nested in
	// this machine.
	machines map[string][]*state.Machine
	// allMachines: machine id -> machine
	// The machine in this map is the same machine in the machines map.
	allMachines    map[string]*state.Machine
	allInstances   *state.ModelInstanceData
	allConstraints *state.ModelConstraints

	// controllerNodes: node id -> controller node
	controllerNodes map[string]state.ControllerNode

	// ipAddresses: machine id -> list of ip.addresses
	ipAddresses map[string][]*state.Address

	// spaces: machine id -> deviceName -> list of spaceNames
	spaces map[string]map[string]set.Strings

	// linkLayerDevices: machine id -> list of linkLayerDevices
	linkLayerDevices map[string][]*state.LinkLayerDevice

	// remote applications: application name -> application
	consumerRemoteApplications map[string]*state.RemoteApplication

	// opened ports by machine.
	openPortRangesByMachine map[string]state.MachinePortRanges

	// offers: offer name -> offer
	offers map[string]offerStatus

	// controller current timestamp
	controllerTimestamp *time.Time

	allAppsUnitsCharmBindings applicationStatusInfo
	relations                 map[string][]*state.Relation
	relationsById             map[int]*state.Relation
	leaders                   map[string]string

	// Information about all spaces.
	spaceInfos network.SpaceInfos

	primaryHAMachine *names.MachineTag

	// Optional storage info.
	storageInstances []state.StorageInstance
	volumes          []state.Volume
	filesystems      []state.Filesystem
}

// fetchMachines returns a map from top level machine id to machines, where machines[0] is the host
// machine and machines[1..n] are any containers (including nested ones).
//
// If machineIds is non-nil, only machines whose IDs are in the set are returned.
func (context *statusContext) fetchMachines(st Backend) error {
	if context.model.Type() == state.ModelTypeCAAS {
		return nil
	}
	context.machines = make(map[string][]*state.Machine)
	context.allMachines = make(map[string]*state.Machine)

	machines, err := st.AllMachines()
	if err != nil {
		return err
	}
	// AllMachines gives us machines sorted by id.
	for _, m := range machines {
		context.allMachines[m.Id()] = m
		_, ok := m.ParentId()
		if !ok {
			// Only top level host machines go directly into the machine map.
			context.machines[m.Id()] = []*state.Machine{m}
		} else {
			topParentId := container.TopParentId(m.Id())
			machines := context.machines[topParentId]
			context.machines[topParentId] = append(machines, m)
		}
	}

	context.allInstances, err = context.model.AllInstanceData()
	if err != nil {
		return err
	}
	context.allConstraints, err = context.model.AllConstraints()
	if err != nil {
		return err
	}

	return nil
}

func (context *statusContext) fetchOpenPortRangesForAllMachines(st Backend) error {
	if context.model.Type() == state.ModelTypeCAAS {
		return nil
	}

	context.openPortRangesByMachine = make(map[string]state.MachinePortRanges)
	allMachPortRanges, err := context.model.OpenedPortRangesForAllMachines()
	if err != nil {
		return err
	}
	for _, machPortRanges := range allMachPortRanges {
		context.openPortRangesByMachine[machPortRanges.MachineID()] = machPortRanges
	}
	return nil
}

// fetchControllerNodes returns a map from node id to controller node.
func fetchControllerNodes(st Backend) (map[string]state.ControllerNode, error) {
	v := make(map[string]state.ControllerNode)
	nodes, err := st.ControllerNodes()
	if err != nil {
		return nil, err
	}
	for _, n := range nodes {
		v[n.Id()] = n
	}
	return v, nil
}

// fetchNetworkInterfaces returns maps from machine id to ip.addresses, machine
// id to a map of interface names from space names, and machine id to
// linklayerdevices.
//
// All are required to determine a machine's network interfaces configuration,
// so we want all or none.
func fetchNetworkInterfaces(st Backend, subnetInfos network.SubnetInfos, spaceInfos network.SpaceInfos) (map[string][]*state.Address,
	map[string]map[string]set.Strings, map[string][]*state.LinkLayerDevice, error) {
	ipAddresses := make(map[string][]*state.Address)
	spacesPerMachine := make(map[string]map[string]set.Strings)
	subnetsByCIDR := make(map[string]network.SubnetInfo)
	for _, subnet := range subnetInfos {
		subnetsByCIDR[subnet.CIDR] = subnet
	}

	// For every machine, track what devices have addresses so we can filter linklayerdevices later
	devicesWithAddresses := make(map[string]set.Strings)
	ipAddrs, err := st.AllIPAddresses()
	if err != nil {
		return nil, nil, nil, err
	}
	for _, ipAddr := range ipAddrs {
		if ipAddr.LoopbackConfigMethod() {
			continue
		}
		machineID := ipAddr.MachineID()
		ipAddresses[machineID] = append(ipAddresses[machineID], ipAddr)
		if subnet, ok := subnetsByCIDR[ipAddr.SubnetCIDR()]; ok {
			spaceName := network.AlphaSpaceName
			spaceInfo := spaceInfos.GetByID(subnet.SpaceID)
			if spaceInfo != nil {
				spaceName = string(spaceInfo.Name)
			}
			if spaceName != "" {
				devices, ok := spacesPerMachine[machineID]
				if !ok {
					devices = make(map[string]set.Strings)
					spacesPerMachine[machineID] = devices
				}
				deviceName := ipAddr.DeviceName()
				spacesSet, ok := devices[deviceName]
				if !ok {
					spacesSet = make(set.Strings)
					devices[deviceName] = spacesSet
				}
				spacesSet.Add(spaceName)
			}
		}
		deviceSet, ok := devicesWithAddresses[machineID]
		if ok {
			deviceSet.Add(ipAddr.DeviceName())
		} else {
			devicesWithAddresses[machineID] = set.NewStrings(ipAddr.DeviceName())
		}
	}

	linkLayerDevices := make(map[string][]*state.LinkLayerDevice)
	llDevs, err := st.AllLinkLayerDevices()
	if err != nil {
		return nil, nil, nil, err
	}
	for _, llDev := range llDevs {
		if llDev.IsLoopbackDevice() {
			continue
		}
		machineID := llDev.MachineID()
		machineDevs, ok := devicesWithAddresses[machineID]
		if !ok {
			// This machine ID doesn't seem to have any devices with IP Addresses
			continue
		}
		if !machineDevs.Contains(llDev.Name()) {
			// this device did not have any IP Addresses
			continue
		}
		// This device had an IP Address, so include it in the list of devices for this machine
		linkLayerDevices[machineID] = append(linkLayerDevices[machineID], llDev)
	}

	return ipAddresses, spacesPerMachine, linkLayerDevices, nil
}

// fetchAllApplicationsAndUnits returns a map from application name to application,
// a map from application name to unit name to unit, and a map from base charm URL to latest URL.
func fetchAllApplicationsAndUnits(st Backend, model *state.Model, spaceInfos network.SpaceInfos) (applicationStatusInfo,
	error) {
	appMap := make(map[string]*state.Application)
	unitMap := make(map[string]map[string]*state.Unit)
	latestCharms := make(map[charm.URL]*state.Charm)
	applications, err := st.AllApplications()
	if err != nil {
		return applicationStatusInfo{}, err
	}
	units, err := model.AllUnits()
	if err != nil {
		return applicationStatusInfo{}, err
	}
	allUnitsByApp := make(map[string]map[string]*state.Unit)
	allUnits := make(map[string]*state.Unit)
	for _, unit := range units {
		appName := unit.ApplicationName()

		if inner, found := allUnitsByApp[appName]; found {
			inner[unit.Name()] = unit
		} else {
			allUnitsByApp[appName] = map[string]*state.Unit{
				unit.Name(): unit,
			}
		}

		allUnits[unit.Name()] = unit
	}

	endpointBindings, err := model.AllEndpointBindings()
	if err != nil {
		return applicationStatusInfo{}, err
	}
	allBindingsByApp := make(map[string]map[string]string)
	for app, bindings := range endpointBindings {
		// If the only binding is the default, and it's set to the
		// default space, no need to print.
		bindingMap, err := bindings.MapWithSpaceNames(spaceInfos)
		if err != nil {
			return applicationStatusInfo{}, err
		}
		if len(bindingMap) == 1 {
			if v, ok := bindingMap[""]; ok && v == network.AlphaSpaceName {
				continue
			}
		}
		allBindingsByApp[app] = bindingMap
	}

	lxdProfiles := make(map[string]*charm.LXDProfile)
	for _, app := range applications {
		appMap[app.Name()] = app
		appUnits := allUnitsByApp[app.Name()]
		cURL, _ := app.CharmURL()
		charmURL, err := charm.ParseURL(*cURL)
		if err != nil {
			continue
		}
		if len(appUnits) > 0 {
			unitMap[app.Name()] = appUnits
			// Record the base URL for the application's charm so that
			// the latest store revision can be looked up.
			switch {
			case charm.CharmHub.Matches(charmURL.Schema):
				latestCharms[*charmURL.WithRevision(-1)] = nil
			default:
				// Don't look up revision for local charms
			}
		}

		ch, _, err := app.Charm()
		if err != nil {
			continue
		}
		chName := lxdprofile.Name(model.Name(), app.Name(), ch.Revision())
		if profile := ch.LXDProfile(); profile != nil {
			lxdProfiles[chName] = &charm.LXDProfile{
				Description: profile.Description,
				Config:      profile.Config,
				Devices:     profile.Devices,
			}
		}
	}

	for baseURL := range latestCharms {
		ch, err := st.LatestPlaceholderCharm(&baseURL)
		if errors.Is(err, errors.NotFound) {
			continue
		}
		if err != nil {
			return applicationStatusInfo{}, err
		}
		latestCharms[baseURL] = ch
	}

	return applicationStatusInfo{
		applications:     appMap,
		units:            unitMap,
		allUnits:         allUnits,
		latestCharms:     latestCharms,
		endpointBindings: allBindingsByApp,
		lxdProfiles:      lxdProfiles,
	}, nil
}

// fetchConsumerRemoteApplications returns a map from application name to remote application.
func fetchConsumerRemoteApplications(st Backend) (map[string]*state.RemoteApplication, error) {
	appMap := make(map[string]*state.RemoteApplication)
	applications, err := st.AllRemoteApplications()
	if err != nil {
		return nil, err
	}
	for _, a := range applications {
		if _, ok := a.URL(); !ok {
			continue
		}
		appMap[a.Name()] = a
	}
	return appMap, nil
}

// fetchOfferConnections returns a map from relation id to offer connection.
func fetchOffers(st Backend, applications map[string]*state.Application) (map[string]offerStatus, error) {
	offersMap := make(map[string]offerStatus)
	offers, err := st.AllApplicationOffers()
	if err != nil {
		return nil, err
	}
	for _, offer := range offers {
		offerInfo := offerStatus{
			ApplicationOffer: crossmodel.ApplicationOffer{
				OfferName:       offer.OfferName,
				OfferUUID:       offer.OfferUUID,
				ApplicationName: offer.ApplicationName,
				Endpoints:       offer.Endpoints,
			},
		}
		app, ok := applications[offer.ApplicationName]
		if !ok {
			continue
		}
		curl, _ := app.CharmURL()
		if curl == nil {
			offerInfo.err = errors.NotValidf("application charm url nil")
			continue
		}
		offerInfo.charmURL = *curl
		rc, err := st.RemoteConnectionStatus(offer.OfferUUID)
		if err != nil && !errors.Is(err, errors.NotFound) {
			offerInfo.err = err
			continue
		} else if err == nil {
			offerInfo.totalConnectedCount = rc.TotalConnectionCount()
			offerInfo.activeConnectedCount = rc.ActiveConnectionCount()
		}
		offersMap[offer.OfferName] = offerInfo
	}
	return offersMap, nil
}

// fetchRelations returns a map of all relations keyed by application name,
// and another map keyed by id..
//
// This structure is useful for processApplicationRelations() which needs
// to have the relations for each application. Reading them once here
// avoids the repeated DB hits to retrieve the relations for each
// application that used to happen in processApplicationRelations().
func fetchRelations(st Backend) (map[string][]*state.Relation, map[int]*state.Relation, error) {
	relations, err := st.AllRelations()
	if err != nil {
		return nil, nil, err
	}
	out := make(map[string][]*state.Relation)
	outById := make(map[int]*state.Relation)
	for _, relation := range relations {
		outById[relation.Id()] = relation
		// If either end of the relation is a remote application
		// on the offering side, exclude it here.
		isRemote := false
		for _, ep := range relation.Endpoints() {
			if app, err := st.RemoteApplication(ep.ApplicationName); err == nil {
				if app.IsConsumerProxy() {
					isRemote = true
					break
				}
			} else if !errors.Is(err, errors.NotFound) {
				return nil, nil, err
			}
		}
		if isRemote {
			continue
		}
		for _, ep := range relation.Endpoints() {
			out[ep.ApplicationName] = append(out[ep.ApplicationName], relation)
		}
	}
	return out, outById, nil
}

func (c *statusContext) processMachines(ctx context.Context) map[string]params.MachineStatus {
	machinesMap := make(map[string]params.MachineStatus)
	aCache := make(map[string]params.MachineStatus)
	for id, machines := range c.machines {

		if len(machines) <= 0 {
			continue
		}

		// Element 0 is assumed to be the top-level machine.
		tlMachine := machines[0]
		hostStatus := c.makeMachineStatus(ctx, tlMachine, c.allAppsUnitsCharmBindings)
		machinesMap[id] = hostStatus
		aCache[id] = hostStatus

		for _, machine := range machines[1:] {
			parent, ok := aCache[container.ParentId(machine.Id())]
			if !ok {
				logger.Errorf("programmer error, please file a bug, reference this whole log line: %q, %q", id,
					machine.Id())
				continue
			}

			aStatus := c.makeMachineStatus(ctx, machine, c.allAppsUnitsCharmBindings)
			parent.Containers[machine.Id()] = aStatus
			aCache[machine.Id()] = aStatus
		}
	}
	return machinesMap
}

func (c *statusContext) makeMachineStatus(
	ctx context.Context,
	machine *state.Machine,
	appStatusInfo applicationStatusInfo,
) (status params.MachineStatus) {
	machineID := machine.Id()
	ipAddresses := c.ipAddresses[machineID]
	spaces := c.spaces[machineID]
	linkLayerDevices := c.linkLayerDevices[machineID]

	var err error
	status.Id = machineID
	agentStatus := c.processMachine(ctx, machine)
	status.AgentStatus = agentStatus

	mBase := machine.Base()
	status.Base = params.Base{Name: mBase.OS, Channel: mBase.Channel}
	status.Jobs = paramsJobsFromJobs(machine.Jobs())
	node, wantsVote := c.controllerNodes[machineID]
	status.WantsVote = wantsVote
	if wantsVote {
		status.HasVote = node.HasVote()
	}
	if c.primaryHAMachine != nil {
		if isPrimary := c.primaryHAMachine.Id() == machineID; isPrimary {
			status.PrimaryControllerMachine = &isPrimary
		}
	}

	// Fetch the machine instance status information
	sInstInfo, err := c.status.MachineInstance(machineID)
	populateStatusFromStatusInfoAndErr(&status.InstanceStatus, sInstInfo, err)

	// Fetch the machine modification status information
	sModInfo, err := c.status.MachineModification(machineID)
	populateStatusFromStatusInfoAndErr(&status.ModificationStatus, sModInfo, err)

	instid, displayName := c.allInstances.InstanceNames(machineID)
	if instid != "" {
		status.InstanceId = instid
		status.DisplayName = displayName
		addr, err := machine.PublicAddress()
		if err != nil {
			// Usually this indicates that no addresses have been set on the
			// machine yet.
			addr = network.SpaceAddress{}
			logger.Debugf("error fetching public address: %q", err)
		}
		status.DNSName = addr.Value
		status.Hostname = machine.Hostname()
		mAddrs := machine.Addresses()
		if len(mAddrs) == 0 {
			logger.Debugf("no IP addresses fetched for machine %q", instid)
			// At least give it the newly created DNSName address, if it exists.
			if addr.Value != "" {
				mAddrs = append(mAddrs, addr)
			}
		}
		for _, mAddr := range mAddrs {
			switch mAddr.Scope {
			case network.ScopeMachineLocal, network.ScopeLinkLocal:
				continue
			}
			status.IPAddresses = append(status.IPAddresses, mAddr.Value)
		}
		status.NetworkInterfaces = make(map[string]params.NetworkInterface, len(linkLayerDevices))
		for _, llDev := range linkLayerDevices {
			device := llDev.Name()
			ips := []string{}
			gw := []string{}
			ns := []string{}
			sp := make(set.Strings)
			for _, ipAddress := range ipAddresses {
				if ipAddress.DeviceName() != device {
					continue
				}
				ips = append(ips, ipAddress.Value())
				// We don't expect to find more than one
				// ipAddress on a device with a list of
				// nameservers, but append in any case.
				if len(ipAddress.DNSServers()) > 0 {
					ns = append(ns, ipAddress.DNSServers()...)
				}
				// There should only be one gateway per device
				// (per machine, in fact, as we don't store
				// metrics). If we find more than one we should
				// show them all.
				if ipAddress.GatewayAddress() != "" {
					gw = append(gw, ipAddress.GatewayAddress())
				}
				// There should only be one space per address,
				// but it's technically possible to have more
				// than one address on an interface. If we find
				// that happens, we need to show all spaces, to
				// be safe.
				sp = spaces[device]
			}
			status.NetworkInterfaces[device] = params.NetworkInterface{
				IPAddresses:    ips,
				MACAddress:     llDev.MACAddress(),
				Gateway:        strings.Join(gw, " "),
				DNSNameservers: ns,
				Space:          strings.Join(sp.Values(), " "),
				IsUp:           llDev.IsUp(),
			}
		}
		logger.Tracef("NetworkInterfaces: %+v", status.NetworkInterfaces)
	} else {
		status.InstanceId = "pending"
	}

	constraints := c.allConstraints.Machine(machineID)
	status.Constraints = constraints.String()

	hc := c.allInstances.HardwareCharacteristics(machineID)
	if hc != nil {
		status.Hardware = hc.String()
	}
	status.Containers = make(map[string]params.MachineStatus)

	lxdProfiles := make(map[string]params.LXDProfile)
	charmProfiles := c.allInstances.CharmProfiles(machineID)
	if charmProfiles != nil {
		for _, v := range charmProfiles {
			if profile, ok := appStatusInfo.lxdProfiles[v]; ok {
				lxdProfiles[v] = params.LXDProfile{
					Config:      profile.Config,
					Description: profile.Description,
					Devices:     profile.Devices,
				}
			}
		}
	}
	status.LXDProfiles = lxdProfiles

	return
}

func (context *statusContext) processRelations() []params.RelationStatus {
	var out []params.RelationStatus
	relations := context.getAllRelations()
	for _, relation := range relations {
		var eps []params.EndpointStatus
		var scope charm.RelationScope
		var relationInterface string
		for _, ep := range relation.Endpoints() {
			eps = append(eps, params.EndpointStatus{
				ApplicationName: ep.ApplicationName,
				Name:            ep.Name,
				Role:            string(ep.Role),
				Subordinate:     context.isSubordinate(&ep),
			})
			// these should match on both sides so use the last
			relationInterface = ep.Interface
			scope = ep.Scope
		}
		relStatus := params.RelationStatus{
			Id:        relation.Id(),
			Key:       relation.String(),
			Interface: relationInterface,
			Scope:     string(scope),
			Endpoints: eps,
		}
		rStatus, err := relation.Status()
		populateStatusFromStatusInfoAndErr(&relStatus.Status, rStatus, err)
		out = append(out, relStatus)
	}
	return out
}

// This method exists only to dedup the loaded relations as they will
// appear multiple times in context.relations.
func (context *statusContext) getAllRelations() []*state.Relation {
	var out []*state.Relation
	seenRelations := make(map[int]bool)
	for _, relations := range context.relations {
		for _, relation := range relations {
			if _, found := seenRelations[relation.Id()]; !found {
				out = append(out, relation)
				seenRelations[relation.Id()] = true
			}
		}
	}
	return out
}

func (context *statusContext) isSubordinate(ep *state.Endpoint) bool {
	application := context.allAppsUnitsCharmBindings.applications[ep.ApplicationName]
	if application == nil {
		return false
	}
	return isSubordinate(ep, application)
}

func isSubordinate(ep *state.Endpoint, application *state.Application) bool {
	return ep.Scope == charm.ScopeContainer && !application.IsPrincipal()
}

// paramsJobsFromJobs converts state jobs to params jobs.
func paramsJobsFromJobs(jobs []state.MachineJob) []model.MachineJob {
	paramsJobs := make([]model.MachineJob, len(jobs))
	for i, machineJob := range jobs {
		paramsJobs[i] = machineJob.ToParams()
	}
	return paramsJobs
}

func (context *statusContext) processApplications(ctx context.Context) map[string]params.ApplicationStatus {
	applicationsMap := make(map[string]params.ApplicationStatus)
	for _, app := range context.allAppsUnitsCharmBindings.applications {
		applicationsMap[app.Name()] = context.processApplication(ctx, app)
	}
	return applicationsMap
}

func (context *statusContext) processApplication(ctx context.Context, application *state.Application) params.ApplicationStatus {
	applicationCharm, _, err := application.Charm()
	if err != nil {
		return params.ApplicationStatus{Err: apiservererrors.ServerError(err)}
	}

	var charmProfileName string
	if lxdprofile.NotEmpty(lxdStateCharmProfiler{
		Charm: applicationCharm,
	}) {
		charmProfileName = lxdprofile.Name(context.model.Name(), application.Name(), applicationCharm.Revision())
	}

	mappedExposedEndpoints, err := context.mapExposedEndpointsFromState(application.ExposedEndpoints())
	if err != nil {
		return params.ApplicationStatus{Err: apiservererrors.ServerError(err)}
	}

	var channel string
	if origin := application.CharmOrigin(); origin != nil && origin.Channel != nil {
		stChannel := origin.Channel
		channel = (charm.Channel{
			Track:  stChannel.Track,
			Risk:   charm.Risk(stChannel.Risk),
			Branch: stChannel.Branch,
		}).Normalize().String()
	}

	origin := application.CharmOrigin()
	base, err := corebase.ParseBase(origin.Platform.OS, origin.Platform.Channel)
	if err != nil {
		return params.ApplicationStatus{Err: apiservererrors.ServerError(err)}
	}
	var processedStatus = params.ApplicationStatus{
		Charm:        applicationCharm.URL(),
		CharmVersion: applicationCharm.Version(),
		CharmProfile: charmProfileName,
		CharmChannel: channel,
		Base: params.Base{
			Name:    base.OS,
			Channel: base.Channel.String(),
		},
		Exposed:          application.IsExposed(),
		ExposedEndpoints: mappedExposedEndpoints,
		Life:             processLife(application),
	}

	curl, err := charm.ParseURL(applicationCharm.URL())
	if err != nil {
		return params.ApplicationStatus{Err: apiservererrors.ServerError(err)}
	}
	if latestCharm, ok := context.allAppsUnitsCharmBindings.latestCharms[*curl.WithRevision(-1)]; ok && latestCharm != nil {
		if latestCharm.Revision() > curl.Revision {
			processedStatus.CanUpgradeTo = latestCharm.URL()
		}
	}

	processedStatus.Relations, processedStatus.SubordinateTo, err = context.processApplicationRelations(application)
	if err != nil {
		processedStatus.Err = apiservererrors.ServerError(err)
		return processedStatus
	}
	units := context.allAppsUnitsCharmBindings.units[application.Name()]
	if application.IsPrincipal() {
		processedStatus.Units = context.processUnits(ctx, units, applicationCharm.URL())
	}

	applicationStatus := status.StatusInfo{Status: status.Unknown}
	var appUnits []*state.Unit
	for _, u := range units {
		appUnits = append(appUnits, u)
	}
	displayStatus, err := common.ApplicationDisplayStatus(context.model, application, appUnits)
	if err == nil {
		applicationStatus = displayStatus
	}
	processedStatus.Status.Status = applicationStatus.Status.String()
	processedStatus.Status.Info = applicationStatus.Message
	processedStatus.Status.Data = applicationStatus.Data
	processedStatus.Status.Since = applicationStatus.Since

	versions := make([]status.StatusInfo, 0, len(units))
	for _, unit := range units {
		workloadVersion, err := context.status.FullUnitWorkloadVersion(unit.Name())
		if err != nil {
			processedStatus.Err = apiservererrors.ServerError(err)
			return processedStatus
		}
		versions = append(versions, workloadVersion)
	}
	if len(versions) > 0 {
		sort.Sort(bySinceDescending(versions))
		processedStatus.WorkloadVersion = versions[0].Message
	}

	modelType := context.model.Type()
	if modelType == state.ModelTypeCAAS {
		serviceInfo, err := application.ServiceInfo()
		if err == nil {
			processedStatus.ProviderId = serviceInfo.ProviderId()
			if len(serviceInfo.Addresses()) > 0 {
				processedStatus.PublicAddress = serviceInfo.Addresses()[0].Value
			}
		} else {
			logger.Debugf("no service details for %v: %v", application.Name(), err)
		}
		processedStatus.Scale = application.GetScale()
	}
	processedStatus.EndpointBindings = context.allAppsUnitsCharmBindings.endpointBindings[application.Name()]
	return processedStatus
}

func (context *statusContext) mapExposedEndpointsFromState(exposedEndpoints map[string]state.ExposedEndpoint) (map[string]params.ExposedEndpoint,
	error) {
	if len(exposedEndpoints) == 0 {
		return nil, nil
	}

	res := make(map[string]params.ExposedEndpoint, len(exposedEndpoints))
	for endpointName, exposeDetails := range exposedEndpoints {
		mappedParam := params.ExposedEndpoint{
			ExposeToCIDRs: exposeDetails.ExposeToCIDRs,
		}

		if len(exposeDetails.ExposeToSpaceIDs) != 0 {
			spaceNames := make([]string, len(exposeDetails.ExposeToSpaceIDs))
			for i, spaceID := range exposeDetails.ExposeToSpaceIDs {
				sp := context.spaceInfos.GetByID(spaceID)
				if sp == nil {
					return nil, errors.NotFoundf("space with ID %q", spaceID)
				}

				spaceNames[i] = string(sp.Name)
			}
			mappedParam.ExposeToSpaces = spaceNames
		}

		res[endpointName] = mappedParam
	}

	return res, nil
}

func (context *statusContext) processRemoteApplications() map[string]params.RemoteApplicationStatus {
	applicationsMap := make(map[string]params.RemoteApplicationStatus)
	for _, app := range context.consumerRemoteApplications {
		applicationsMap[app.Name()] = context.processRemoteApplication(app)
	}
	return applicationsMap
}

func (context *statusContext) processRemoteApplication(application *state.RemoteApplication) (status params.RemoteApplicationStatus) {
	status.OfferURL, _ = application.URL()
	status.OfferName = application.Name()
	eps, err := application.Endpoints()
	if err != nil {
		status.Err = apiservererrors.ServerError(err)
		return
	}
	status.Endpoints = make([]params.RemoteEndpoint, len(eps))
	for i, ep := range eps {
		status.Endpoints[i] = params.RemoteEndpoint{
			Name:      ep.Name,
			Interface: ep.Interface,
			Role:      ep.Role,
		}
	}
	status.Life = processLife(application)

	status.Relations, err = context.processRemoteApplicationRelations(application)
	if err != nil {
		status.Err = apiservererrors.ServerError(err)
		return
	}
	applicationStatus, err := application.Status()
	populateStatusFromStatusInfoAndErr(&status.Status, applicationStatus, err)
	return status
}

type offerStatus struct {
	crossmodel.ApplicationOffer
	err                  error
	charmURL             string
	activeConnectedCount int
	totalConnectedCount  int
}

func (context *statusContext) processOffers() map[string]params.ApplicationOfferStatus {
	offers := make(map[string]params.ApplicationOfferStatus)
	for name, offer := range context.offers {
		offerStatus := params.ApplicationOfferStatus{
			Err:                  apiservererrors.ServerError(offer.err),
			ApplicationName:      offer.ApplicationName,
			OfferName:            offer.OfferName,
			CharmURL:             offer.charmURL,
			Endpoints:            make(map[string]params.RemoteEndpoint),
			ActiveConnectedCount: offer.activeConnectedCount,
			TotalConnectedCount:  offer.totalConnectedCount,
		}
		for name, ep := range offer.Endpoints {
			offerStatus.Endpoints[name] = params.RemoteEndpoint{
				Name:      ep.Name,
				Interface: ep.Interface,
				Role:      ep.Role,
			}
		}
		offers[name] = offerStatus
	}
	return offers
}

func (context *statusContext) processUnits(ctx context.Context, units map[string]*state.Unit, applicationCharm string) map[string]params.UnitStatus {
	unitsMap := make(map[string]params.UnitStatus)
	for _, unit := range units {
		unitsMap[unit.Name()] = context.processUnit(ctx, unit, applicationCharm)
	}
	return unitsMap
}

func (context *statusContext) unitMachineID(unit *state.Unit) string {
	// This should never happen, but guarding against segfaults if for
	// some reason the unit isn't in the context.
	if unit == nil {
		return ""
	}
	principal, isSubordinate := unit.PrincipalName()
	if isSubordinate {
		return context.unitMachineID(context.unitByName(principal))
	}
	// machineID will be empty if not currently assigned.
	machineID, _ := unit.AssignedMachineId()
	return machineID
}

func (context *statusContext) unitPublicAddress(unit *state.Unit) string {
	machine := context.allMachines[context.unitMachineID(unit)]
	if machine == nil {
		return ""
	}
	// We don't care if the machine doesn't have an address yet.
	addr, _ := machine.PublicAddress()
	return addr.Value
}

func (context *statusContext) processUnit(ctx context.Context, unit *state.Unit, applicationCharm string) params.UnitStatus {
	var result params.UnitStatus
	if context.model.Type() == state.ModelTypeIAAS {
		result.PublicAddress = context.unitPublicAddress(unit)

		if machPortRanges, found := context.openPortRangesByMachine[context.unitMachineID(unit)]; found {
			for _, pr := range machPortRanges.ForUnit(unit.Name()).UniquePortRanges() {
				result.OpenedPorts = append(result.OpenedPorts, pr.String())
			}
		}
	} else {
		// For CAAS units we want to provide the container address.
		// TODO: preload all the container info.
		container, err := unit.ContainerInfo()
		if err == nil {
			if addr := container.Address(); addr != nil {
				result.Address = addr.Value
			}
			result.ProviderId = container.ProviderId()
			if len(result.OpenedPorts) == 0 {
				result.OpenedPorts = container.Ports()
			}

		} else {
			logger.Tracef("container info not yet available for unit: %v", err)
		}
	}
	if unit.IsPrincipal() {
		result.Machine, _ = unit.AssignedMachineId()
	}
	unitCharm := unit.CharmURL()
	if applicationCharm != "" && unitCharm != nil && *unitCharm != applicationCharm {
		result.Charm = *unitCharm
	}
	workloadVersion, err := context.status.UnitWorkloadVersion(unit.Name())
	if err == nil {
		result.WorkloadVersion = workloadVersion
	} else {
		logger.Debugf("error fetching workload version: %v", err)
	}

	result.AgentStatus, result.WorkloadStatus = context.processUnitAndAgentStatus(ctx, unit)

	if subUnits := unit.SubordinateNames(); len(subUnits) > 0 {
		result.Subordinates = make(map[string]params.UnitStatus)
		for _, name := range subUnits {
			subUnit := context.unitByName(name)
			// subUnit may be nil if subordinate was filtered out.
			if subUnit != nil {
				subUnitAppCharm := ""
				subUnitApp, err := subUnit.Application()
				if err == nil {
					if subUnitAppCh, _, err := subUnitApp.Charm(); err == nil {
						subUnitAppCharm = subUnitAppCh.URL()
					} else {
						logger.Debugf("error fetching subordinate application charm for %q: %q", subUnit.ApplicationName(), err.Error())
					}
				} else {
					// We can still run processUnit with an empty string for
					// the ApplicationCharm.
					logger.Debugf("error fetching subordinate application for %q: %q", subUnit.ApplicationName(), err.Error())
				}
				result.Subordinates[name] = context.processUnit(ctx, subUnit, subUnitAppCharm)
			}
		}
	}
	if leader := context.leaders[unit.ApplicationName()]; leader == unit.Name() {
		result.Leader = true
	}
	return result
}

func (context *statusContext) unitByName(name string) *state.Unit {
	applicationName := strings.Split(name, "/")[0]
	return context.allAppsUnitsCharmBindings.units[applicationName][name]
}

func (context *statusContext) processApplicationRelations(application *state.Application) (related map[string][]string,
	subord []string, err error) {
	subordSet := make(set.Strings)
	related = make(map[string][]string)
	relations := context.relations[application.Name()]
	for _, relation := range relations {
		ep, err := relation.Endpoint(application.Name())
		if err != nil {
			return nil, nil, err
		}
		relationName := ep.Relation.Name
		eps, err := relation.RelatedEndpoints(application.Name())
		if err != nil {
			return nil, nil, err
		}
		for _, ep := range eps {
			if isSubordinate(&ep, application) {
				subordSet.Add(ep.ApplicationName)
			}
			related[relationName] = append(related[relationName], ep.ApplicationName)
		}
	}
	for relationName, applicationNames := range related {
		sn := set.NewStrings(applicationNames...)
		related[relationName] = sn.SortedValues()
	}
	return related, subordSet.SortedValues(), nil
}

func (context *statusContext) processRemoteApplicationRelations(application *state.RemoteApplication) (related map[string][]string,
	err error) {
	related = make(map[string][]string)
	relations := context.relations[application.Name()]
	for _, relation := range relations {
		ep, err := relation.Endpoint(application.Name())
		if err != nil {
			return nil, err
		}
		relationName := ep.Relation.Name
		eps, err := relation.RelatedEndpoints(application.Name())
		if err != nil {
			return nil, err
		}
		for _, ep := range eps {
			related[relationName] = append(related[relationName], ep.ApplicationName)
		}
	}
	for relationName, applicationNames := range related {
		sn := set.NewStrings(applicationNames...)
		related[relationName] = sn.SortedValues()
	}
	return related, nil
}

func (c *statusContext) unitToMachine(unitTag names.UnitTag) (names.MachineTag, error) {
	unit, ok := c.allAppsUnitsCharmBindings.allUnits[unitTag.Id()]
	if !ok {
		return names.MachineTag{}, errors.NotFoundf("unit %v", unitTag)
	}
	machine, err := unit.AssignedMachineId()
	if err != nil {
		return names.MachineTag{}, errors.Trace(err)
	}
	return names.NewMachineTag(machine), nil
}

func (c *statusContext) processStorage(ctx context.Context, storageAccessor StorageInterface, blockDeviceService BlockDeviceService) ([]params.StorageDetails, error) {
	storageDetails := make([]params.StorageDetails, 0, len(c.storageInstances))
	for _, storageInstance := range c.storageInstances {
		storageDetail, err := storagecommon.StorageDetails(ctx, storageAccessor, blockDeviceService, c.unitToMachine, storageInstance)
		if err != nil {
			return nil, errors.Annotatef(err, "cannot convert storage details for %v", storageInstance.Tag())
		}
		storageDetails = append(storageDetails, *storageDetail)
	}
	return storageDetails, nil
}

func (c *statusContext) processFilesystems(ctx context.Context, storageAccessor StorageInterface, blockDeviceService BlockDeviceService) ([]params.FilesystemDetails, error) {
	filesystemDetails := make([]params.FilesystemDetails, 0, len(c.filesystems))
	for _, filesystem := range c.filesystems {
		attachments, err := storageAccessor.FilesystemAttachments(filesystem.FilesystemTag())
		if err != nil {
			return nil, errors.Trace(err)
		}
		filesystemDetail, err := storagecommon.FilesystemDetails(ctx, storageAccessor, blockDeviceService, c.unitToMachine, filesystem, attachments)
		if err != nil {
			return nil, errors.Annotatef(err, "cannot convert filesystem details for %v", filesystem.Tag())
		}
		filesystemDetails = append(filesystemDetails, *filesystemDetail)
	}
	return filesystemDetails, nil
}

func (c *statusContext) processVolumes(ctx context.Context, storageAccessor StorageInterface, blockDeviceService BlockDeviceService) ([]params.VolumeDetails, error) {
	volumeDetails := make([]params.VolumeDetails, 0, len(c.volumes))
	for _, volume := range c.volumes {
		attachments, err := storageAccessor.VolumeAttachments(volume.VolumeTag())
		if err != nil {
			return nil, errors.Trace(err)
		}
		volumeDetail, err := storagecommon.VolumeDetails(ctx, storageAccessor, blockDeviceService, c.unitToMachine, volume, attachments)
		if err != nil {
			return nil, errors.Annotatef(err, "cannot convert volume details for %v", volume.Tag())
		}
		volumeDetails = append(volumeDetails, *volumeDetail)
	}
	return volumeDetails, nil
}

type lifer interface {
	Life() state.Life
}

// contextUnit overloads the AgentStatus and Status calls to use the cached
// status values, and delegates everything else to the Unit.
type contextUnit struct {
	*state.Unit
	context *statusContext
}

// AgentStatus implements UnitStatusGetter.
func (c *contextUnit) AgentStatus() (status.StatusInfo, error) {
	return c.context.status.UnitAgent(c.Name())
}

// Status implements UnitStatusGetter.
func (c *contextUnit) Status() (status.StatusInfo, error) {
	return c.context.status.UnitWorkload(c.Name())
}

// processUnitAndAgentStatus retrieves status information for both unit and unitAgents.
func (c *statusContext) processUnitAndAgentStatus(ctx context.Context, unit *state.Unit) (agentStatus, workloadStatus params.DetailedStatus) {
	wrapped := &contextUnit{Unit: unit, context: c}
	agent, workload := c.presence.UnitStatus(ctx, wrapped)
	populateStatusFromStatusInfoAndErr(&agentStatus, agent.Status, agent.Err)
	populateStatusFromStatusInfoAndErr(&workloadStatus, workload.Status, workload.Err)

	agentStatus.Life = processLife(unit)

	if t, err := unit.AgentTools(); err == nil {
		agentStatus.Version = t.Version.Number.String()
	}
	return
}

// populateStatusFromStatusInfoAndErr creates AgentStatus from the typical output
// of a status getter.
// TODO: make this a function that just returns a type.
func populateStatusFromStatusInfoAndErr(agent *params.DetailedStatus, statusInfo status.StatusInfo, err error) {
	agent.Err = apiservererrors.ServerError(err)
	agent.Status = statusInfo.Status.String()
	agent.Info = statusInfo.Message
	agent.Data = filterStatusData(statusInfo.Data)
	agent.Since = statusInfo.Since
}

// contextMachine overloads the Status call to use the cached status values,
// and delegates everything else to the Machine.
type contextMachine struct {
	*state.Machine
	context *statusContext
}

// Return the agent status for the machine.
func (c *contextMachine) Status() (status.StatusInfo, error) {
	return c.context.status.MachineAgent(c.Id())
}

// processMachine retrieves version and status information for the given machine.
// It also returns deprecated legacy status information.
func (c *statusContext) processMachine(ctx context.Context, machine *state.Machine) (out params.DetailedStatus) {
	wrapped := &contextMachine{Machine: machine, context: c}
	statusInfo, err := c.presence.MachineStatus(ctx, wrapped)
	populateStatusFromStatusInfoAndErr(&out, statusInfo, err)

	out.Life = processLife(machine)

	if t, err := machine.AgentTools(); err == nil {
		out.Version = t.Version.Number.String()
	}
	return
}

// filterStatusData limits what agent StatusData data is passed over
// the API. This prevents unintended leakage of internal-only data.
func filterStatusData(status map[string]interface{}) map[string]interface{} {
	out := make(map[string]interface{})
	for name, value := range status {
		// use a set here if we end up with a larger whitelist
		if name == "relation-id" {
			out[name] = value
		}
	}
	return out
}

func processLife(entity lifer) life.Value {
	if aLife := entity.Life(); aLife != state.Alive {
		// alive is the usual state so omit it by default.
		return aLife.Value()
	}
	return life.Value("")
}

type bySinceDescending []status.StatusInfo

// Len implements sort.Interface.
func (s bySinceDescending) Len() int { return len(s) }

// Swap implements sort.Interface.
func (s bySinceDescending) Swap(a, b int) { s[a], s[b] = s[b], s[a] }

// Less implements sort.Interface.
func (s bySinceDescending) Less(a, b int) bool { return s[a].Since.After(*s[b].Since) }

// lxdStateCharmProfiler massages a *state.Charm into a LXDProfiler
// inside of the core package.
type lxdStateCharmProfiler struct {
	Charm *state.Charm
}

// LXDProfile implements core.lxdprofile.LXDProfiler
func (p lxdStateCharmProfiler) LXDProfile() lxdprofile.LXDProfile {
	if p.Charm == nil {
		return nil
	}
	profile := p.Charm.LXDProfile()
	if profile == nil {
		return nil
	}
	return profile
}<|MERGE_RESOLUTION|>--- conflicted
+++ resolved
@@ -222,10 +222,6 @@
 
 	var noStatus params.FullStatus
 	var context statusContext
-<<<<<<< HEAD
-=======
-	context.cachedModel = c.modelCache
->>>>>>> 8ad001fa
 
 	m, err := c.stateAccessor.Model()
 	if err != nil {
@@ -238,11 +234,7 @@
 	}
 	context.providerType = cfg.Type()
 
-<<<<<<< HEAD
-	if context.spaceInfos, err = c.api.networkService.GetAllSpaces(ctx); err != nil {
-=======
-	if context.spaceInfos, err = c.stateAccessor.AllSpaceInfos(); err != nil {
->>>>>>> 8ad001fa
+	if context.spaceInfos, err = c.networkService.GetAllSpaces(ctx); err != nil {
 		return noStatus, errors.Annotate(err, "cannot obtain space information")
 	}
 	if context.model, err = c.state().Model(); err != nil {
@@ -288,16 +280,12 @@
 		}
 	}
 	// These may be empty when machines have not finished deployment.
-	subnetInfos, err := c.api.networkService.GetAllSubnets(ctx)
+	subnetInfos, err := c.networkService.GetAllSubnets(ctx)
 	if err != nil {
 		return noStatus, errors.Annotate(err, "could not fetch subnets")
 	}
 	if context.ipAddresses, context.spaces, context.linkLayerDevices, err =
-<<<<<<< HEAD
-		fetchNetworkInterfaces(c.api.stateAccessor, subnetInfos, context.spaceInfos); err != nil {
-=======
-		fetchNetworkInterfaces(c.stateAccessor, context.spaceInfos); err != nil {
->>>>>>> 8ad001fa
+		fetchNetworkInterfaces(c.stateAccessor, subnetInfos, context.spaceInfos); err != nil {
 		return noStatus, errors.Annotate(err, "could not fetch IP addresses and link layer devices")
 	}
 	if context.relations, context.relationsById, err = fetchRelations(c.stateAccessor); err != nil {
@@ -316,10 +304,6 @@
 	if context.controllerTimestamp, err = c.stateAccessor.ControllerTimestamp(); err != nil {
 		return noStatus, errors.Annotate(err, "could not fetch controller timestamp")
 	}
-<<<<<<< HEAD
-=======
-	context.branches = fetchBranches(c.modelCache)
->>>>>>> 8ad001fa
 
 	if args.IncludeStorage {
 		context.storageInstances, err = c.storageAccessor.AllStorageInstances()
@@ -536,27 +520,15 @@
 	var filesystemDetails []params.FilesystemDetails
 	var volumeDetails []params.VolumeDetails
 	if args.IncludeStorage {
-<<<<<<< HEAD
-		storageDetails, err = context.processStorage(ctx, c.api.storageAccessor, c.api.blockDeviceService)
+		storageDetails, err = context.processStorage(ctx, c.storageAccessor, c.blockDeviceService)
 		if err != nil {
 			return noStatus, errors.Annotate(err, "cannot process storage instances")
 		}
-		filesystemDetails, err = context.processFilesystems(ctx, c.api.storageAccessor, c.api.blockDeviceService)
+		filesystemDetails, err = context.processFilesystems(ctx, c.storageAccessor, c.blockDeviceService)
 		if err != nil {
 			return noStatus, errors.Annotate(err, "cannot process filesystems")
 		}
-		volumeDetails, err = context.processVolumes(ctx, c.api.storageAccessor, c.api.blockDeviceService)
-=======
-		storageDetails, err = context.processStorage(c.storageAccessor)
-		if err != nil {
-			return noStatus, errors.Annotate(err, "cannot process storage instances")
-		}
-		filesystemDetails, err = context.processFilesystems(c.storageAccessor)
-		if err != nil {
-			return noStatus, errors.Annotate(err, "cannot process filesystems")
-		}
-		volumeDetails, err = context.processVolumes(c.storageAccessor)
->>>>>>> 8ad001fa
+		volumeDetails, err = context.processVolumes(ctx, c.storageAccessor, c.blockDeviceService)
 		if err != nil {
 			return noStatus, errors.Annotate(err, "cannot process volumes")
 		}
