// Copyright 2022 Canonical Ltd.
// Licensed under the AGPLv3, see LICENCE file for details.

package client

import (
	"context"
	"reflect"

	"github.com/juju/errors"

	apiservererrors "github.com/juju/juju/apiserver/errors"
	"github.com/juju/juju/apiserver/facade"
)

// Register is called to expose a package of facades onto a given registry.
func Register(registry facade.FacadeRegistry) {
	registry.MustRegister("Client", 6, func(stdCtx context.Context, ctx facade.ModelContext) (facade.Facade, error) {
		return newFacadeV6(ctx)
	}, reflect.TypeOf((*ClientV6)(nil)))
	registry.MustRegister("Client", 7, func(stdCtx context.Context, ctx facade.ModelContext) (facade.Facade, error) {
		return newFacadeV7(ctx)
	}, reflect.TypeOf((*ClientV7)(nil)))
	registry.MustRegister("Client", 8, func(ctx facade.Context) (facade.Facade, error) {
		return newFacadeV8(ctx)
	}, reflect.TypeOf((*Client)(nil)))
}

<<<<<<< HEAD
func newFacadeV6(ctx facade.ModelContext) (*ClientV6, error) {
=======
// newFacadeV6 returns a new ClientV6 facade.
func newFacadeV6(ctx facade.Context) (*ClientV6, error) {
>>>>>>> 8ad001fa
	client, err := newFacadeV7(ctx)
	if err != nil {
		return nil, err
	}
	return &ClientV6{Client: client}, nil
}

<<<<<<< HEAD
func newFacadeV7(ctx facade.ModelContext) (*Client, error) {
	return NewFacade(ctx)
=======
// newFacadeV7 returns a new ClientV7 facade.
func newFacadeV7(ctx facade.Context) (*ClientV7, error) {
	return NewFacadeV7(ctx)
}

// newFacadeV8 returns a new Client facade (v8).
func newFacadeV8(ctx facade.Context) (*Client, error) {
	authorizer := ctx.Auth()
	if !authorizer.AuthClient() {
		return nil, apiservererrors.ErrPerm
	}

	st := ctx.State()
	resources := ctx.Resources()
	presence := ctx.Presence()
	factory := ctx.MultiwatcherFactory()

	model, err := st.Model()
	if err != nil {
		return nil, errors.Trace(err)
	}
	modelUUID := model.UUID()

	leadershipReader, err := ctx.LeadershipReader(modelUUID)
	if err != nil {
		return nil, errors.Trace(err)
	}

	modelCache, err := ctx.CachedModel(modelUUID)
	if err != nil {
		return nil, errors.Trace(err)
	}

	storageAccessor, err := getStorageState(st)
	if err != nil {
		return nil, errors.Trace(err)
	}

	return &Client{
		stateAccessor:       &stateShim{st, model, nil},
		storageAccessor:     storageAccessor,
		auth:                authorizer,
		presence:            presence,
		leadershipReader:    leadershipReader,
		modelCache:          modelCache,
		resources:           resources,
		multiwatcherFactory: factory,
	}, nil
>>>>>>> 8ad001fa
}<|MERGE_RESOLUTION|>--- conflicted
+++ resolved
@@ -9,69 +9,42 @@
 
 	"github.com/juju/errors"
 
-	apiservererrors "github.com/juju/juju/apiserver/errors"
+	"github.com/juju/juju/apiserver/common"
 	"github.com/juju/juju/apiserver/facade"
+	"github.com/juju/juju/environs"
+	"github.com/juju/juju/internal/docker/registry"
+	"github.com/juju/juju/state/stateenvirons"
 )
 
 // Register is called to expose a package of facades onto a given registry.
 func Register(registry facade.FacadeRegistry) {
-	registry.MustRegister("Client", 6, func(stdCtx context.Context, ctx facade.ModelContext) (facade.Facade, error) {
-		return newFacadeV6(ctx)
-	}, reflect.TypeOf((*ClientV6)(nil)))
-	registry.MustRegister("Client", 7, func(stdCtx context.Context, ctx facade.ModelContext) (facade.Facade, error) {
-		return newFacadeV7(ctx)
-	}, reflect.TypeOf((*ClientV7)(nil)))
-	registry.MustRegister("Client", 8, func(ctx facade.Context) (facade.Facade, error) {
+	registry.MustRegister("Client", 8, func(stdCtx context.Context, ctx facade.ModelContext) (facade.Facade, error) {
 		return newFacadeV8(ctx)
 	}, reflect.TypeOf((*Client)(nil)))
 }
 
-<<<<<<< HEAD
-func newFacadeV6(ctx facade.ModelContext) (*ClientV6, error) {
-=======
-// newFacadeV6 returns a new ClientV6 facade.
-func newFacadeV6(ctx facade.Context) (*ClientV6, error) {
->>>>>>> 8ad001fa
-	client, err := newFacadeV7(ctx)
-	if err != nil {
-		return nil, err
-	}
-	return &ClientV6{Client: client}, nil
-}
-
-<<<<<<< HEAD
-func newFacadeV7(ctx facade.ModelContext) (*Client, error) {
-	return NewFacade(ctx)
-=======
-// newFacadeV7 returns a new ClientV7 facade.
-func newFacadeV7(ctx facade.Context) (*ClientV7, error) {
-	return NewFacadeV7(ctx)
-}
-
 // newFacadeV8 returns a new Client facade (v8).
-func newFacadeV8(ctx facade.Context) (*Client, error) {
-	authorizer := ctx.Auth()
-	if !authorizer.AuthClient() {
-		return nil, apiservererrors.ErrPerm
-	}
-
+func newFacadeV8(ctx facade.ModelContext) (*Client, error) {
 	st := ctx.State()
 	resources := ctx.Resources()
+	authorizer := ctx.Auth()
 	presence := ctx.Presence()
-	factory := ctx.MultiwatcherFactory()
 
 	model, err := st.Model()
 	if err != nil {
 		return nil, errors.Trace(err)
 	}
-	modelUUID := model.UUID()
 
-	leadershipReader, err := ctx.LeadershipReader(modelUUID)
-	if err != nil {
-		return nil, errors.Trace(err)
+	serviceFactory := ctx.ServiceFactory()
+
+	configGetter := stateenvirons.EnvironConfigGetter{
+		Model:             model,
+		CloudService:      serviceFactory.Cloud(),
+		CredentialService: serviceFactory.Credential(),
 	}
+	newEnviron := common.EnvironFuncForModel(model, serviceFactory.Cloud(), serviceFactory.Credential(), configGetter)
 
-	modelCache, err := ctx.CachedModel(modelUUID)
+	leadershipReader, err := ctx.LeadershipReader()
 	if err != nil {
 		return nil, errors.Trace(err)
 	}
@@ -81,15 +54,24 @@
 		return nil, errors.Trace(err)
 	}
 
-	return &Client{
-		stateAccessor:       &stateShim{st, model, nil},
-		storageAccessor:     storageAccessor,
-		auth:                authorizer,
-		presence:            presence,
-		leadershipReader:    leadershipReader,
-		modelCache:          modelCache,
-		resources:           resources,
-		multiwatcherFactory: factory,
-	}, nil
->>>>>>> 8ad001fa
+	return NewClient(
+		&stateShim{
+			State:                    st,
+			model:                    model,
+			session:                  nil,
+			configSchemaSourceGetter: environs.ProviderConfigSchemaSource(serviceFactory.Cloud()),
+		},
+		ctx.ServiceFactory().ModelInfo(),
+		storageAccessor,
+		serviceFactory.BlockDevice(),
+		serviceFactory.ControllerConfig(),
+		resources,
+		authorizer,
+		presence,
+		newEnviron,
+		common.NewBlockChecker(st),
+		leadershipReader,
+		ctx.ServiceFactory().Network(),
+		registry.New,
+	)
 }