--- conflicted
+++ resolved
@@ -4,14 +4,10 @@
 package client
 
 import (
-	"fmt"
-	"strings"
-
 	"github.com/juju/collections/set"
 	"github.com/juju/errors"
 	"github.com/juju/loggo"
 	"github.com/juju/names/v4"
-	"github.com/juju/replicaset/v2"
 	"github.com/juju/version/v2"
 
 	"github.com/juju/juju/apiserver/common"
@@ -25,7 +21,6 @@
 	"github.com/juju/juju/core/permission"
 	"github.com/juju/juju/docker"
 	"github.com/juju/juju/docker/registry"
-	"github.com/juju/juju/environs"
 	"github.com/juju/juju/environs/context"
 	envtools "github.com/juju/juju/environs/tools"
 	"github.com/juju/juju/feature"
@@ -33,12 +28,6 @@
 	"github.com/juju/juju/state"
 	"github.com/juju/juju/state/stateenvirons"
 	"github.com/juju/juju/tools"
-<<<<<<< HEAD
-	"github.com/juju/juju/upgrades"
-=======
-	"github.com/juju/juju/upgrades/upgradevalidation"
-	jujuversion "github.com/juju/juju/version"
->>>>>>> c285fbc7
 )
 
 var logger = loggo.GetLogger("juju.apiserver.client")
@@ -259,123 +248,6 @@
 	return result, nil
 }
 
-// SetModelAgentVersion sets the model agent version.
-func (c *Client) SetModelAgentVersion(args params.SetModelAgentVersion) error {
-	// TODO: remove in juju3.
-	if err := c.checkCanWrite(); err != nil {
-		return err
-	}
-
-	if err := c.check.ChangeAllowed(); err != nil {
-		return errors.Trace(err)
-	}
-	// Before changing the agent version to trigger an upgrade or downgrade,
-	// we'll do a very basic check to ensure the environment is accessible.
-	envOrBroker, err := c.newEnviron()
-	if err != nil {
-		return errors.Trace(err)
-	}
-	if err := environs.CheckProviderAPI(envOrBroker, c.callContext); err != nil {
-		return err
-	}
-
-	// If this is the controller model, also check to make sure that there are
-	// no running migrations.  All models should have migration mode of None.
-	// For major version upgrades, also check that all models are at a version high
-	// enough to allow the upgrade.
-	if c.api.stateAccessor.IsController() {
-		// Check to ensure that the replicaset is happy.
-		if err := c.CheckMongoStatusForUpgrade(c.api.stateAccessor.MongoSession()); err != nil {
-			return errors.Trace(err)
-		}
-
-		modelUUIDs, err := c.api.stateAccessor.AllModelUUIDs()
-		if err != nil {
-			return errors.Trace(err)
-		}
-
-		var oldModels []string
-		var requiredVersion version.Number
-		for _, modelUUID := range modelUUIDs {
-			model, release, err := c.api.pool.GetModel(modelUUID)
-			if err != nil {
-				return errors.Trace(err)
-			}
-			vers, err := model.AgentVersion()
-			if err != nil {
-				return errors.Trace(err)
-			}
-			allowed, minVer, err := upgradevalidation.UpgradeToAllowed(vers, args.Version)
-			if err != nil {
-				return errors.Trace(err)
-			}
-			if !allowed {
-				requiredVersion = minVer
-				oldModels = append(oldModels, fmt.Sprintf("%s/%s", model.Owner().Name(), model.Name()))
-			}
-			if mode := model.MigrationMode(); mode != state.MigrationModeNone {
-				release()
-				return errors.Errorf("model \"%s/%s\" is %s, upgrade blocked", model.Owner().Name(), model.Name(), mode)
-			}
-			release()
-		}
-		if len(oldModels) > 0 {
-			return errors.Errorf("these models must first be upgraded to at least %v before upgrading the controller:\n -%s",
-				requiredVersion, strings.Join(oldModels, "\n -"))
-		}
-	}
-
-	return c.api.stateAccessor.SetModelAgentVersion(args.Version, &args.AgentStream, args.IgnoreAgentVersions)
-}
-
-// CheckMongoStatusForUpgrade returns an error if the replicaset is not in a good
-// enough state for an upgrade to continue. Exported for testing.
-func (c *Client) CheckMongoStatusForUpgrade(session MongoSession) error {
-	if skipReplicaCheck {
-		// Skipping only occurs in tests where we need to avoid actually checking
-		// the replicaset as tests don't run with this setting.
-		return nil
-	}
-	replicaStatus, err := session.CurrentStatus()
-	if err != nil {
-		return errors.Annotate(err, "checking replicaset status")
-	}
-
-	// Iterate over the replicaset, and record any nodes that aren't either
-	// primary or secondary.
-	var notes []string
-	for _, member := range replicaStatus.Members {
-		switch member.State {
-		case replicaset.PrimaryState:
-			// All good.
-		case replicaset.SecondaryState:
-			// Also good.
-		default:
-			msg := fmt.Sprintf("node %d (%s) has state %s", member.Id, member.Address, member.State)
-			notes = append(notes, msg)
-		}
-	}
-
-	if len(notes) > 0 {
-		return errors.Errorf("unable to upgrade, database %s", strings.Join(notes, ", "))
-	}
-	return nil
-}
-
-// AbortCurrentUpgrade aborts and archives the current upgrade
-// synchronisation record, if any.
-func (c *Client) AbortCurrentUpgrade() error {
-	// TODO: remove in juju3.
-	if err := c.checkCanWrite(); err != nil {
-		return err
-	}
-
-	if err := c.check.ChangeAllowed(); err != nil {
-		return errors.Trace(err)
-	}
-	return c.api.stateAccessor.AbortCurrentUpgrade()
-}
-
 // FindTools returns a List containing all tools matching the given parameters.
 func (c *Client) FindTools(args params.FindToolsParams) (result params.FindToolsResult, err error) {
 	if err := c.checkCanWrite(); err != nil {
