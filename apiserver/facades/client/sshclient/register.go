--- conflicted
+++ resolved
@@ -17,23 +17,15 @@
 
 // Register is called to expose a package of facades onto a given registry.
 func Register(registry facade.FacadeRegistry) {
-<<<<<<< HEAD
 	registry.MustRegister("SSHClient", 4, func(stdCtx context.Context, ctx facade.ModelContext) (facade.Facade, error) {
-		return newFacade(ctx)
-	}, reflect.TypeOf((*Facade)(nil)))
-}
-
-func newFacade(ctx facade.ModelContext) (*Facade, error) {
-=======
-	registry.MustRegister("SSHClient", 4, func(ctx facade.Context) (facade.Facade, error) {
 		return newFacadeV4(ctx)
 	}, reflect.TypeOf((*FacadeV4)(nil)))
-	registry.MustRegister("SSHClient", 5, func(ctx facade.Context) (facade.Facade, error) {
+	registry.MustRegister("SSHClient", 5, func(stdCtx context.Context, ctx facade.ModelContext) (facade.Facade, error) {
 		return newFacadeV5(ctx)
 	}, reflect.TypeOf((*FacadeV5)(nil)))
 }
 
-func newFacadeV5(ctx facade.Context) (*FacadeV5, error) {
+func newFacadeV5(ctx facade.ModelContext) (*FacadeV5, error) {
 	facade, err := newFacadeBase(ctx)
 	if err != nil {
 		return nil, errors.Trace(err)
@@ -41,7 +33,7 @@
 	return &FacadeV5{facade}, nil
 }
 
-func newFacadeV4(ctx facade.Context) (*FacadeV4, error) {
+func newFacadeV4(ctx facade.ModelContext) (*FacadeV4, error) {
 	facade, err := newFacadeV5(ctx)
 	if err != nil {
 		return nil, errors.Trace(err)
@@ -49,8 +41,7 @@
 	return &FacadeV4{facade}, nil
 }
 
-func newFacadeBase(ctx facade.Context) (*Facade, error) {
->>>>>>> f7ead0ff
+func newFacadeBase(ctx facade.ModelContext) (*Facade, error) {
 	st := ctx.State()
 	m, err := st.Model()
 	if err != nil {
