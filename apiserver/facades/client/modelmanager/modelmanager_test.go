--- conflicted
+++ resolved
@@ -182,30 +182,6 @@
 		common.NewBlockChecker(s.blockCommandService),
 		s.authoriser,
 	)
-<<<<<<< HEAD
-	caasCred := cloud.NewCredential(cloud.UserPassAuthType, nil)
-	s.caasApi = modelmanager.NewModelManagerAPI(
-		c.Context(),
-		s.caasSt,
-		true,
-		apiUser,
-		s.modelStatusAPI,
-		modelExporter(s.modelExporter),
-		s.controllerUUID,
-		modelmanager.Services{
-			DomainServicesGetter: s.domainServicesGetter,
-			CredentialService:    apiservertesting.ConstCredentialGetter(&caasCred),
-			ModelService:         s.modelService,
-			ModelDefaultsService: s.modelDefaultService,
-			AccessService:        s.accessService,
-			ApplicationService:   s.applicationService,
-			ObjectStore:          &mockObjectStore{},
-		},
-		common.NewBlockChecker(s.blockCommandService),
-		s.authoriser,
-	)
-=======
->>>>>>> dd7102fa
 
 	var fs assumes.FeatureSet
 	fs.Add(assumes.Feature{Name: "example"})
@@ -214,33 +190,6 @@
 	return ctrl
 }
 
-<<<<<<< HEAD
-func (s *modelManagerSuite) setAPIUser(c *tc.C, user names.UserTag) {
-	s.authoriser.Tag = user
-	s.api = modelmanager.NewModelManagerAPI(
-		c.Context(),
-		s.st,
-		false,
-		user,
-		s.modelStatusAPI,
-		modelExporter(s.modelExporter),
-		s.controllerUUID,
-		modelmanager.Services{
-			DomainServicesGetter: s.domainServicesGetter,
-			CredentialService:    apiservertesting.ConstCredentialGetter(nil),
-			ModelService:         s.modelService,
-			ModelDefaultsService: s.modelDefaultService,
-			AccessService:        s.accessService,
-			ApplicationService:   s.applicationService,
-			ObjectStore:          &mockObjectStore{},
-		},
-		common.NewBlockChecker(s.blockCommandService),
-		s.authoriser,
-	)
-}
-
-=======
->>>>>>> dd7102fa
 // generateModelUUIDAndTag generates a model UUID and tag for testing. This is
 // a simple convenience function to avoid having to first generate a model uuid
 // then cast it into a tag. This function does not setup any preconditions in
@@ -663,12 +612,7 @@
 func (s *modelManagerSuite) TestModelDefaultsAsNormalUser(c *tc.C) {
 	defer s.setUpAPIWithUser(c, names.NewUserTag("charlie")).Finish()
 
-<<<<<<< HEAD
-	s.setAPIUser(c, names.NewUserTag("charlie"))
 	got, err := s.api.ModelDefaultsForClouds(c.Context(), params.Entities{
-=======
-	got, err := s.api.ModelDefaultsForClouds(context.Background(), params.Entities{
->>>>>>> dd7102fa
 		Entities: []params.Entity{{Tag: names.NewCloudTag("dummy").String()}},
 	})
 	c.Assert(err, tc.ErrorMatches, "permission denied")
@@ -678,12 +622,7 @@
 func (s *modelManagerSuite) TestSetModelDefaultsAsNormalUser(c *tc.C) {
 	defer s.setUpAPIWithUser(c, names.NewUserTag("charlie")).Finish()
 
-<<<<<<< HEAD
-	s.setAPIUser(c, names.NewUserTag("charlie"))
 	got, err := s.api.SetModelDefaults(c.Context(), params.SetModelDefaults{
-=======
-	got, err := s.api.SetModelDefaults(context.Background(), params.SetModelDefaults{
->>>>>>> dd7102fa
 		Config: []params.ModelDefaultValues{{
 			Config: map[string]interface{}{
 				"ftp-proxy": "http://charlie",
@@ -697,12 +636,7 @@
 func (s *modelManagerSuite) TestUnsetModelDefaultsAsNormalUser(c *tc.C) {
 	defer s.setUpAPIWithUser(c, names.NewUserTag("charlie")).Finish()
 
-<<<<<<< HEAD
-	s.setAPIUser(c, names.NewUserTag("charlie"))
 	got, err := s.api.UnsetModelDefaults(c.Context(), params.UnsetModelDefaults{
-=======
-	got, err := s.api.UnsetModelDefaults(context.Background(), params.UnsetModelDefaults{
->>>>>>> dd7102fa
 		Keys: []params.ModelUnsetKeys{{
 			Keys: []string{"attr2"}}}})
 	c.Assert(err, tc.ErrorMatches, "permission denied")
@@ -721,7 +655,7 @@
 	).Times(1).Return(
 		&fakeModelDescription{ModelUUID: s.st.model.UUID()},
 		nil)
-	results := s.api.DumpModels(context.Background(), params.DumpModelRequest{
+	results := s.api.DumpModels(c.Context(), params.DumpModelRequest{
 		Entities: []params.Entity{{
 			Tag: "bad-tag",
 		}, {
@@ -765,27 +699,12 @@
 
 	_, modelTag := generateModelUUIDAndTag(c)
 	models := params.DumpModelRequest{Entities: []params.Entity{{Tag: modelTag.String()}}}
-<<<<<<< HEAD
-	for _, user := range []names.UserTag{
-		names.NewUserTag("otheruser"),
-		names.NewUserTag("unknown"),
-	} {
-		s.setAPIUser(c, user)
-		results := s.api.DumpModels(c.Context(), models)
-		c.Assert(results.Results, tc.HasLen, 1)
-		result := results.Results[0]
-		c.Assert(result.Result, tc.Equals, "")
-		c.Assert(result.Error, tc.NotNil)
-		c.Check(result.Error.Message, tc.Equals, `permission denied`)
-	}
-=======
-	results := s.api.DumpModels(context.Background(), models)
+	results := s.api.DumpModels(c.Context(), models)
 	c.Assert(results.Results, tc.HasLen, 1)
 	result := results.Results[0]
 	c.Assert(result.Result, tc.Equals, "")
 	c.Assert(result.Error, tc.NotNil)
 	c.Check(result.Error.Message, tc.Equals, `permission denied`)
->>>>>>> dd7102fa
 }
 
 func (s *modelManagerSuite) TestAddModelCantCreateModelForSomeoneElse(c *tc.C) {
@@ -850,7 +769,7 @@
 		},
 	}, nil)
 
-	results, err := s.api.ModelStatus(context.Background(), params.Entities{
+	results, err := s.api.ModelStatus(c.Context(), params.Entities{
 		Entities: []params.Entity{
 			{Tag: s.st.ModelTag().String()},
 		},
@@ -874,7 +793,7 @@
 		modelUUID,
 		credential.KeyFromTag(credentialTag),
 	).Return(nil)
-	results, err := s.api.ChangeModelCredential(context.Background(), params.ChangeModelCredentialsParams{
+	results, err := s.api.ChangeModelCredential(c.Context(), params.ChangeModelCredentialsParams{
 		Models: []params.ChangeModelCredentialParams{
 			{
 				ModelTag:           modelTag.String(),
@@ -900,7 +819,7 @@
 		credential.KeyFromTag(credentialTag),
 	).Return(nil)
 	// Check that we don't err out immediately if a model errs.
-	results, err := s.api.ChangeModelCredential(context.Background(), params.ChangeModelCredentialsParams{
+	results, err := s.api.ChangeModelCredential(c.Context(), params.ChangeModelCredentialsParams{
 		Models: []params.ChangeModelCredentialParams{
 			{ModelTag: "bad-model-tag"},
 			{
@@ -916,7 +835,7 @@
 	c.Check(results.Results[1].Error, tc.IsNil)
 
 	// Check that we don't err out if a model errs even if some firsts in collection pass.
-	results, err = s.api.ChangeModelCredential(context.Background(), params.ChangeModelCredentialsParams{
+	results, err = s.api.ChangeModelCredential(c.Context(), params.ChangeModelCredentialsParams{
 		Models: []params.ChangeModelCredentialParams{
 			{ModelTag: modelTag.String()},
 			{ModelTag: modelTag.String(), CloudCredentialTag: "bad-credential-tag"},
@@ -934,7 +853,7 @@
 	_, modelTag := generateModelUUIDAndTag(c)
 	credentialTag := names.NewCloudCredentialTag("foo/bob/bar").String()
 
-	results, err := s.api.ChangeModelCredential(context.Background(), params.ChangeModelCredentialsParams{
+	results, err := s.api.ChangeModelCredential(c.Context(), params.ChangeModelCredentialsParams{
 		Models: []params.ChangeModelCredentialParams{
 			{ModelTag: modelTag.String(), CloudCredentialTag: credentialTag},
 		},
@@ -970,7 +889,7 @@
 		gomock.Any(), user.NameFromTag(userTag), modelUUIDNotExist).Return(time.Time{}, modelerrors.NotFound)
 
 	results, err := s.api.ListModels(
-		context.Background(),
+		c.Context(),
 		params.Entity{Tag: userTag.String()},
 	)
 	c.Assert(err, tc.ErrorIsNil)
@@ -1019,7 +938,7 @@
 		gomock.Any(), user.NameFromTag(userTag), modelUUIDNotExist).Return(time.Time{}, modelerrors.NotFound)
 
 	results, err := s.api.ListModels(
-		context.Background(),
+		c.Context(),
 		params.Entity{Tag: userTag.String()},
 	)
 	c.Assert(err, tc.ErrorIsNil)
@@ -1049,7 +968,7 @@
 	defer s.setUpAPIWithUser(c, userTag).Finish()
 
 	_, err := s.api.ListModels(
-		context.Background(),
+		c.Context(),
 		params.Entity{Tag: anotherUserTag.String()},
 	)
 	c.Assert(err, tc.ErrorIs, apiservererrors.ErrPerm)
@@ -1147,212 +1066,6 @@
 	)
 }
 
-<<<<<<< HEAD
-// expectCreateModelStateSuite expects all the calls to the services made during
-// model creation. Since this is the state suite, we are not explicitly
-// testing the services calls here so these expectations are quite permissive.
-func (s *modelManagerStateSuite) expectCreateModelStateSuite(
-	c *tc.C,
-	ctrl *gomock.Controller,
-	modelCreateArgs params.ModelCreateArgs,
-) {
-	modelUUID := modeltesting.GenModelUUID(c)
-	userTag, err := names.ParseUserTag(modelCreateArgs.OwnerTag)
-	c.Assert(err, tc.IsNil)
-	ownerName := user.NameFromTag(userTag)
-	ownerUUID := usertesting.GenUserUUID(c)
-
-	// Get the default cloud name and credential.
-	s.modelService.EXPECT().DefaultModelCloudInfo(
-		gomock.Any()).Return("dummy", "dummy-region", nil)
-	// Get the uuid of the model owner.
-	s.accessService.EXPECT().GetUserUUIDByName(
-		gomock.Any(), ownerName,
-	).Return(ownerUUID, nil)
-
-	// Create model in controller database.
-	s.modelService.EXPECT().CreateModel(gomock.Any(), domainmodel.GlobalModelCreationArgs{
-		Name:        modelCreateArgs.Name,
-		Owner:       ownerUUID,
-		Cloud:       "dummy",
-		CloudRegion: "dummy-region",
-		Credential:  credential.Key{},
-	}).Return(
-		modelUUID,
-		func(context.Context) error { return nil },
-		nil,
-	)
-
-	modelConfig := map[string]any{}
-	for k, v := range modelCreateArgs.Config {
-		modelConfig[k] = v
-	}
-
-	modelConfig["uuid"] = modelUUID
-	modelConfig["name"] = modelCreateArgs.Name
-	modelConfig["type"] = "dummy"
-
-	c.Assert(err, tc.ErrorIsNil)
-
-	// Expect call to get the model domain services
-	modelDomainServices := mocks.NewMockModelDomainServices(ctrl)
-	s.domainServicesGetter.EXPECT().DomainServicesForModel(gomock.Any(), gomock.Any()).Return(modelDomainServices, nil).AnyTimes()
-
-	// Expect calls to get various model services.
-	modelAgentService := mocks.NewMockModelAgentService(ctrl)
-	modelConfigService := mocks.NewMockModelConfigService(ctrl)
-	networkService := mocks.NewMockNetworkService(ctrl)
-	machineService := mocks.NewMockMachineService(ctrl)
-
-	modelDomainServices.EXPECT().Agent().Return(modelAgentService).AnyTimes()
-	modelDomainServices.EXPECT().Config().Return(modelConfigService).AnyTimes()
-	modelDomainServices.EXPECT().ModelInfo().Return(s.modelInfoService).AnyTimes()
-	modelDomainServices.EXPECT().Network().Return(networkService)
-	modelDomainServices.EXPECT().Machine().Return(machineService)
-
-	blockCommandService := mocks.NewMockBlockCommandService(ctrl)
-	modelDomainServices.EXPECT().BlockCommand().Return(blockCommandService).AnyTimes()
-
-	// Expect calls to functions of the model services.
-	modelAgentService.EXPECT().GetModelTargetAgentVersion(gomock.Any()).Return(jujuversion.Current, nil)
-	modelConfigService.EXPECT().SetModelConfig(gomock.Any(), gomock.Any())
-	s.modelInfoService.EXPECT().CreateModel(gomock.Any()).Return(nil)
-	s.modelInfoService.EXPECT().GetStatus(gomock.Any()).Return(domainmodel.StatusInfo{
-		Status: status.Active,
-		Since:  time.Now(),
-	}, nil)
-	s.modelInfoService.EXPECT().GetModelInfo(gomock.Any()).Return(coremodel.ModelInfo{
-		UUID: modelUUID,
-		// Use a version we shouldn't have now to ensure we're using the
-		// ModelAgentService rather than the ModelInfo data.
-		AgentVersion:   semversion.MustParse("2.6.5"),
-		ControllerUUID: s.controllerUUID,
-		Cloud:          "dummy",
-		CloudType:      "dummy",
-	}, nil)
-	networkService.EXPECT().ReloadSpaces(gomock.Any())
-
-	blockCommandService.EXPECT().GetBlockSwitchedOn(gomock.Any(), gomock.Any()).Return("", blockcommanderrors.NotFound).AnyTimes()
-
-	// Called as part of getModelInfo which returns information to the user
-	// about the newly created model.
-	s.modelService.EXPECT().GetModelUsers(gomock.Any(), gomock.Any()).AnyTimes()
-}
-
-func (s *modelManagerStateSuite) TestNewAPIAcceptsClient(c *tc.C) {
-	c.Skip("TODO tlm: Fix when refactoring the api into the domain services layer")
-	// 	anAuthoriser := s.authoriser
-	// 	anAuthoriser.Tag = names.NewUserTag("external@remote")
-	// 	st := commonmodel.NewModelManagerBackend(s.ControllerModel(c), s.StatePool())
-	// 	domainServices := s.ControllerDomainServices(c)
-
-	// endPoint, err := modelmanager.NewModelManagerAPI(
-	//
-	//	context.Background(),
-	//	mockCredentialShim{st},
-	//	nil,
-	//	s.controllerUUID,
-	//	modelmanager.Services{
-	//		DomainServicesGetter: s.domainServicesGetter,
-	//		CloudService:         domainServices.Cloud(),
-	//		CredentialService:    domainServices.Credential(),
-	//		ModelService:         s.modelService,
-	//		ModelDefaultsService: nil,
-	//		AccessService:        s.accessService,
-	//		ObjectStore:          &mockObjectStore{},
-	//	},
-	//	nil, common.NewBlockChecker(s.blockCommandService), anAuthoriser,
-	//
-	// )
-	// c.Assert(err, tc.ErrorIsNil)
-	// c.Assert(endPoint, tc.NotNil)
-}
-
-func (s *modelManagerStateSuite) createArgsForVersion(c *tc.C, owner names.UserTag, ver interface{}) params.ModelCreateArgs {
-	params := createArgs(owner)
-	params.Config["agent-version"] = ver
-	return params
-}
-
-func (s *modelManagerStateSuite) TestUserCanCreateModel(c *tc.C) {
-	c.Skip("skip for now because all state code will be removed")
-
-	ctrl := s.setupMocks(c)
-	defer ctrl.Finish()
-
-	owner := names.NewUserTag("admin")
-	s.setAPIUser(c, owner)
-	args := createArgs(owner)
-	s.expectCreateModelStateSuite(c, ctrl, args)
-	model, err := s.modelmanager.CreateModel(c.Context(), args)
-	c.Assert(err, tc.ErrorIsNil)
-	c.Assert(model.OwnerTag, tc.Equals, owner.String())
-	c.Assert(model.Name, tc.Equals, "test-model")
-	c.Assert(model.Type, tc.Equals, "iaas")
-}
-
-func (s *modelManagerStateSuite) TestAdminCanCreateModelForSomeoneElse(c *tc.C) {
-	c.Skip("skip for now because all state code will be removed")
-
-	ctrl := s.setupMocks(c)
-	defer ctrl.Finish()
-
-	s.setAPIUser(c, jujutesting.AdminUser)
-	owner := names.NewUserTag("external@remote")
-	args := createArgs(owner)
-	s.expectCreateModelStateSuite(c, ctrl, args)
-
-	model, err := s.modelmanager.CreateModel(c.Context(), args)
-	c.Assert(err, tc.ErrorIsNil)
-	c.Assert(model.OwnerTag, tc.Equals, owner.String())
-	c.Assert(model.Name, tc.Equals, "test-model")
-	c.Assert(model.Type, tc.Equals, "iaas")
-
-	newState, err := s.StatePool().Get(model.UUID)
-	c.Assert(err, tc.ErrorIsNil)
-	defer newState.Release()
-
-	c.Assert(err, tc.ErrorIsNil)
-}
-
-func (s *modelManagerStateSuite) TestNonAdminCannotCreateModelForSomeoneElse(c *tc.C) {
-	c.Skip("skip for now because all state code will be removed")
-
-	defer s.setupMocks(c).Finish()
-
-	userTag := names.NewUserTag("non-admin@remote")
-	s.setAPIUser(c, userTag)
-
-	owner := names.NewUserTag("external@remote")
-	_, err := s.modelmanager.CreateModel(c.Context(), createArgs(owner))
-	c.Assert(err, tc.ErrorMatches, "permission denied")
-}
-
-func (s *modelManagerStateSuite) TestNonAdminCannotCreateModelForSelf(c *tc.C) {
-	c.Skip("skip for now because all state code will be removed")
-
-	defer s.setupMocks(c).Finish()
-
-	owner := names.NewUserTag("non-admin@remote")
-	s.setAPIUser(c, owner)
-
-	_, err := s.modelmanager.CreateModel(c.Context(), createArgs(owner))
-	c.Assert(err, tc.ErrorMatches, "permission denied")
-}
-
-func (s *modelManagerStateSuite) TestCreateModelSameAgentVersion(c *tc.C) {
-	c.Skip("skip for now because all state code will be removed")
-
-	ctrl := s.setupMocks(c)
-	defer ctrl.Finish()
-
-	admin := jujutesting.AdminUser
-	s.setAPIUser(c, admin)
-	args := s.createArgsForVersion(c, admin, jujuversion.Current.String())
-	s.expectCreateModelStateSuite(c, ctrl, args)
-	_, err := s.modelmanager.CreateModel(c.Context(), args)
-	c.Assert(err, tc.ErrorIsNil)
-=======
 func (s *modelManagerStateSuite) TestStub(c *tc.C) {
 	c.Skip(`This suite is missing tests for the following scenarios:
 - Test admin can create model for someone else;
@@ -1366,7 +1079,6 @@
 - Test destroy models failed - invalid model tag;
 - Test destroy models failed - permission denied;
 `)
->>>>>>> dd7102fa
 }
 
 func (s *modelManagerStateSuite) TestAdminModelManager(c *tc.C) {
@@ -1397,188 +1109,19 @@
 	c.Assert(result.OneError(), tc.ErrorMatches, expectedErr)
 }
 
-<<<<<<< HEAD
-func (s *modelManagerStateSuite) TestModelInfoForMigratedModel(c *tc.C) {
-	c.Skip("TODO tlm: Fix when refactoring the api into the domain services layer")
-	// 	user := names.NewUserTag("admin")
-
-	// 	f, release := s.NewFactory(c, s.ControllerModelUUID())
-	// 	defer release()
-
-	// 	modelState := f.MakeModel(c, &factory.ModelParams{
-	// 		Owner: user,
-	// 	})
-	// 	defer modelState.Close()
-	// 	model, err := modelState.Model()
-	// 	c.Assert(err, tc.ErrorIsNil)
-
-	// 	// Migrate the model and delete it from the state
-	// 	mig, err := modelState.CreateMigration(state.MigrationSpec{
-	// 		InitiatedBy: user,
-	// 		TargetInfo: migration.TargetInfo{
-	// 			ControllerTag:   names.NewControllerTag(uuid.MustNewUUID().String()),
-	// 			ControllerAlias: "target",
-	// 			Addrs:           []string{"1.2.3.4:5555"},
-	// 			CACert:          coretesting.CACert,
-	// 			AuthTag:         names.NewUserTag("user2"),
-	// 			Password:        "secret",
-	// 		},
-	// 	})
-	// 	c.Assert(err, tc.ErrorIsNil)
-
-	// 	for _, phase := range migration.SuccessfulMigrationPhases() {
-	// 		c.Assert(mig.SetPhase(phase), tc.ErrorIsNil)
-	// 	}
-	// 	c.Assert(model.Destroy(state.DestroyModelParams{}), tc.ErrorIsNil)
-	// 	c.Assert(modelState.RemoveDyingModel(), tc.ErrorIsNil)
-
-	// 	domainServices := s.ControllerDomainServices(c)
-
-	// 	anAuthoriser := s.authoriser
-	// 	anAuthoriser.Tag = user
-	// 	st := commonmodel.NewUserAwareModelManagerBackend(model, s.StatePool(), user)
-	// 	endPoint, err := modelmanager.NewModelManagerAPI(
-	// 		context.Background(),
-	// 		mockCredentialShim{st},
-	// 		nil,
-	// 		s.controllerUUID,
-	// 		modelmanager.Services{
-	// 			DomainServicesGetter: s.domainServicesGetter,
-	// 			CloudService:         domainServices.Cloud(),
-	// 			CredentialService:    domainServices.Credential(),
-	// 			ModelService:         s.modelService,
-	// 			ModelDefaultsService: nil,
-	// 			AccessService:        s.accessService,
-	// 			ObjectStore:          &mockObjectStore{},
-	// 		},
-	// 		nil, common.NewBlockChecker(s.blockCommandService), anAuthoriser,
-	// 	)
-	// 	c.Assert(err, tc.ErrorIsNil)
-	// 	c.Assert(endPoint, tc.NotNil)
-
-	// 	res, err := endPoint.ModelInfo(
-	// 		context.Background(),
-	// 		params.Entities{
-	// 			Entities: []params.Entity{
-	// 				{Tag: model.ModelTag().String()},
-	// 			},
-	// 		},
-	// 	)
-	// 	c.Assert(err, tc.ErrorIsNil)
-	// 	c.Assert(res.Results, tc.HasLen, 1)
-	// 	resErr0 := errors.Cause(res.Results[0].Error)
-	// 	c.Assert(params.IsRedirect(resErr0), tc.Equals, true)
-
-	// 	pErr, ok := resErr0.(*params.Error)
-	// 	c.Assert(ok, tc.Equals, true)
-
-	// 	var info params.RedirectErrorInfo
-	// 	c.Assert(pErr.UnmarshalInfo(&info), tc.ErrorIsNil)
-
-	//	nhp := params.HostPort{
-	//		Address: params.Address{
-	//			Value: "1.2.3.4",
-	//			Type:  string(network.IPv4Address),
-	//			Scope: string(network.ScopePublic),
-	//		},
-	//		Port: 5555,
-	//	}
-	//
-	// c.Assert(info.Servers, tc.DeepEquals, [][]params.HostPort{{nhp}})
-	// c.Assert(info.CACert, tc.Equals, coretesting.CACert)
-	// c.Assert(info.ControllerAlias, tc.Equals, "target")
-}
-
-func (s *modelManagerSuite) TestChangeModelCredential(c *tc.C) {
-	defer s.setUpAPI(c).Finish()
-	s.blockCommandService.EXPECT().GetBlockSwitchedOn(gomock.Any(), blockcommand.ChangeBlock).Return("", blockcommanderrors.NotFound)
-
-	credentialTag := names.NewCloudCredentialTag("foo/bob/bar")
-	modelUUID, modelTag := generateModelUUIDAndTag(c)
-	s.modelService.EXPECT().UpdateCredential(
-		gomock.Any(),
-		modelUUID,
-		credential.KeyFromTag(credentialTag),
-	).Return(nil)
-	results, err := s.api.ChangeModelCredential(c.Context(), params.ChangeModelCredentialsParams{
-		Models: []params.ChangeModelCredentialParams{
-			{
-				ModelTag:           modelTag.String(),
-				CloudCredentialTag: credentialTag.String(),
-			},
-		},
-	})
-	c.Check(err, tc.ErrorIsNil)
-	c.Check(results.Results, tc.HasLen, 1)
-	c.Check(results.Results[0].Error, tc.IsNil)
-}
-
-func (s *modelManagerSuite) TestChangeModelCredentialBulkUninterrupted(c *tc.C) {
-	defer s.setUpAPI(c).Finish()
-	s.blockCommandService.EXPECT().GetBlockSwitchedOn(gomock.Any(), blockcommand.ChangeBlock).
-		Return("", blockcommanderrors.NotFound).AnyTimes()
-
-	credentialTag := names.NewCloudCredentialTag("foo/bob/bar")
-	modelUUID, modelTag := generateModelUUIDAndTag(c)
-	s.modelService.EXPECT().UpdateCredential(
-		gomock.Any(),
-		modelUUID,
-		credential.KeyFromTag(credentialTag),
-	).Return(nil)
-	// Check that we don't err out immediately if a model errs.
-	results, err := s.api.ChangeModelCredential(c.Context(), params.ChangeModelCredentialsParams{
-		Models: []params.ChangeModelCredentialParams{
-			{ModelTag: "bad-model-tag"},
-			{
-				ModelTag:           modelTag.String(),
-				CloudCredentialTag: credentialTag.String(),
-			},
-		},
-	})
-
-	c.Check(err, tc.ErrorIsNil)
-	c.Check(results.Results, tc.HasLen, 2)
-	c.Check(results.Results[0].Error, tc.ErrorMatches, `"bad-model-tag" is not a valid tag`)
-	c.Check(results.Results[1].Error, tc.IsNil)
-
-	// Check that we don't err out if a model errs even if some firsts in collection pass.
-	results, err = s.api.ChangeModelCredential(c.Context(), params.ChangeModelCredentialsParams{
-		Models: []params.ChangeModelCredentialParams{
-			{ModelTag: modelTag.String()},
-			{ModelTag: modelTag.String(), CloudCredentialTag: "bad-credential-tag"},
-		},
-	})
-	c.Assert(err, tc.ErrorIsNil)
-	c.Assert(results.Results, tc.HasLen, 2)
-	c.Assert(results.Results[1].Error, tc.ErrorMatches, `"bad-credential-tag" is not a valid tag`)
-}
-
-func (s *modelManagerSuite) TestChangeModelCredentialUnauthorisedUser(c *tc.C) {
-	defer s.setUpAPI(c).Finish()
-	s.blockCommandService.EXPECT().GetBlockSwitchedOn(gomock.Any(), blockcommand.ChangeBlock).Return("", blockcommanderrors.NotFound)
-=======
 func (s *modelManagerStateSuite) TestModifyModelAccessFailedPermissionDenied(c *tc.C) {
 	defer s.setupMocks(c).Finish()
->>>>>>> dd7102fa
 
 	userTag := names.NewUserTag("non-admin@remote")
 	s.setAPIUser(c, userTag)
 	modelUUID := modeltesting.GenModelUUID(c)
 	modelTag := names.NewModelTag(modelUUID.String())
 
-<<<<<<< HEAD
-	results, err := s.api.ChangeModelCredential(c.Context(), params.ChangeModelCredentialsParams{
-		Models: []params.ChangeModelCredentialParams{
-			{ModelTag: modelTag.String(), CloudCredentialTag: credentialTag},
-		},
-	})
-=======
 	args := params.ModifyModelAccessRequest{Changes: []params.ModifyModelAccess{
 		{ModelTag: modelTag.String()},
 	}}
->>>>>>> dd7102fa
-
-	result, err := s.modelmanager.ModifyModelAccess(context.Background(), args)
+
+	result, err := s.modelmanager.ModifyModelAccess(c.Context(), args)
 	c.Assert(err, tc.ErrorIsNil)
 	c.Assert(result.OneError(), tc.ErrorMatches, `permission denied`)
 }
