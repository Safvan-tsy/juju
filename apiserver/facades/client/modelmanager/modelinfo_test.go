// Copyright 2016 Canonical Ltd.
// Licensed under the AGPLv3, see LICENCE file for details.

package modelmanager_test

import (
	"time"

	"github.com/juju/description/v9"
	"github.com/juju/errors"
	"github.com/juju/names/v6"
	"github.com/juju/tc"

	"github.com/juju/juju/apiserver/common"
	commonmodel "github.com/juju/juju/apiserver/common/model"
	"github.com/juju/juju/core/objectstore"
	"github.com/juju/juju/core/permission"
	"github.com/juju/juju/core/status"
	"github.com/juju/juju/environs"
	"github.com/juju/juju/environs/config"
	"github.com/juju/juju/internal/testhelpers"
	"github.com/juju/juju/state"
)

type modelInfoSuite struct{}

var _ = tc.Suite(&modelInfoSuite{})

func (s *modelInfoSuite) TestModelInfo(c *tc.C) {
	c.Skip("TODO tlm: Fix when refactoring the api into the domain services layer")

	// 	api, ctrl := s.getAPI(c)
	// 	defer ctrl.Finish()
	// 	s.mockModelService.EXPECT().GetModelUsers(gomock.Any(), coremodel.UUID(s.st.model.cfg.UUID())).Return(s.modelUserInfo, nil)
	// 	s.mockSecretBackendService.EXPECT().BackendSummaryInfoForModel(gomock.Any(), coremodel.UUID(s.st.model.cfg.UUID())).Return([]*secretbackendservice.SecretBackendInfo{
	// 		{
	// 			SecretBackend: secrets.SecretBackend{
	// 				Name:        "myvault",
	// 				BackendType: "vault",
	// 				Config: map[string]interface{}{
	// 					"endpoint": "http://vault",
	// 				},
	// 			},
	// 			Status:     "active",
	// 			NumSecrets: 2,
	// 		},
	// 	}, nil)
	// 	s.mockMachineService.EXPECT().GetMachineUUID(gomock.Any(), machine.Name("1")).Return("deadbeef1", nil)
	// 	s.mockMachineService.EXPECT().GetMachineUUID(gomock.Any(), machine.Name("2")).Return("deadbeef2", nil)
	// 	s.mockMachineService.EXPECT().InstanceIDAndName(gomock.Any(), "deadbeef1").Return("inst-deadbeef1", "", nil)
	// 	s.mockMachineService.EXPECT().InstanceIDAndName(gomock.Any(), "deadbeef2").Return("inst-deadbeef2", "", nil)
	// 	cores := uint64(1)
	// 	s.mockMachineService.EXPECT().HardwareCharacteristics(gomock.Any(), "deadbeef1").Return(&instance.HardwareCharacteristics{CpuCores: &cores}, nil)

	// 	info := s.getModelInfo(c, api, s.st.model.cfg.UUID())
	// 	_true := true
	// 	s.assertModelInfo(c, info, s.expectedModelInfo(c, &_true))
	// 	s.st.CheckCalls(c, []jujutesting.StubCall{
	// 		{FuncName: "ControllerTag", Args: nil},
	// 		{FuncName: "GetBackend", Args: []interface{}{s.st.model.cfg.UUID()}},
	// 		{FuncName: "Model", Args: nil},
	// 		{FuncName: "IsController", Args: nil},
	// 		{FuncName: "AllMachines", Args: nil},
	// 		{FuncName: "ControllerNodes", Args: nil},
	// 		{FuncName: "HAPrimaryMachine", Args: nil},
	// 		{FuncName: "LatestMigration", Args: nil},
	// 	})
	// }

	//	func (s *modelInfoSuite) assertModelInfo(c *tc.C, got, expected params.ModelInfo) {
	//		c.Assert(got, tc.DeepEquals, expected)
	//		s.st.model.CheckCalls(c, []jujutesting.StubCall{
	//			{FuncName: "UUID", Args: nil},
	//			{FuncName: "Name", Args: nil},
	//			{FuncName: "Type", Args: nil},
	//			{FuncName: "UUID", Args: nil},
	//			{FuncName: "Owner", Args: nil},
	//			{FuncName: "Life", Args: nil},
	//			{FuncName: "CloudName", Args: nil},
	//			{FuncName: "CloudRegion", Args: nil},
	//			{FuncName: "CloudCredentialTag", Args: nil},
	//			{FuncName: "Life", Args: nil},
	//			{FuncName: "Status", Args: nil},
	//			{FuncName: "Type", Args: nil},
	//		})
}

func (s *modelInfoSuite) TestModelInfoWriteAccess(c *tc.C) {
	c.Skip("TODO kelvin: Fix when refactoring the api into the domain services layer")

	// 	mary := names.NewUserTag("mary@local")
	// 	s.authorizer.HasWriteTag = mary
	// 	api, ctrl := s.getAPIWithUser(c, mary)
	// 	defer ctrl.Finish()
	// 	maryName := coreusertesting.GenNewName(c, "mary")

	// 	s.mockMachineService = mocks.NewMockMachineService(ctrl)
	// 	s.mockModelDomainServices.EXPECT().Machine().Return(s.mockMachineService)

	// 	s.mockSecretBackendService.EXPECT().BackendSummaryInfoForModel(gomock.Any(), coremodel.UUID(s.st.model.cfg.UUID())).Return(nil, nil)
	// 	s.mockModelService.EXPECT().GetModelUser(gomock.Any(), coremodel.UUID(s.st.model.cfg.UUID()), maryName).Return(
	// 		coremodel.ModelUserInfo{
	// 			Name:        maryName,
	// 			DisplayName: "Mary",
	// 			Access:      permission.WriteAccess,
	// 		}, nil,
	// 	)
	// 	s.mockMachineService.EXPECT().GetMachineUUID(gomock.Any(), machine.Name("1")).Return("deadbeef1", nil)
	// 	s.mockMachineService.EXPECT().GetMachineUUID(gomock.Any(), machine.Name("2")).Return("deadbeef2", nil)
	// 	s.mockMachineService.EXPECT().InstanceIDAndName(gomock.Any(), "deadbeef1").Return("inst-deadbeef1", "", nil)
	// 	s.mockMachineService.EXPECT().InstanceIDAndName(gomock.Any(), "deadbeef2").Return("inst-deadbeef2", "", nil)
	// 	s.mockMachineService.EXPECT().HardwareCharacteristics(gomock.Any(), "deadbeef1").Return(&instance.HardwareCharacteristics{}, nil)

	// 	modelInfoService := mocks.NewMockModelInfoService(ctrl)
	// 	modelAgentService := mocks.NewMockModelAgentService(ctrl)
	// 	modelAgentService.EXPECT().GetModelTargetAgentVersion(gomock.Any()).Return(jujuversion.Current, nil)
	// 	modelInfoService.EXPECT().GetStatus(gomock.Any()).Return(model.StatusInfo{
	// 		Status: status.Active,
	// 		Since:  time.Now(),
	// 	}, nil)
	// 	modelInfoService.EXPECT().GetModelInfo(gomock.Any()).Return(coremodel.ModelInfo{
	// 		AgentVersion:   semversion.MustParse("1.99.9"),
	// 		ControllerUUID: s.controllerUUID,
	// 		Cloud:          "dummy",
	// 		CloudType:      "dummy",
	// 	}, nil)
	// 	s.mockModelDomainServices.EXPECT().ModelInfo().Return(modelInfoService)
	// 	s.mockModelDomainServices.EXPECT().Agent().Return(modelAgentService).AnyTimes()

	// 	info := s.getModelInfo(c, api, s.st.model.cfg.UUID())
	// 	c.Assert(info.Users, tc.HasLen, 1)
	// 	c.Assert(info.Users[0].UserName, tc.Equals, "mary")
	// 	c.Assert(info.Machines, tc.HasLen, 2)
	// }

	// func (s *modelInfoSuite) TestModelInfoReadAccess(c *tc.C) {
	// 	c.Skip("TODO kelvin: Fix when refactoring the api into the domain services layer")

	// 	mary := names.NewUserTag("mary@local")
	// 	s.authorizer.HasReadTag = mary
	// 	api, ctrl := s.getAPIWithUser(c, mary)
	// 	defer ctrl.Finish()
	// 	maryName := coreusertesting.GenNewName(c, "mary")

	// 	s.mockMachineService = mocks.NewMockMachineService(ctrl)
	// 	s.mockModelService.EXPECT().GetModelUser(gomock.Any(), coremodel.UUID(s.st.model.cfg.UUID()), maryName).Return(
	// 		coremodel.ModelUserInfo{
	// 			Name:        maryName,
	// 			DisplayName: "Mary",
	// 			Access:      permission.ReadAccess,
	// 		}, nil,
	// 	)
	// 	modelInfoService := mocks.NewMockModelInfoService(ctrl)
	// 	modelAgentService := mocks.NewMockModelAgentService(ctrl)
	// 	modelAgentService.EXPECT().GetModelTargetAgentVersion(gomock.Any()).Return(jujuversion.Current, nil)
	// 	modelInfoService.EXPECT().GetStatus(gomock.Any()).Return(model.StatusInfo{
	// 		Status: status.Active,
	// 		Since:  time.Now(),
	// 	}, nil)
	// 	modelInfoService.EXPECT().GetModelInfo(gomock.Any()).Return(coremodel.ModelInfo{
	// 		AgentVersion:   semversion.MustParse("1.99.9"),
	// 		ControllerUUID: s.controllerUUID,
	// 		Cloud:          "dummy",
	// 		CloudType:      "dummy",
	// 	}, nil)
	// 	s.mockModelDomainServices.EXPECT().ModelInfo().Return(modelInfoService)
	// 	s.mockModelDomainServices.EXPECT().Agent().Return(modelAgentService).AnyTimes()

	// 	info := s.getModelInfo(c, api, s.st.model.cfg.UUID())
	// 	c.Assert(info.Users, tc.HasLen, 1)
	// 	c.Assert(info.Users[0].UserName, tc.Equals, "mary")
	// 	c.Assert(info.Machines, tc.HasLen, 0)
	// }

	// func (s *modelInfoSuite) TestModelInfoNonOwner(c *tc.C) {
	// 	c.Skip("TODO tlm: Fix when refactoring the api into the domain services layer")

	// 	api, ctrl := s.getAPIWithUser(c, names.NewUserTag("charlotte@local"))
	// 	defer ctrl.Finish()

	// charlotteName := coreusertesting.GenNewName(c, "charlotte")
	//
	//	s.mockAccessService.EXPECT().ReadUserAccessLevelForTarget(gomock.Any(), user.NameFromTag(charlotteName), permission.ID{
	//		ObjectType: permission.Model,
	//		Key:        s.st.model.cfg.UUID(),
	//	}).Return(permission.ReadAccess, nil)
	//
	// s.mockModelService.EXPECT().GetModelUser(gomock.Any(), coremodel.UUID(s.st.model.cfg.UUID()), charlotteName).Return(
	//
	//	coremodel.ModelUserInfo{
	//		Name:        charlotteName,
	//		DisplayName: "Charlotte",
	//		Access:      permission.ReadAccess,
	//	}, nil,
	//
	// )
	// modelInfoService := mocks.NewMockModelInfoService(ctrl)
	// modelAgentService := mocks.NewMockModelAgentService(ctrl)
	// modelAgentService.EXPECT().GetModelTargetAgentVersion(gomock.Any()).Return(jujuversion.Current, nil)
	//
	//	modelInfoService.EXPECT().GetModelInfo(gomock.Any()).Return(coremodel.ModelInfo{
	//		AgentVersion:   semversion.MustParse("1.99.9"),
	//		ControllerUUID: s.controllerUUID,
	//		Cloud:          "dummy",
	//		CloudType:      "dummy",
	//	}, nil)
	//
	// s.mockModelDomainServices.EXPECT().ModelInfo().Return(modelInfoService)
	// s.mockModelDomainServices.EXPECT().Agent().Return(modelAgentService).AnyTimes()
	// info := s.getModelInfo(c, api, s.st.model.cfg.UUID())
	// c.Assert(info.Users, tc.HasLen, 1)
	// c.Assert(info.Users[0].UserName, tc.Equals, "charlotte")
	// c.Assert(info.Machines, tc.HasLen, 0)
}

func (s *modelInfoSuite) TestModelInfoErrorInvalidTag(c *tc.C) {
	c.Skip("TODO: Fix when refactoring the api into the domain services layer")

	// api, ctrl := s.getAPIWithoutModelInfo(c)
	// defer ctrl.Finish()
	// s.testModelInfoError(c, api, "user-bob", `"user-bob" is not a valid model tag`)
}

func (s *modelInfoSuite) TestModelInfoErrorGetModelNotFound(c *tc.C) {
	c.Skip("TODO: Fix when refactoring the api into the domain services layer")

	// api, ctrl := s.getAPIWithoutModelInfo(c)
	// defer ctrl.Finish()
	// s.st.SetErrors(errors.NotFoundf("model"))
	// s.testModelInfoError(c, api, coretesting.ModelTag.String(), `permission denied`)
}

func (s *modelInfoSuite) TestModelInfoErrorModelConfig(c *tc.C) {
	c.Skip("TODO tlm: Fix when refactoring the api into the domain services layer")

	// api, ctrl := s.getAPI(c)
	// defer ctrl.Finish()
	// s.st.model.SetErrors(errors.Errorf("no config for you"))
	// s.testModelInfoError(c, api, coretesting.ModelTag.String(), `no config for you`)
}

func (s *modelInfoSuite) TestModelInfoErrorModelUsers(c *tc.C) {
	c.Skip("TODO: Fix when refactoring the api into the domain services layer")

	// api, ctrl := s.getAPI(c)
	// defer ctrl.Finish()
	// s.mockModelService.EXPECT().GetModelUsers(gomock.Any(), coremodel.UUID(coretesting.ModelTag.Id())).Return(nil, errors.Errorf("no users for you"))
	// s.testModelInfoError(c, api, coretesting.ModelTag.String(), `getting model user info: no users for you`)
}

func (s *modelInfoSuite) TestModelInfoErrorNoModelUsers(c *tc.C) {
	c.Skip("TODO: Fix when refactoring the api into the domain services layer")

	// api, ctrl := s.getAPI(c)
	// defer ctrl.Finish()
	// s.mockModelService.EXPECT().GetModelUsers(gomock.Any(), coremodel.UUID(coretesting.ModelTag.Id())).Return(nil, modelerrors.UserNotFoundOnModel)
	// s.st.model.users = nil
	// s.testModelInfoError(c, api, coretesting.ModelTag.String(), `getting model user info: user not found on model`)
}

func (s *modelInfoSuite) TestModelInfoErrorNoAccess(c *tc.C) {
	c.Skip("TODO: Fix when refactoring the api into the domain services layer")

	// 	noAccessUser := names.NewUserTag("nemo@local")
	// 	api, ctrl := s.getAPIWithUser(c, noAccessUser)
	// 	defer ctrl.Finish()

	// s.testModelInfoError(c, api, coretesting.ModelTag.String(), `permission denied`)
}

func (s *modelInfoSuite) TestRunningMigration(c *tc.C) {
	c.Skip("TODO: Fix when refactoring the api into the domain services layer")

	// 	api, ctrl := s.getAPI(c)
	// 	defer ctrl.Finish()

	// 	s.mockSecretBackendService.EXPECT().BackendSummaryInfoForModel(gomock.Any(), coremodel.UUID(s.st.model.cfg.UUID())).Return(nil, nil)
	// 	s.mockModelService.EXPECT().GetModelUsers(gomock.Any(), coremodel.UUID(coretesting.ModelTag.Id())).Return(s.modelUserInfo, nil)
	// 	start := time.Now().Add(-20 * time.Minute)
	// 	s.st.migration = &mockMigration{
	// 		status: "computing optimal bin packing",
	// 		start:  start,
	// 	}
	// 	s.mockMachineService.EXPECT().GetMachineUUID(gomock.Any(), machine.Name("1")).Return("deadbeef1", nil)
	// 	s.mockMachineService.EXPECT().GetMachineUUID(gomock.Any(), machine.Name("2")).Return("deadbeef2", nil)
	// 	s.mockMachineService.EXPECT().InstanceIDAndName(gomock.Any(), "deadbeef1").Return("inst-deadbeef1", "", nil)
	// 	s.mockMachineService.EXPECT().InstanceIDAndName(gomock.Any(), "deadbeef2").Return("inst-deadbeef2", "", nil)
	// 	s.mockMachineService.EXPECT().HardwareCharacteristics(gomock.Any(), "deadbeef1").Return(&instance.HardwareCharacteristics{}, nil)

	// 	results, err := api.ModelInfo(context.Background(), params.Entities{
	// 		Entities: []params.Entity{{coretesting.ModelTag.String()}},
	// 	})

	// c.Assert(err, tc.ErrorIsNil)
	// migrationResult := results.Results[0].Result.Migration
	// c.Assert(migrationResult.Status, tc.Equals, "computing optimal bin packing")
	// c.Assert(*migrationResult.Start, tc.Equals, start)
	// c.Assert(migrationResult.End, tc.IsNil)
}

func (s *modelInfoSuite) TestFailedMigration(c *tc.C) {
	c.Skip("TODO: Fix when refactoring the api into the domain services layer")
	// 	api, ctrl := s.getAPI(c)
	// 	defer ctrl.Finish()
	// 	s.mockSecretBackendService.EXPECT().BackendSummaryInfoForModel(gomock.Any(), coremodel.UUID(s.st.model.cfg.UUID())).Return(nil, nil)
	// 	s.mockModelService.EXPECT().GetModelUsers(gomock.Any(), coremodel.UUID(coretesting.ModelTag.Id())).Return(s.modelUserInfo, nil)
	// 	start := time.Now().Add(-20 * time.Minute)
	// 	end := time.Now().Add(-10 * time.Minute)
	// 	s.st.migration = &mockMigration{
	// 		status: "couldn't realign alternate time frames",
	// 		start:  start,
	// 		end:    end,
	// 	}
	// 	s.mockMachineService.EXPECT().GetMachineUUID(gomock.Any(), machine.Name("1")).Return("deadbeef1", nil)
	// 	s.mockMachineService.EXPECT().GetMachineUUID(gomock.Any(), machine.Name("2")).Return("deadbeef2", nil)
	// 	s.mockMachineService.EXPECT().InstanceIDAndName(gomock.Any(), "deadbeef1").Return("inst-deadbeef1", "", nil)
	// 	s.mockMachineService.EXPECT().InstanceIDAndName(gomock.Any(), "deadbeef2").Return("inst-deadbeef2", "", nil)
	// 	s.mockMachineService.EXPECT().HardwareCharacteristics(gomock.Any(), "deadbeef1").Return(&instance.HardwareCharacteristics{}, nil)

	// 	results, err := api.ModelInfo(context.Background(), params.Entities{
	// 		Entities: []params.Entity{{coretesting.ModelTag.String()}},
	// 	})

	// c.Assert(err, tc.ErrorIsNil)
	// migrationResult := results.Results[0].Result.Migration
	// c.Assert(migrationResult.Status, tc.Equals, "couldn't realign alternate time frames")
	// c.Assert(*migrationResult.Start, tc.Equals, start)
	// c.Assert(*migrationResult.End, tc.Equals, end)
}

func (s *modelInfoSuite) TestNoMigration(c *tc.C) {
	c.Skip("TODO: Fix when refactoring the api into the domain services layer")

	// 	api, ctrl := s.getAPI(c)
	// 	defer ctrl.Finish()

	// 	s.mockSecretBackendService.EXPECT().BackendSummaryInfoForModel(gomock.Any(), coremodel.UUID(s.st.model.cfg.UUID())).Return(nil, nil)
	// 	s.mockModelService.EXPECT().GetModelUsers(gomock.Any(), coremodel.UUID(coretesting.ModelTag.Id())).Return(s.modelUserInfo, nil)
	// 	s.mockMachineService.EXPECT().GetMachineUUID(gomock.Any(), machine.Name("1")).Return("deadbeef1", nil)
	// 	s.mockMachineService.EXPECT().GetMachineUUID(gomock.Any(), machine.Name("2")).Return("deadbeef2", nil)
	// 	s.mockMachineService.EXPECT().InstanceIDAndName(gomock.Any(), "deadbeef1").Return("inst-deadbeef1", "", nil)
	// 	s.mockMachineService.EXPECT().InstanceIDAndName(gomock.Any(), "deadbeef2").Return("inst-deadbeef2", "", nil)
	// 	s.mockMachineService.EXPECT().HardwareCharacteristics(gomock.Any(), "deadbeef1").Return(&instance.HardwareCharacteristics{}, nil)

	//	results, err := api.ModelInfo(context.Background(), params.Entities{
	//		Entities: []params.Entity{{Tag: coretesting.ModelTag.String()}},
	//	})
	//
	// c.Assert(err, tc.ErrorIsNil)
	// c.Assert(results.Results[0].Result.Migration, tc.IsNil)
}

func (s *modelInfoSuite) TestAliveModelGetsAllInfo(c *tc.C) {
	c.Skip("TODO: Fix when refactoring the api into the domain services layer")

	// 	api, ctrl := s.getAPI(c)
	// 	defer ctrl.Finish()
	// 	s.mockSecretBackendService.EXPECT().BackendSummaryInfoForModel(gomock.Any(), coremodel.UUID(s.st.model.cfg.UUID())).Return(nil, nil)
	// 	s.mockModelService.EXPECT().GetModelUsers(gomock.Any(), coremodel.UUID(s.st.model.cfg.UUID())).Return(s.modelUserInfo, nil)
	// 	s.mockMachineService.EXPECT().GetMachineUUID(gomock.Any(), machine.Name("1")).Return("deadbeef1", nil)
	// 	s.mockMachineService.EXPECT().GetMachineUUID(gomock.Any(), machine.Name("2")).Return("deadbeef2", nil)
	// 	s.mockMachineService.EXPECT().InstanceIDAndName(gomock.Any(), "deadbeef1").Return("inst-deadbeef1", "", nil)
	// 	s.mockMachineService.EXPECT().InstanceIDAndName(gomock.Any(), "deadbeef2").Return("inst-deadbeef2", "", nil)
	// 	s.mockMachineService.EXPECT().HardwareCharacteristics(gomock.Any(), "deadbeef1").Return(&instance.HardwareCharacteristics{}, nil)

	// s.assertSuccess(c, api, s.st.model.cfg.UUID(), state.Alive, life.Alive)
}

func (s *modelInfoSuite) TestAliveModelWithGetModelInfoFailure(c *tc.C) {
	c.Skip("TODO: Fix when refactoring the api into the domain services layer")

	// 	api, ctrl := s.getAPIWithoutModelInfo(c)
	// 	defer ctrl.Finish()
	// 	modelDomainServices := mocks.NewMockModelDomainServices(ctrl)
	// 	s.mockDomainServicesGetter.EXPECT().DomainServicesForModel(gomock.Any(), gomock.Any()).Return(modelDomainServices, nil).AnyTimes()
	// 	modelInfoService := mocks.NewMockModelInfoService(ctrl)
	// 	modelDomainServices.EXPECT().ModelInfo().Return(modelInfoService)
	// 	modelInfoService.EXPECT().GetModelInfo(gomock.Any()).Return(coremodel.ModelInfo{}, errors.NotFoundf("model info"))

	// s.st.model.life = state.Alive
	// s.testModelInfoError(c, api, s.st.model.tag.String(), "model info not found")
}

func (s *modelInfoSuite) TestAliveModelWithGetModelTargetAgentVersionFailure(c *tc.C) {
	c.Skip("TODO: Fix when refactoring the api into the domain services layer")

	// 	api, ctrl := s.getAPIWithoutModelInfo(c)
	// 	defer ctrl.Finish()
	// 	modelDomainServices := mocks.NewMockModelDomainServices(ctrl)
	// 	s.mockDomainServicesGetter.EXPECT().DomainServicesForModel(gomock.Any(), gomock.Any()).Return(modelDomainServices, nil).AnyTimes()
	// 	modelInfoService := mocks.NewMockModelInfoService(ctrl)
	// 	modelDomainServices.EXPECT().ModelInfo().Return(modelInfoService)
	// 	modelInfoService.EXPECT().GetModelInfo(gomock.Any()).Return(coremodel.ModelInfo{}, nil)
	// 	modelAgentService := mocks.NewMockModelAgentService(ctrl)
	// 	modelDomainServices.EXPECT().Agent().Return(modelAgentService)
	// 	modelAgentService.EXPECT().GetModelTargetAgentVersion(gomock.Any()).Return(semversion.Zero, errors.NotFoundf("model agent version"))

	// s.st.model.life = state.Alive
	// s.testModelInfoError(c, api, s.st.model.tag.String(), "model agent version not found")
}

func (s *modelInfoSuite) TestAliveModelWithStatusFailure(c *tc.C) {
	c.Skip("TODO: Fix when refactoring the api into the domain services layer")

	// c.Skip("TODO tlm: Fix when refactoring the api into the domain services layer")
	// api, ctrl := s.getAPI(c)
	// defer ctrl.Finish()
	// s.st.model.life = state.Alive
	// s.setModelStatusError(c)
	// s.testModelInfoError(c, api, s.st.model.tag.String(), "status not found")
}

func (s *modelInfoSuite) TestAliveModelWithUsersFailure(c *tc.C) {
	c.Skip("TODO: Fix when refactoring the api into the domain services layer")

	// api, ctrl := s.getAPI(c)
	// defer ctrl.Finish()
	// s.st.model.life = state.Alive
	// s.setModelUsersError(c)
	// s.testModelInfoError(c, api, s.st.model.tag.String(), "getting model user info: model not found")
}

func (s *modelInfoSuite) TestDeadModelGetsAllInfo(c *tc.C) {
	c.Skip("TODO: Fix when refactoring the api into the domain services layer")

	// 	api, ctrl := s.getAPI(c)
	// 	defer ctrl.Finish()
	// 	s.mockSecretBackendService.EXPECT().BackendSummaryInfoForModel(gomock.Any(), coremodel.UUID(s.st.model.cfg.UUID())).Return(nil, nil)
	// 	s.mockModelService.EXPECT().GetModelUsers(gomock.Any(), coremodel.UUID(s.st.model.cfg.UUID())).Return(s.modelUserInfo, nil)
	// 	s.mockMachineService.EXPECT().GetMachineUUID(gomock.Any(), machine.Name("1")).Return("deadbeef1", nil)
	// 	s.mockMachineService.EXPECT().GetMachineUUID(gomock.Any(), machine.Name("2")).Return("deadbeef2", nil)
	// 	s.mockMachineService.EXPECT().InstanceIDAndName(gomock.Any(), "deadbeef1").Return("inst-deadbeef1", "", nil)
	// 	s.mockMachineService.EXPECT().InstanceIDAndName(gomock.Any(), "deadbeef2").Return("inst-deadbeef2", "", nil)
	// 	s.mockMachineService.EXPECT().HardwareCharacteristics(gomock.Any(), "deadbeef1").Return(&instance.HardwareCharacteristics{}, nil)

	// s.assertSuccess(c, api, s.st.model.cfg.UUID(), state.Dead, life.Dead)
}

func (s *modelInfoSuite) TestDeadModelWithGetModelInfoFailure(c *tc.C) {
	c.Skip("TODO tlm: Fix when refactoring the api into the domain services layer")

	// 	api, ctrl := s.getAPIWithoutModelInfo(c)
	// 	defer ctrl.Finish()
	// 	s.mockSecretBackendService.EXPECT().BackendSummaryInfoForModel(gomock.Any(), coremodel.UUID(s.st.model.cfg.UUID())).Return(nil, nil)
	// 	s.mockModelService.EXPECT().GetModelUsers(gomock.Any(), coremodel.UUID(s.st.model.cfg.UUID())).Return(s.modelUserInfo, nil)
	// 	s.mockMachineService.EXPECT().GetMachineUUID(gomock.Any(), machine.Name("1")).Return("deadbeef1", nil)
	// 	s.mockMachineService.EXPECT().GetMachineUUID(gomock.Any(), machine.Name("2")).Return("deadbeef2", nil)
	// 	s.mockMachineService.EXPECT().InstanceIDAndName(gomock.Any(), "deadbeef1").Return("inst-deadbeef1", "", nil)
	// 	s.mockMachineService.EXPECT().InstanceIDAndName(gomock.Any(), "deadbeef2").Return("inst-deadbeef2", "", nil)
	// 	s.mockMachineService.EXPECT().HardwareCharacteristics(gomock.Any(), "deadbeef1").Return(&instance.HardwareCharacteristics{}, nil)

	// 	modelDomainServices := mocks.NewMockModelDomainServices(ctrl)
	// 	s.mockDomainServicesGetter.EXPECT().DomainServicesForModel(gomock.Any(), gomock.Any()).Return(modelDomainServices, nil).AnyTimes()
	// 	modelInfoService := mocks.NewMockModelInfoService(ctrl)
	// 	modelDomainServices.EXPECT().ModelInfo().Return(modelInfoService)
	// 	modelInfoService.EXPECT().GetModelInfo(gomock.Any()).Return(coremodel.ModelInfo{}, errors.NotFoundf("model info"))

	// 	modelAgentService := mocks.NewMockModelAgentService(ctrl)
	// 	modelDomainServices.EXPECT().Agent().Return(modelAgentService)
	// 	modelAgentService.EXPECT().GetModelTargetAgentVersion(gomock.Any()).Return(jujuversion.Current, nil)

	// 	modelDomainServices.EXPECT().Machine().Return(s.mockMachineService)

	// s.assertSuccess(c, api, s.st.model.cfg.UUID(), state.Dead, life.Dead)
}

func (s *modelInfoSuite) TestDeadModelWithGetModelTargetAgentVersionFailure(c *tc.C) {
	c.Skip("TODO tlm: Fix when refactoring the api into the domain services layer")

	// 	api, ctrl := s.getAPIWithoutModelInfo(c)
	// 	defer ctrl.Finish()
	// 	s.mockSecretBackendService.EXPECT().BackendSummaryInfoForModel(gomock.Any(), coremodel.UUID(s.st.model.cfg.UUID())).Return(nil, nil)
	// 	s.mockModelService.EXPECT().GetModelUsers(gomock.Any(), coremodel.UUID(s.st.model.cfg.UUID())).Return(s.modelUserInfo, nil)
	// 	s.mockMachineService.EXPECT().GetMachineUUID(gomock.Any(), machine.Name("1")).Return("deadbeef1", nil)
	// 	s.mockMachineService.EXPECT().GetMachineUUID(gomock.Any(), machine.Name("2")).Return("deadbeef2", nil)
	// 	s.mockMachineService.EXPECT().InstanceIDAndName(gomock.Any(), "deadbeef1").Return("inst-deadbeef1", "", nil)
	// 	s.mockMachineService.EXPECT().InstanceIDAndName(gomock.Any(), "deadbeef2").Return("inst-deadbeef2", "", nil)
	// 	s.mockMachineService.EXPECT().HardwareCharacteristics(gomock.Any(), "deadbeef1").Return(&instance.HardwareCharacteristics{}, nil)

	// 	modelDomainServices := mocks.NewMockModelDomainServices(ctrl)
	// 	s.mockDomainServicesGetter.EXPECT().DomainServicesForModel(gomock.Any(), gomock.Any()).Return(modelDomainServices, nil).AnyTimes()
	// 	modelInfoService := mocks.NewMockModelInfoService(ctrl)
	// 	modelDomainServices.EXPECT().ModelInfo().Return(modelInfoService)
	// 	modelInfoService.EXPECT().GetModelInfo(gomock.Any()).Return(coremodel.ModelInfo{}, nil)

	// 	modelAgentService := mocks.NewMockModelAgentService(ctrl)
	// 	modelDomainServices.EXPECT().Agent().Return(modelAgentService)
	// 	modelAgentService.EXPECT().GetModelTargetAgentVersion(gomock.Any()).Return(semversion.Zero, errors.NotFoundf("model agent version"))

	// 	modelDomainServices.EXPECT().Machine().Return(s.mockMachineService)

	// s.assertSuccess(c, api, s.st.model.cfg.UUID(), state.Dead, life.Dead)
}

func (s *modelInfoSuite) TestDeadModelWithStatusFailure(c *tc.C) {
	c.Skip("TODO: Fix when refactoring the api into the domain services layer")

	// 	api, ctrl := s.getAPI(c)
	// 	defer ctrl.Finish()
	// 	s.mockSecretBackendService.EXPECT().BackendSummaryInfoForModel(gomock.Any(), coremodel.UUID(s.st.model.cfg.UUID())).Return(nil, nil)
	// 	s.mockModelService.EXPECT().GetModelUsers(gomock.Any(), coremodel.UUID(s.st.model.cfg.UUID())).Return(s.modelUserInfo, nil)
	// 	s.mockMachineService.EXPECT().GetMachineUUID(gomock.Any(), machine.Name("1")).Return("deadbeef1", nil)
	// 	s.mockMachineService.EXPECT().GetMachineUUID(gomock.Any(), machine.Name("2")).Return("deadbeef2", nil)
	// 	s.mockMachineService.EXPECT().InstanceIDAndName(gomock.Any(), "deadbeef1").Return("inst-deadbeef1", "", nil)
	// 	s.mockMachineService.EXPECT().InstanceIDAndName(gomock.Any(), "deadbeef2").Return("inst-deadbeef2", "", nil)
	// 	s.mockMachineService.EXPECT().HardwareCharacteristics(gomock.Any(), "deadbeef1").Return(&instance.HardwareCharacteristics{}, nil)

	//	testData := incompleteModelInfoTest{
	//		failModel:    s.setModelStatusError,
	//		desiredLife:  state.Dead,
	//		expectedLife: life.Dead,
	//	}
	//
	// s.assertSuccessWithMissingData(c, api, testData)
}

func (s *modelInfoSuite) TestDeadModelWithUsersFailure(c *tc.C) {
	c.Skip("TODO: Fix when refactoring the api into the domain services layer")

	// 	api, ctrl := s.getAPI(c)
	// 	defer ctrl.Finish()
	// 	s.mockSecretBackendService.EXPECT().BackendSummaryInfoForModel(gomock.Any(), coremodel.UUID(s.st.model.cfg.UUID())).Return(nil, nil)
	// 	s.mockMachineService.EXPECT().GetMachineUUID(gomock.Any(), machine.Name("1")).Return("deadbeef1", nil)
	// 	s.mockMachineService.EXPECT().GetMachineUUID(gomock.Any(), machine.Name("2")).Return("deadbeef2", nil)
	// 	s.mockMachineService.EXPECT().InstanceIDAndName(gomock.Any(), "deadbeef1").Return("inst-deadbeef1", "", nil)
	// 	s.mockMachineService.EXPECT().InstanceIDAndName(gomock.Any(), "deadbeef2").Return("inst-deadbeef2", "", nil)
	// 	s.mockMachineService.EXPECT().HardwareCharacteristics(gomock.Any(), "deadbeef1").Return(&instance.HardwareCharacteristics{}, nil)

	//	testData := incompleteModelInfoTest{
	//		failModel:    s.setModelUsersError,
	//		desiredLife:  state.Dead,
	//		expectedLife: life.Dead,
	//	}
	//
	// s.assertSuccessWithMissingData(c, api, testData)
}

func (s *modelInfoSuite) TestDyingModelWithGetModelInfoFailure(c *tc.C) {
	c.Skip("TODO tlm: Fix when refactoring the api into the domain services layer")

	// 	api, ctrl := s.getAPIWithoutModelInfo(c)
	// 	defer ctrl.Finish()
	// 	s.mockSecretBackendService.EXPECT().BackendSummaryInfoForModel(gomock.Any(), coremodel.UUID(s.st.model.cfg.UUID())).Return(nil, nil)
	// 	s.mockModelService.EXPECT().GetModelUsers(gomock.Any(), coremodel.UUID(s.st.model.cfg.UUID())).Return(s.modelUserInfo, nil)
	// 	s.mockMachineService.EXPECT().GetMachineUUID(gomock.Any(), machine.Name("1")).Return("deadbeef1", nil)
	// 	s.mockMachineService.EXPECT().GetMachineUUID(gomock.Any(), machine.Name("2")).Return("deadbeef2", nil)
	// 	s.mockMachineService.EXPECT().InstanceIDAndName(gomock.Any(), "deadbeef1").Return("inst-deadbeef1", "", nil)
	// 	s.mockMachineService.EXPECT().InstanceIDAndName(gomock.Any(), "deadbeef2").Return("inst-deadbeef2", "", nil)
	// 	s.mockMachineService.EXPECT().HardwareCharacteristics(gomock.Any(), "deadbeef1").Return(&instance.HardwareCharacteristics{}, nil)

	// 	modelDomainServices := mocks.NewMockModelDomainServices(ctrl)
	// 	s.mockDomainServicesGetter.EXPECT().DomainServicesForModel(gomock.Any(), gomock.Any()).Return(modelDomainServices, nil).AnyTimes()
	// 	modelInfoService := mocks.NewMockModelInfoService(ctrl)
	// 	modelDomainServices.EXPECT().ModelInfo().Return(modelInfoService)
	// 	modelInfoService.EXPECT().GetModelInfo(gomock.Any()).Return(coremodel.ModelInfo{}, errors.NotFoundf("model info"))

	// 	modelAgentService := mocks.NewMockModelAgentService(ctrl)
	// 	modelDomainServices.EXPECT().Agent().Return(modelAgentService)
	// 	modelAgentService.EXPECT().GetModelTargetAgentVersion(gomock.Any()).Return(jujuversion.Current, nil)

	// 	modelDomainServices.EXPECT().Machine().Return(s.mockMachineService)

	// s.assertSuccess(c, api, s.st.model.cfg.UUID(), state.Dying, life.Dying)
}

func (s *modelInfoSuite) TestDyingModelWithGetModelTargetAgentVersionFailure(c *tc.C) {
	c.Skip("TODO tlm: Fix when refactoring the api into the domain services layer")
	// 	api, ctrl := s.getAPIWithoutModelInfo(c)
	// 	defer ctrl.Finish()
	// 	s.mockSecretBackendService.EXPECT().BackendSummaryInfoForModel(gomock.Any(), coremodel.UUID(s.st.model.cfg.UUID())).Return(nil, nil)
	// 	s.mockModelService.EXPECT().GetModelUsers(gomock.Any(), coremodel.UUID(s.st.model.cfg.UUID())).Return(s.modelUserInfo, nil)
	// 	s.mockMachineService.EXPECT().GetMachineUUID(gomock.Any(), machine.Name("1")).Return("deadbeef1", nil)
	// 	s.mockMachineService.EXPECT().GetMachineUUID(gomock.Any(), machine.Name("2")).Return("deadbeef2", nil)
	// 	s.mockMachineService.EXPECT().InstanceIDAndName(gomock.Any(), "deadbeef1").Return("inst-deadbeef1", "", nil)
	// 	s.mockMachineService.EXPECT().InstanceIDAndName(gomock.Any(), "deadbeef2").Return("inst-deadbeef2", "", nil)
	// 	s.mockMachineService.EXPECT().HardwareCharacteristics(gomock.Any(), "deadbeef1").Return(&instance.HardwareCharacteristics{}, nil)

	// 	modelDomainServices := mocks.NewMockModelDomainServices(ctrl)
	// 	s.mockDomainServicesGetter.EXPECT().DomainServicesForModel(gomock.Any(), gomock.Any()).Return(modelDomainServices, nil).AnyTimes()
	// 	modelInfoService := mocks.NewMockModelInfoService(ctrl)
	// 	modelDomainServices.EXPECT().ModelInfo().Return(modelInfoService)
	// 	modelInfoService.EXPECT().GetModelInfo(gomock.Any()).Return(coremodel.ModelInfo{}, nil)

	// 	modelAgentService := mocks.NewMockModelAgentService(ctrl)
	// 	modelDomainServices.EXPECT().Agent().Return(modelAgentService)
	// 	modelAgentService.EXPECT().GetModelTargetAgentVersion(gomock.Any()).Return(jujuversion.Current, errors.NotFoundf("model agent version"))

	// 	modelDomainServices.EXPECT().Machine().Return(s.mockMachineService)

	// s.assertSuccess(c, api, s.st.model.cfg.UUID(), state.Dying, life.Dying)
}

func (s *modelInfoSuite) TestDyingModelWithStatusFailure(c *tc.C) {
	c.Skip("TODO: Fix when refactoring the api into the domain services layer")

	// 	api, ctrl := s.getAPI(c)
	// 	defer ctrl.Finish()
	// 	s.mockSecretBackendService.EXPECT().BackendSummaryInfoForModel(gomock.Any(), coremodel.UUID(s.st.model.cfg.UUID())).Return(nil, nil)
	// 	s.mockModelService.EXPECT().GetModelUsers(gomock.Any(), coremodel.UUID(s.st.model.cfg.UUID())).Return(s.modelUserInfo, nil)
	// 	s.mockMachineService.EXPECT().GetMachineUUID(gomock.Any(), machine.Name("1")).Return("deadbeef1", nil)
	// 	s.mockMachineService.EXPECT().GetMachineUUID(gomock.Any(), machine.Name("2")).Return("deadbeef2", nil)
	// 	s.mockMachineService.EXPECT().InstanceIDAndName(gomock.Any(), "deadbeef1").Return("inst-deadbeef1", "", nil)
	// 	s.mockMachineService.EXPECT().InstanceIDAndName(gomock.Any(), "deadbeef2").Return("inst-deadbeef2", "", nil)
	// 	s.mockMachineService.EXPECT().HardwareCharacteristics(gomock.Any(), "deadbeef1").Return(&instance.HardwareCharacteristics{}, nil)

	//	testData := incompleteModelInfoTest{
	//		failModel:    s.setModelStatusError,
	//		desiredLife:  state.Dying,
	//		expectedLife: life.Dying,
	//	}
	//
	// s.assertSuccessWithMissingData(c, api, testData)
}

func (s *modelInfoSuite) TestDyingModelWithUsersFailure(c *tc.C) {
	c.Skip("TODO: Fix when refactoring the api into the domain services layer")

	// 	api, ctrl := s.getAPI(c)
	// 	defer ctrl.Finish()
	// 	s.mockSecretBackendService.EXPECT().BackendSummaryInfoForModel(gomock.Any(), coremodel.UUID(s.st.model.cfg.UUID())).Return(nil, nil)
	// 	s.mockMachineService.EXPECT().GetMachineUUID(gomock.Any(), machine.Name("1")).Return("deadbeef1", nil)
	// 	s.mockMachineService.EXPECT().GetMachineUUID(gomock.Any(), machine.Name("2")).Return("deadbeef2", nil)
	// 	s.mockMachineService.EXPECT().InstanceIDAndName(gomock.Any(), "deadbeef1").Return("inst-deadbeef1", "", nil)
	// 	s.mockMachineService.EXPECT().InstanceIDAndName(gomock.Any(), "deadbeef2").Return("inst-deadbeef2", "", nil)
	// 	s.mockMachineService.EXPECT().HardwareCharacteristics(gomock.Any(), "deadbeef1").Return(&instance.HardwareCharacteristics{}, nil)

	//	testData := incompleteModelInfoTest{
	//		failModel:    s.setModelUsersError,
	//		desiredLife:  state.Dying,
	//		expectedLife: life.Dying,
	//	}
	//
	// s.assertSuccessWithMissingData(c, api, testData)
}

func (s *modelInfoSuite) TestImportingModelGetsAllInfo(c *tc.C) {
	c.Skip("TODO: Fix when refactoring the api into the domain services layer")

	// 	api, ctrl := s.getAPI(c)
	// 	defer ctrl.Finish()
	// 	s.mockSecretBackendService.EXPECT().BackendSummaryInfoForModel(gomock.Any(), coremodel.UUID(s.st.model.cfg.UUID())).Return(nil, nil)
	// 	s.mockModelService.EXPECT().GetModelUsers(gomock.Any(), coremodel.UUID(s.st.model.cfg.UUID())).Return(s.modelUserInfo, nil)
	// 	s.st.migrationStatus = state.MigrationModeImporting
	// 	s.mockMachineService.EXPECT().GetMachineUUID(gomock.Any(), machine.Name("1")).Return("deadbeef1", nil)
	// 	s.mockMachineService.EXPECT().GetMachineUUID(gomock.Any(), machine.Name("2")).Return("deadbeef2", nil)
	// 	s.mockMachineService.EXPECT().InstanceIDAndName(gomock.Any(), "deadbeef1").Return("inst-deadbeef1", "", nil)
	// 	s.mockMachineService.EXPECT().InstanceIDAndName(gomock.Any(), "deadbeef2").Return("inst-deadbeef2", "", nil)
	// 	s.mockMachineService.EXPECT().HardwareCharacteristics(gomock.Any(), "deadbeef1").Return(&instance.HardwareCharacteristics{}, nil)

	// s.assertSuccess(c, api, s.st.model.cfg.UUID(), state.Alive, life.Alive)
}

func (s *modelInfoSuite) TestImportingModelWithGetModelInfoFailure(c *tc.C) {
	c.Skip("TODO tlm: Fix when refactoring the api into the domain services layer")
	// 	api, ctrl := s.getAPIWithoutModelInfo(c)
	// 	defer ctrl.Finish()
	// 	s.mockSecretBackendService.EXPECT().BackendSummaryInfoForModel(gomock.Any(), coremodel.UUID(s.st.model.cfg.UUID())).Return(nil, nil)
	// 	s.mockModelService.EXPECT().GetModelUsers(gomock.Any(), coremodel.UUID(s.st.model.cfg.UUID())).Return(s.modelUserInfo, nil)
	// 	s.st.migrationStatus = state.MigrationModeImporting
	// 	s.mockMachineService.EXPECT().GetMachineUUID(gomock.Any(), machine.Name("1")).Return("deadbeef1", nil)
	// 	s.mockMachineService.EXPECT().GetMachineUUID(gomock.Any(), machine.Name("2")).Return("deadbeef2", nil)
	// 	s.mockMachineService.EXPECT().InstanceIDAndName(gomock.Any(), "deadbeef1").Return("inst-deadbeef1", "", nil)
	// 	s.mockMachineService.EXPECT().InstanceIDAndName(gomock.Any(), "deadbeef2").Return("inst-deadbeef2", "", nil)
	// 	s.mockMachineService.EXPECT().HardwareCharacteristics(gomock.Any(), "deadbeef1").Return(&instance.HardwareCharacteristics{}, nil)

	// 	modelDomainServices := mocks.NewMockModelDomainServices(ctrl)
	// 	s.mockDomainServicesGetter.EXPECT().DomainServicesForModel(gomock.Any(), gomock.Any()).Return(modelDomainServices, nil).AnyTimes()
	// 	modelInfoService := mocks.NewMockModelInfoService(ctrl)
	// 	modelDomainServices.EXPECT().ModelInfo().Return(modelInfoService)
	// 	modelInfoService.EXPECT().GetModelInfo(gomock.Any()).Return(coremodel.ModelInfo{}, errors.NotFoundf("model info"))

	// 	modelAgentService := mocks.NewMockModelAgentService(ctrl)
	// 	modelDomainServices.EXPECT().Agent().Return(modelAgentService)
	// 	modelAgentService.EXPECT().GetModelTargetAgentVersion(gomock.Any()).Return(jujuversion.Current, nil)

	// 	modelDomainServices.EXPECT().Machine().Return(s.mockMachineService)

	// s.assertSuccess(c, api, s.st.model.cfg.UUID(), state.Alive, life.Alive)
}

func (s *modelInfoSuite) TestImportingModelWithGetModelTargetAgentVersionFailure(c *tc.C) {
	c.Skip("TODO tlm: Fix when refactoring the api into the domain services layer")
	// 	api, ctrl := s.getAPIWithoutModelInfo(c)
	// 	defer ctrl.Finish()
	// 	s.mockSecretBackendService.EXPECT().BackendSummaryInfoForModel(gomock.Any(), coremodel.UUID(s.st.model.cfg.UUID())).Return(nil, nil)
	// 	s.mockModelService.EXPECT().GetModelUsers(gomock.Any(), coremodel.UUID(s.st.model.cfg.UUID())).Return(s.modelUserInfo, nil)
	// 	s.st.migrationStatus = state.MigrationModeImporting
	// 	s.mockMachineService.EXPECT().GetMachineUUID(gomock.Any(), machine.Name("1")).Return("deadbeef1", nil)
	// 	s.mockMachineService.EXPECT().GetMachineUUID(gomock.Any(), machine.Name("2")).Return("deadbeef2", nil)
	// 	s.mockMachineService.EXPECT().InstanceIDAndName(gomock.Any(), "deadbeef1").Return("inst-deadbeef1", "", nil)
	// 	s.mockMachineService.EXPECT().InstanceIDAndName(gomock.Any(), "deadbeef2").Return("inst-deadbeef2", "", nil)
	// 	s.mockMachineService.EXPECT().HardwareCharacteristics(gomock.Any(), "deadbeef1").Return(&instance.HardwareCharacteristics{}, nil)

	// 	modelDomainServices := mocks.NewMockModelDomainServices(ctrl)
	// 	s.mockDomainServicesGetter.EXPECT().DomainServicesForModel(gomock.Any(), gomock.Any()).Return(modelDomainServices, nil).AnyTimes()
	// 	modelInfoService := mocks.NewMockModelInfoService(ctrl)
	// 	modelDomainServices.EXPECT().ModelInfo().Return(modelInfoService)
	// 	modelInfoService.EXPECT().GetModelInfo(gomock.Any()).Return(coremodel.ModelInfo{}, nil)

	// 	modelAgentService := mocks.NewMockModelAgentService(ctrl)
	// 	modelDomainServices.EXPECT().Agent().Return(modelAgentService)
	// 	modelAgentService.EXPECT().GetModelTargetAgentVersion(gomock.Any()).Return(semversion.Zero, errors.NotFoundf("model agent version"))

	// 	modelDomainServices.EXPECT().Machine().Return(s.mockMachineService)

	// s.assertSuccess(c, api, s.st.model.cfg.UUID(), state.Alive, life.Alive)
}

func (s *modelInfoSuite) TestImportingModelWithStatusFailure(c *tc.C) {
	c.Skip("TODO: Fix when refactoring the api into the domain services layer")

	// api, ctrl := s.getAPI(c)
	// defer ctrl.Finish()
	// s.mockSecretBackendService.EXPECT().BackendSummaryInfoForModel(gomock.Any(), coremodel.UUID(s.st.model.cfg.UUID())).Return(nil, nil)
	// s.mockModelService.EXPECT().GetModelUsers(gomock.Any(), coremodel.UUID(s.st.model.cfg.UUID())).Return(s.modelUserInfo, nil)
	// s.st.migrationStatus = state.MigrationModeImporting
	//
	//	testData := incompleteModelInfoTest{
	//		failModel:    s.setModelStatusError,
	//		desiredLife:  state.Alive,
	//		expectedLife: life.Alive,
	//	}
	//
	// s.mockMachineService.EXPECT().GetMachineUUID(gomock.Any(), machine.Name("1")).Return("deadbeef1", nil)
	// s.mockMachineService.EXPECT().GetMachineUUID(gomock.Any(), machine.Name("2")).Return("deadbeef2", nil)
	// s.mockMachineService.EXPECT().InstanceIDAndName(gomock.Any(), "deadbeef1").Return("inst-deadbeef1", "", nil)
	// s.mockMachineService.EXPECT().InstanceIDAndName(gomock.Any(), "deadbeef2").Return("inst-deadbeef2", "", nil)
	// s.mockMachineService.EXPECT().HardwareCharacteristics(gomock.Any(), "deadbeef1").Return(&instance.HardwareCharacteristics{}, nil)
	// s.assertSuccessWithMissingData(c, api, testData)
}

func (s *modelInfoSuite) TestImportingModelWithUsersFailure(c *tc.C) {
	c.Skip("TODO: Fix when refactoring the api into the domain services layer")

	// 	api, ctrl := s.getAPI(c)
	// 	defer ctrl.Finish()
	// 	s.mockSecretBackendService.EXPECT().BackendSummaryInfoForModel(gomock.Any(), coremodel.UUID(s.st.model.cfg.UUID())).Return(nil, nil)
	// 	s.st.migrationStatus = state.MigrationModeImporting
	// 	s.mockMachineService.EXPECT().GetMachineUUID(gomock.Any(), machine.Name("1")).Return("deadbeef1", nil)
	// 	s.mockMachineService.EXPECT().GetMachineUUID(gomock.Any(), machine.Name("2")).Return("deadbeef2", nil)
	// 	s.mockMachineService.EXPECT().InstanceIDAndName(gomock.Any(), "deadbeef1").Return("inst-deadbeef1", "", nil)
	// 	s.mockMachineService.EXPECT().InstanceIDAndName(gomock.Any(), "deadbeef2").Return("inst-deadbeef2", "", nil)
	// 	s.mockMachineService.EXPECT().HardwareCharacteristics(gomock.Any(), "deadbeef1").Return(&instance.HardwareCharacteristics{}, nil)

	//	testData := incompleteModelInfoTest{
	//		failModel:    s.setModelUsersError,
	//		desiredLife:  state.Alive,
	//		expectedLife: life.Alive,
	//	}
	//
	// s.assertSuccessWithMissingData(c, api, testData)
}

// type incompleteModelInfoTest struct {
// 	failModel    func(*tc.C)
// 	desiredLife  state.Life
// 	expectedLife life.Value
// }

// func (s *modelInfoSuite) setModelStatusError(*tc.C) {
// 	s.st.model.SetErrors(
// 		errors.NotFoundf("status"), // Status
// 	)
// }

// func (s *modelInfoSuite) setModelUsersError(c *tc.C) {
// 	s.mockModelService.EXPECT().GetModelUsers(
// 		gomock.Any(),
// 		gomock.Any(),
// 	).Return(
// 		nil,
// 		modelerrors.NotFound,
// 	)
// }

// func (s *modelInfoSuite) assertSuccessWithMissingData(c *tc.C, api *modelmanager.ModelManagerAPI, test incompleteModelInfoTest) {
// 	test.failModel(c)
// 	// We do not expect any errors to surface and still want to get basic model info.
// 	s.assertSuccess(c, api, s.st.model.cfg.UUID(), test.desiredLife, test.expectedLife)
// }

// func (s *modelInfoSuite) assertSuccess(c *tc.C, api *modelmanager.ModelManagerAPI, modelUUID string, desiredLife state.Life, expectedLife life.Value) {
// 	s.st.model.life = desiredLife
// 	// should get no errors
// 	info := s.getModelInfo(c, api, modelUUID)
// 	c.Assert(info.UUID, tc.Equals, modelUUID)
// 	c.Assert(info.Life, tc.Equals, expectedLife)
// }

// func (s *modelInfoSuite) testModelInfoError(c *tc.C, api *modelmanager.ModelManagerAPI, modelTag, expectedErr string) {
// 	results, err := api.ModelInfo(context.Background(), params.Entities{
// 		Entities: []params.Entity{{modelTag}},
// 	})
// 	c.Assert(err, tc.ErrorIsNil)
// 	c.Assert(results.Results, tc.HasLen, 1)
// 	c.Assert(results.Results[0].Result, tc.IsNil)
// 	c.Assert(results.Results[0].Error, tc.ErrorMatches, expectedErr)
// }

type unitRetriever interface {
	Unit(name string) (*state.Unit, error)
}

type mockState struct {
	testhelpers.Stub

	environs.EnvironConfigGetter
	common.APIHostPortsForAgentsGetter
	common.ToolsStorageGetter
	unitRetriever

	controllerUUID  string
	cloudUsers      map[string]permission.Access
	model           *mockModel
	controllerModel *mockModel
	machines        []commonmodel.Machine
	controllerNodes []commonmodel.ControllerNode
	migration       *mockMigration
	migrationStatus state.MigrationMode
}

type fakeModelDescription struct {
	description.Model `yaml:"-"`

	ModelUUID string `yaml:"model-uuid"`
}

func (st *mockState) ControllerModelTag() names.ModelTag {
	st.MethodCall(st, "ControllerModelTag")
	return st.controllerModel.tag
}

func (st *mockState) Export(store objectstore.ObjectStore) (description.Model, error) {
	st.MethodCall(st, "Export")
	return &fakeModelDescription{ModelUUID: st.model.UUID()}, nil
}

func (st *mockState) ExportPartial(cfg state.ExportConfig, store objectstore.ObjectStore) (description.Model, error) {
	st.MethodCall(st, "ExportPartial", cfg)
	if !cfg.IgnoreIncompleteModel {
		return nil, errors.New("expected IgnoreIncompleteModel=true")
	}
	return &fakeModelDescription{ModelUUID: st.model.UUID()}, nil
}

func (st *mockState) AllModelUUIDs() ([]string, error) {
	st.MethodCall(st, "AllModelUUIDs")
	return []string{st.model.UUID()}, st.NextErr()
}

func (st *mockState) GetBackend(modelUUID string) (commonmodel.ModelManagerBackend, func() bool, error) {
	st.MethodCall(st, "GetBackend", modelUUID)
	err := st.NextErr()
	return st, func() bool { return true }, err
}

func (st *mockState) GetModel(modelUUID string) (commonmodel.Model, func() bool, error) {
	st.MethodCall(st, "GetModel", modelUUID)
	return st.model, func() bool { return true }, st.NextErr()
}

func (st *mockState) AllApplications() ([]commonmodel.Application, error) {
	st.MethodCall(st, "AllApplications")
	return nil, st.NextErr()
}

func (st *mockState) AllVolumes() ([]state.Volume, error) {
	st.MethodCall(st, "AllVolumes")
	return nil, st.NextErr()
}

func (st *mockState) AllFilesystems() ([]state.Filesystem, error) {
	st.MethodCall(st, "AllFilesystems")
	return nil, st.NextErr()
}

func (st *mockState) NewModel(args state.ModelArgs) (commonmodel.Model, commonmodel.ModelManagerBackend, error) {
	st.MethodCall(st, "NewModel", args)
	st.model.tag = names.NewModelTag(args.UUID.String())
	err := st.NextErr()
	return st.model, st, err
}

func (st *mockState) ControllerTag() names.ControllerTag {
	st.MethodCall(st, "ControllerTag")
	return names.NewControllerTag(st.controllerUUID)
}

func (st *mockState) IsController() bool {
	st.MethodCall(st, "IsController")
	return st.controllerUUID == st.model.UUID()
}

func (st *mockState) ControllerNodes() ([]commonmodel.ControllerNode, error) {
	st.MethodCall(st, "ControllerNodes")
	return st.controllerNodes, st.NextErr()
}

func (st *mockState) Model() (commonmodel.Model, error) {
	st.MethodCall(st, "Model")
	return st.model, st.NextErr()
}

func (st *mockState) ModelTag() names.ModelTag {
	st.MethodCall(st, "ModelTag")
	return st.model.ModelTag()
}

func (st *mockState) AllMachines() ([]commonmodel.Machine, error) {
	st.MethodCall(st, "AllMachines")
	return st.machines, st.NextErr()
}

func (st *mockState) Close() error {
	st.MethodCall(st, "Close")
	return st.NextErr()
}

func (st *mockState) DumpAll() (map[string]interface{}, error) {
	st.MethodCall(st, "DumpAll")
	return map[string]interface{}{
		"models": "lots of data",
	}, st.NextErr()
}

func (st *mockState) LatestMigration() (state.ModelMigration, error) {
	st.MethodCall(st, "LatestMigration")
	if st.migration == nil {
		// Handle nil->notfound directly here rather than having to
		// count errors.
		return nil, errors.NotFoundf("")
	}
	return st.migration, st.NextErr()
}

func (st *mockState) HAPrimaryMachine() (names.MachineTag, error) {
	st.MethodCall(st, "HAPrimaryMachine")
	return names.MachineTag{}, nil
}

func (st *mockState) ConstraintsBySpaceName(spaceName string) ([]*state.Constraints, error) {
	st.MethodCall(st, "ConstraintsBySpaceName", spaceName)
	return nil, st.NextErr()
}

func (st *mockState) InvalidateModelCredential(reason string) error {
	st.MethodCall(st, "InvalidateModelCredential", reason)
	return nil
}

func (st *mockState) MigrationMode() (state.MigrationMode, error) {
	st.MethodCall(st, "MigrationMode")
	return st.migrationStatus, nil
}

// type mockControllerNode struct {
// 	id        string
// 	hasVote   bool
// 	wantsVote bool
// }

// func (m *mockControllerNode) Id() string {
// 	return m.id
// }

// func (m *mockControllerNode) WantsVote() bool {
// 	return m.wantsVote
// }

// func (m *mockControllerNode) HasVote() bool {
// 	return m.hasVote
// }

// type mockMachine struct {
// 	commonmodel.Machine
// 	id            string
// 	life          state.Life
// 	containerType instance.ContainerType
// 	hw            *instance.HardwareCharacteristics
// }

// func (m *mockMachine) Id() string {
// 	return m.id
// }

// func (m *mockMachine) Life() state.Life {
// 	return m.life
// }

// func (m *mockMachine) ContainerType() instance.ContainerType {
// 	return m.containerType
// }

// func (m *mockMachine) HardwareCharacteristics() (*instance.HardwareCharacteristics, error) {
// 	return m.hw, nil
// }

// func (m *mockMachine) InstanceId() (instance.Id, error) {
// 	return "", nil
// }

// func (m *mockMachine) InstanceNames() (instance.Id, string, error) {
// 	return "", "", nil
// }

// func (m *mockMachine) HasVote() bool {
// 	return false
// }

// func (m *mockMachine) Status() (status.StatusInfo, error) {
// 	return status.StatusInfo{}, nil
// }

type mockModel struct {
<<<<<<< HEAD
	testhelpers.Stub
	owner               names.UserTag
	life                state.Life
	tag                 names.ModelTag
	status              status.StatusInfo
	cfg                 *config.Config
	users               []*mockModelUser
	controllerUUID      string
	setCloudCredentialF func(tag names.CloudCredentialTag) (bool, error)
}

func (m *mockModel) Owner() names.UserTag {
	m.MethodCall(m, "Owner")
	return m.owner
=======
	jujutesting.Stub
	owner  names.UserTag
	life   state.Life
	tag    names.ModelTag
	status status.StatusInfo
	cfg    *config.Config
>>>>>>> a4f2239f
}

func (m *mockModel) ModelTag() names.ModelTag {
	m.MethodCall(m, "ModelTag")
	return m.tag
}

func (m *mockModel) Type() state.ModelType {
	m.MethodCall(m, "Type")
	return state.ModelTypeIAAS
}

func (m *mockModel) Life() state.Life {
	m.MethodCall(m, "Life")
	return m.life
}

func (m *mockModel) Status() (status.StatusInfo, error) {
	m.MethodCall(m, "Status")
	return m.status, m.NextErr()
}

func (m *mockModel) Destroy(args state.DestroyModelParams) error {
	m.MethodCall(m, "Destroy", args)
	return m.NextErr()
}

func (m *mockModel) UUID() string {
	m.MethodCall(m, "UUID")
	return m.cfg.UUID()
}

<<<<<<< HEAD
func (m *mockModel) Name() string {
	m.MethodCall(m, "Name")
	return m.cfg.Name()
}

func (m *mockModel) SetCloudCredential(tag names.CloudCredentialTag) (bool, error) {
	m.MethodCall(m, "SetCloudCredential", tag)
	return m.setCloudCredentialF(tag)
}

type mockModelUser struct {
	testhelpers.Stub
	userName string
	access   permission.Access
}

=======
>>>>>>> a4f2239f
type mockMigration struct {
	state.ModelMigration

	status string
	start  time.Time
	end    time.Time
}

func (m *mockMigration) StatusMessage() string {
	return m.status
}

func (m *mockMigration) StartTime() time.Time {
	return m.start
}

func (m *mockMigration) EndTime() time.Time {
	return m.end
}

// type mockCloudService struct {
// 	clouds map[string]cloud.Cloud
// }

// func (m *mockCloudService) WatchCloud(ctx context.Context, name string) (watcher.NotifyWatcher, error) {
// 	return nil, errors.NotSupported
// }

// func (m *mockCloudService) Cloud(ctx context.Context, name string) (*cloud.Cloud, error) {
// 	cld, ok := m.clouds[name]
// 	if !ok {
// 		return nil, errors.NotFoundf("cloud %q", name)
// 	}
// 	return &cld, nil
// }

// func (m *mockCloudService) ListAll(ctx context.Context) ([]cloud.Cloud, error) {
// 	var result []cloud.Cloud
// 	for _, cld := range m.clouds {
// 		result = append(result, cld)
// 	}
// 	return result, nil
// }

type mockCredentialShim struct {
	commonmodel.ModelManagerBackend
}

func (s mockCredentialShim) InvalidateModelCredential(reason string) error {
	return nil
}

type mockObjectStore struct {
	objectstore.ObjectStore
}<|MERGE_RESOLUTION|>--- conflicted
+++ resolved
@@ -55,7 +55,7 @@
 	// 	info := s.getModelInfo(c, api, s.st.model.cfg.UUID())
 	// 	_true := true
 	// 	s.assertModelInfo(c, info, s.expectedModelInfo(c, &_true))
-	// 	s.st.CheckCalls(c, []jujutesting.StubCall{
+	// 	s.st.CheckCalls(c, []testhelpers.StubCall{
 	// 		{FuncName: "ControllerTag", Args: nil},
 	// 		{FuncName: "GetBackend", Args: []interface{}{s.st.model.cfg.UUID()}},
 	// 		{FuncName: "Model", Args: nil},
@@ -69,7 +69,7 @@
 
 	//	func (s *modelInfoSuite) assertModelInfo(c *tc.C, got, expected params.ModelInfo) {
 	//		c.Assert(got, tc.DeepEquals, expected)
-	//		s.st.model.CheckCalls(c, []jujutesting.StubCall{
+	//		s.st.model.CheckCalls(c, []testhelpers.StubCall{
 	//			{FuncName: "UUID", Args: nil},
 	//			{FuncName: "Name", Args: nil},
 	//			{FuncName: "Type", Args: nil},
@@ -1012,29 +1012,12 @@
 // }
 
 type mockModel struct {
-<<<<<<< HEAD
 	testhelpers.Stub
-	owner               names.UserTag
-	life                state.Life
-	tag                 names.ModelTag
-	status              status.StatusInfo
-	cfg                 *config.Config
-	users               []*mockModelUser
-	controllerUUID      string
-	setCloudCredentialF func(tag names.CloudCredentialTag) (bool, error)
-}
-
-func (m *mockModel) Owner() names.UserTag {
-	m.MethodCall(m, "Owner")
-	return m.owner
-=======
-	jujutesting.Stub
 	owner  names.UserTag
 	life   state.Life
 	tag    names.ModelTag
 	status status.StatusInfo
 	cfg    *config.Config
->>>>>>> a4f2239f
 }
 
 func (m *mockModel) ModelTag() names.ModelTag {
@@ -1067,25 +1050,6 @@
 	return m.cfg.UUID()
 }
 
-<<<<<<< HEAD
-func (m *mockModel) Name() string {
-	m.MethodCall(m, "Name")
-	return m.cfg.Name()
-}
-
-func (m *mockModel) SetCloudCredential(tag names.CloudCredentialTag) (bool, error) {
-	m.MethodCall(m, "SetCloudCredential", tag)
-	return m.setCloudCredentialF(tag)
-}
-
-type mockModelUser struct {
-	testhelpers.Stub
-	userName string
-	access   permission.Access
-}
-
-=======
->>>>>>> a4f2239f
 type mockMigration struct {
 	state.ModelMigration
 
