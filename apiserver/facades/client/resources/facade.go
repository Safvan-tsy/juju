--- conflicted
+++ resolved
@@ -44,15 +44,7 @@
 	factory func(*charm.URL) (NewCharmRepository, error)
 }
 
-<<<<<<< HEAD
 // NewFacadeV2 creates a public API facade for resources. It is
-=======
-type APIv1 struct {
-	*API
-}
-
-// NewFacade creates a public API facade for resources. It is
->>>>>>> 756ae5bb
 // used for API registration.
 func NewFacade(ctx facade.Context) (*API, error) {
 	authorizer := ctx.Auth()
