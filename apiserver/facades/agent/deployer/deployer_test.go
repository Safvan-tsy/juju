// Copyright 2013 Canonical Ltd.
// Licensed under the AGPLv3, see LICENCE file for details.

package deployer

import (
	"context"
<<<<<<< HEAD
	stdtesting "testing"
=======
	"time"
>>>>>>> 29296ddf

	"github.com/juju/errors"
	"github.com/juju/names/v6"
	"github.com/juju/tc"
	"go.uber.org/mock/gomock"

	"github.com/juju/juju/apiserver/common"
	apiservererrors "github.com/juju/juju/apiserver/errors"
	facademocks "github.com/juju/juju/apiserver/facade/mocks"
	"github.com/juju/juju/core/machine"
	"github.com/juju/juju/core/unit"
	"github.com/juju/juju/core/watcher"
	"github.com/juju/juju/core/watcher/watchertest"
	applicationerrors "github.com/juju/juju/domain/application/errors"
	"github.com/juju/juju/internal/testhelpers"
	internaltesting "github.com/juju/juju/internal/testing"
	"github.com/juju/juju/rpc/params"
)

type deployerSuite struct {
	testhelpers.IsolationSuite

	passwordService    *MockAgentPasswordService
	applicationService *MockApplicationService
	watcherRegistry    *facademocks.MockWatcherRegistry

	badTag names.Tag
}

func TestDeployerSuite(t *stdtesting.T) { tc.Run(t, &deployerSuite{}) }
func (s *deployerSuite) TestStub(c *tc.C) {
	c.Skip(`This suite is missing tests for the following scenarios:
	
 - Test deployer fails with non-machine agent user
 - Test life
 - Test remove
 - Test connection info
 - Test set status`)
}

func (s *deployerSuite) TestWatchUnitsPermissionDenied(c *tc.C) {
	defer s.setupMocks(c).Finish()

	s.badTag = names.NewMachineTag("0")
	c.Cleanup(func() { s.badTag = nil })

	api := &DeployerAPI{
		applicationService: s.applicationService,
		getCanWatch:        s.getCanWatch,
	}

	result, err := api.WatchUnits(c.Context(), params.Entities{
		Entities: []params.Entity{
			{
				Tag: names.NewMachineTag("0").String(),
			},
		},
	})
	c.Assert(err, tc.ErrorIsNil)
	c.Assert(result.Results[0].Error, tc.Satisfies, params.IsCodeUnauthorized)
}

func (s *deployerSuite) TestWatchUnitsMachineNotFound(c *tc.C) {
	defer s.setupMocks(c).Finish()

	s.applicationService.EXPECT().
		WatchUnitAddRemoveOnMachine(gomock.Any(), machine.Name("0")).
		Return(nil, applicationerrors.MachineNotFound)

	api := &DeployerAPI{
		applicationService: s.applicationService,
		getCanWatch:        s.getCanWatch,
	}

	result, err := api.WatchUnits(c.Context(), params.Entities{
		Entities: []params.Entity{
			{
				Tag: names.NewMachineTag("0").String(),
			},
		},
	})
	c.Assert(err, tc.ErrorIsNil)
	c.Assert(result.Results[0].Error, tc.Satisfies, params.IsCodeNotFound)
}

func (s *deployerSuite) TestWatchUnits(c *tc.C) {
	defer s.setupMocks(c).Finish()

	done := make(chan struct{})
	defer close(done)
	ch := make(chan []string)
	w := watchertest.NewMockStringsWatcher(ch)

	s.applicationService.EXPECT().WatchUnitAddRemoveOnMachine(gomock.Any(), machine.Name("0")).
		DoAndReturn(func(context.Context, machine.Name) (watcher.Watcher[[]string], error) {
			time.AfterFunc(internaltesting.ShortWait, func() {
				// Send initial event.
				select {
				case ch <- []string{"foo/0", "foo/1"}:
				case <-done:
					c.Error("watcher (unit) did not fire")
				}
			})
			return w, nil
		})
	s.watcherRegistry.EXPECT().Register(gomock.Any()).Return("87", nil)

	api := &DeployerAPI{
		applicationService: s.applicationService,
		getCanWatch:        s.getCanWatch,
		watcherRegistry:    s.watcherRegistry,
	}

	result, err := api.WatchUnits(c.Context(), params.Entities{
		Entities: []params.Entity{
			{Tag: names.NewMachineTag("0").String()},
		},
	})
	c.Assert(err, tc.ErrorIsNil)
	c.Check(result, tc.DeepEquals, params.StringsWatchResults{
		Results: []params.StringsWatchResult{
			{StringsWatcherId: "87", Changes: []string{"foo/0", "foo/1"}},
		},
	})
}

func (s *deployerSuite) TestSetUnitPassword(c *tc.C) {
	defer s.setupMocks(c).Finish()

	s.passwordService.EXPECT().
		SetUnitPassword(gomock.Any(), unit.Name("foo/1"), "password").
		Return(nil)

	api := &DeployerAPI{
		PasswordChanger: common.NewPasswordChanger(s.passwordService, nil, alwaysAllow),
	}

	result, err := api.SetPasswords(c.Context(), params.EntityPasswords{
		Changes: []params.EntityPassword{
			{
				Tag:      names.NewUnitTag("foo/1").String(),
				Password: "password",
			},
		},
	})
	c.Assert(err, tc.ErrorIsNil)
	c.Check(result, tc.DeepEquals, params.ErrorResults{
		Results: []params.ErrorResult{
			{
				Error: nil,
			},
		},
	})
}

func (s *deployerSuite) TestSetUnitPasswordUnitNotFound(c *tc.C) {
	defer s.setupMocks(c).Finish()

	s.passwordService.EXPECT().
		SetUnitPassword(gomock.Any(), unit.Name("foo/1"), "password").
		Return(applicationerrors.UnitNotFound)

	api := &DeployerAPI{
		PasswordChanger: common.NewPasswordChanger(s.passwordService, nil, alwaysAllow),
	}

	result, err := api.SetPasswords(c.Context(), params.EntityPasswords{
		Changes: []params.EntityPassword{
			{
				Tag:      names.NewUnitTag("foo/1").String(),
				Password: "password",
			},
		},
	})
	c.Assert(err, tc.ErrorIsNil)
	c.Check(result, tc.DeepEquals, params.ErrorResults{
		Results: []params.ErrorResult{
			{
				Error: apiservererrors.ServerError(errors.NotFoundf(`unit "foo/1"`)),
			},
		},
	})
}

func (s *deployerSuite) setupMocks(c *tc.C) *gomock.Controller {
	ctrl := gomock.NewController(c)

	s.passwordService = NewMockAgentPasswordService(ctrl)
	s.applicationService = NewMockApplicationService(ctrl)
	s.watcherRegistry = facademocks.NewMockWatcherRegistry(ctrl)

	c.Cleanup(func() {
		s.passwordService = nil
		s.applicationService = nil
		s.watcherRegistry = nil
	})

	return ctrl
}

func (s *deployerSuite) getCanWatch(ctx context.Context) (common.AuthFunc, error) {
	return func(tag names.Tag) bool {
		return s.badTag == nil || tag.Id() != s.badTag.Id()
	}, nil
}

func alwaysAllow(context.Context) (common.AuthFunc, error) {
	return func(tag names.Tag) bool {
		return true
	}, nil
}<|MERGE_RESOLUTION|>--- conflicted
+++ resolved
@@ -5,11 +5,8 @@
 
 import (
 	"context"
-<<<<<<< HEAD
 	stdtesting "testing"
-=======
 	"time"
->>>>>>> 29296ddf
 
 	"github.com/juju/errors"
 	"github.com/juju/names/v6"
