--- conflicted
+++ resolved
@@ -342,24 +342,4 @@
 
 	result.Results = results
 	return result, nil
-<<<<<<< HEAD
-}
-=======
-}
-
-// APIv1 provides the upgrade-series API facade for version 1.
-type APIv1 struct {
-	*APIv2
-}
-
-// CurrentSeries was not available on version 1 of the API.
-func (api *APIv1) CurrentSeries(_, _ struct{}) {}
-
-// APIv2 provides the upgrade-series API facade for version 2.
-type APIv2 struct {
-	*API
-}
-
-// SetInstanceStatus was not available on version 2 of the API.
-func (api *APIv2) SetInstanceStatus(_, _ struct{}) {}
->>>>>>> 756ae5bb
+}