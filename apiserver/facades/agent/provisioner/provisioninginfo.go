// Copyright 2016 Canonical Ltd.
// Licensed under the AGPLv3, see LICENCE file for details.

package provisioner

import (
	"context"
	"fmt"
	"sort"
	"strings"

	"github.com/juju/collections/set"
	"github.com/juju/errors"
	"github.com/juju/names/v5"

	"github.com/juju/juju/apiserver/common/storagecommon"
	apiservererrors "github.com/juju/juju/apiserver/errors"
	corebase "github.com/juju/juju/core/base"
	"github.com/juju/juju/core/constraints"
	"github.com/juju/juju/core/lxdprofile"
	"github.com/juju/juju/core/model"
	"github.com/juju/juju/core/network"
	networkerrors "github.com/juju/juju/domain/network/errors"
	storageerrors "github.com/juju/juju/domain/storage/errors"
	"github.com/juju/juju/environs"
	"github.com/juju/juju/environs/imagemetadata"
	"github.com/juju/juju/environs/simplestreams"
	"github.com/juju/juju/environs/tags"
	"github.com/juju/juju/internal/cloudconfig/instancecfg"
	"github.com/juju/juju/internal/provider/azure"
	"github.com/juju/juju/internal/storage"
	"github.com/juju/juju/rpc/params"
	"github.com/juju/juju/state"
	"github.com/juju/juju/state/cloudimagemetadata"
)

// ProvisioningInfo returns the provisioning information for each given machine entity.
// It supports all positive space constraints.
func (api *ProvisionerAPI) ProvisioningInfo(ctx context.Context, args params.Entities) (params.ProvisioningInfoResults, error) {
	result := params.ProvisioningInfoResults{
		Results: make([]params.ProvisioningInfoResult, len(args.Entities)),
	}
	canAccess, err := api.getAuthFunc()
	if err != nil {
		return result, errors.Trace(err)
	}

	env, err := environs.GetEnviron(ctx, api.configGetter, environs.New)
	if err != nil {
		return result, errors.Annotate(err, "retrieving environ")
	}

	allSpaces, err := api.networkService.GetAllSpaces(ctx)
	if err != nil {
		return result, errors.Annotate(err, "getting all space infos")
	}

	for i, entity := range args.Entities {
		tag, err := names.ParseMachineTag(entity.Tag)
		if err != nil {
			result.Results[i].Error = apiservererrors.ServerError(apiservererrors.ErrPerm)
			continue
		}
		machine, err := api.getMachine(canAccess, tag)
		if err == nil {
			result.Results[i].Result, err = api.getProvisioningInfo(ctx, machine, env, allSpaces)
		}

		result.Results[i].Error = apiservererrors.ServerError(err)
	}
	return result, nil
}

func (api *ProvisionerAPI) getProvisioningInfo(
	ctx context.Context,
	m *state.Machine,
	env environs.Environ,
	allSpaces network.SpaceInfos,
) (*params.ProvisioningInfo, error) {
	endpointBindings, err := api.machineEndpointBindings(m)
	if err != nil {
		return nil, apiservererrors.ServerError(errors.Annotate(err, "cannot determine machine endpoint bindings"))
	}

	spaceBindings, err := api.translateEndpointBindingsToSpaces(allSpaces, endpointBindings)
	if err != nil {
		return nil, apiservererrors.ServerError(errors.Annotate(err, "cannot determine spaces for endpoint bindings"))
	}

	var result params.ProvisioningInfo
	if result, err = api.getProvisioningInfoBase(ctx, m, env, spaceBindings); err != nil {
		return nil, errors.Trace(err)
	}

<<<<<<< HEAD
	machineSpaces, err := api.machineSpaces(m, allSpaces, endpointBindings)
=======
	cons, err := m.Constraints()
	if err != nil {
		return nil, errors.Annotate(err, "retrieving machine constraints")
	}
	machineSpaces, err := api.machineSpaces(cons, spaceInfos, endpointBindings)
>>>>>>> 2fd6ff67
	if err != nil {
		return nil, errors.Trace(err)
	}

<<<<<<< HEAD
	if result.ProvisioningNetworkTopology, err = api.machineSpaceTopology(ctx, m.Id(), machineSpaces); err != nil {
=======
	if result.ProvisioningNetworkTopology, err = api.machineSpaceTopology(m.Id(), cons, machineSpaces); err != nil {
>>>>>>> 2fd6ff67
		return nil, errors.Annotate(err, "matching subnets to zones")
	}

	return &result, nil
}

func (api *ProvisionerAPI) getProvisioningInfoBase(
	ctx context.Context,
	m *state.Machine,
	env environs.Environ,
	endpointBindings map[string]string,
) (params.ProvisioningInfo, error) {
	base := m.Base()
	result := params.ProvisioningInfo{
		Base:              params.Base{Name: base.OS, Channel: base.Channel},
		Placement:         m.Placement(),
		CloudInitUserData: env.Config().CloudInitUserData(),

		// EndpointBindings are used by MAAS by the provider. Operator defined
		// space bindings are reflected in ProvisioningNetworkTopology.
		EndpointBindings: endpointBindings,
	}

	var err error
	if result.Constraints, err = m.Constraints(); err != nil {
		return result, errors.Trace(err)
	}

	// The root disk source constraint might refer to a storage pool.
	if result.Constraints.HasRootDiskSource() {
		sp, err := api.storagePoolGetter.GetStoragePoolByName(ctx, *result.Constraints.RootDiskSource)
		if err != nil && !errors.Is(err, storageerrors.PoolNotFoundError) {
			return result, errors.Annotate(err, "cannot load storage pool")
		}
		if err == nil {
			result.RootDisk = &params.VolumeParams{
				Provider:   string(sp.Provider()),
				Attributes: sp.Attrs(),
			}
		}
	}

	if result.Volumes, result.VolumeAttachments, err = api.machineVolumeParams(ctx, m, env); err != nil {
		return result, errors.Trace(err)
	}

	if result.CharmLXDProfiles, err = api.machineLXDProfileNames(m, env); err != nil {
		return result, errors.Annotate(err, "cannot write lxd profiles")
	}

	if result.ImageMetadata, err = api.availableImageMetadata(ctx, m, env); err != nil {
		return result, errors.Annotate(err, "cannot get available image metadata")
	}

	if result.ControllerConfig, err = api.controllerConfigService.ControllerConfig(ctx); err != nil {
		return result, errors.Annotate(err, "cannot get controller configuration")
	}

	isController := false
	jobs := m.Jobs()
	result.Jobs = make([]model.MachineJob, len(jobs))
	for i, job := range jobs {
		result.Jobs[i] = job.ToParams()
		isController = isController || result.Jobs[i].NeedsState()
	}

	if result.Tags, err = api.machineTags(ctx, m, isController); err != nil {
		return result, errors.Trace(err)
	}

	return result, nil
}

// machineVolumeParams retrieves VolumeParams for the volumes that should be
// provisioned with, and attached to, the machine. The client should ignore
// parameters that it does not know how to handle.
func (api *ProvisionerAPI) machineVolumeParams(
	ctx context.Context,
	m *state.Machine,
	env environs.Environ,
) ([]params.VolumeParams, []params.VolumeAttachmentParams, error) {
	sb, err := state.NewStorageBackend(api.st)
	if err != nil {
		return nil, nil, errors.Trace(err)
	}
	volumeAttachments, err := m.VolumeAttachments()
	if err != nil {
		return nil, nil, errors.Trace(err)
	}
	if len(volumeAttachments) == 0 {
		return nil, nil, nil
	}
	modelConfig, err := api.m.ModelConfig(ctx)
	if err != nil {
		return nil, nil, errors.Trace(err)
	}

	allVolumeParams := make([]params.VolumeParams, 0, len(volumeAttachments))
	var allVolumeAttachmentParams []params.VolumeAttachmentParams
	for _, volumeAttachment := range volumeAttachments {
		volumeTag := volumeAttachment.Volume()
		volume, err := sb.Volume(volumeTag)
		if err != nil {
			return nil, nil, errors.Annotatef(err, "getting volume %q", volumeTag.Id())
		}
		storageInstance, err := storagecommon.MaybeAssignedStorageInstance(
			volume.StorageInstance, sb.StorageInstance,
		)
		if err != nil {
			return nil, nil, errors.Annotatef(err, "getting volume %q storage instance", volumeTag.Id())
		}
		volumeParams, err := storagecommon.VolumeParams(ctx,
			volume, storageInstance, modelConfig.UUID(), api.controllerUUID,
			modelConfig, api.storagePoolGetter, api.storageProviderRegistry,
		)
		if err != nil {
			return nil, nil, errors.Annotatef(err, "getting volume %q parameters", volumeTag.Id())
		}
		if _, err := env.StorageProvider(storage.ProviderType(volumeParams.Provider)); errors.Is(err, errors.NotFound) {
			// This storage type is not managed by the environ
			// provider, so ignore it. It'll be managed by one
			// of the storage provisioners.
			continue
		} else if err != nil {
			return nil, nil, errors.Annotate(err, "getting storage provider")
		}

		var volumeProvisioned bool
		volumeInfo, err := volume.Info()
		if err == nil {
			volumeProvisioned = true
		} else if !errors.Is(err, errors.NotProvisioned) {
			return nil, nil, errors.Annotate(err, "getting volume info")
		}
		stateVolumeAttachmentParams, volumeDetached := volumeAttachment.Params()
		if !volumeDetached {
			// Volume is already attached to the machine, so
			// there's nothing more to do for it.
			continue
		}

		// We are creating the machine, so no instance ID is supplied.
		volumeAttachmentParams := params.VolumeAttachmentParams{
			VolumeTag:  volumeTag.String(),
			MachineTag: m.Tag().String(),
			VolumeId:   volumeInfo.VolumeId,
			Provider:   volumeParams.Provider,
			ReadOnly:   stateVolumeAttachmentParams.ReadOnly,
		}
		if volumeProvisioned {
			// Volume is already provisioned, so we just need to attach it.
			allVolumeAttachmentParams = append(
				allVolumeAttachmentParams, volumeAttachmentParams,
			)
		} else {
			// Not provisioned yet, so ask the cloud provisioner do it.
			volumeParams.Attachment = &volumeAttachmentParams
			allVolumeParams = append(allVolumeParams, volumeParams)
		}
	}
	return allVolumeParams, allVolumeAttachmentParams, nil
}

// machineTags returns machine-specific tags to set on the instance.
func (api *ProvisionerAPI) machineTags(ctx context.Context, m *state.Machine, isController bool) (map[string]string, error) {
	// Names of all units deployed to the machine.
	//
	// TODO(axw) 2015-06-02 #1461358
	// We need a worker that periodically updates
	// instance tags with current deployment info.
	units, err := m.Units()
	if err != nil {
		return nil, errors.Trace(err)
	}
	unitNames := make([]string, 0, len(units))
	for _, unit := range units {
		if !unit.IsPrincipal() {
			continue
		}
		unitNames = append(unitNames, unit.Name())
	}
	sort.Strings(unitNames)

	cfg, err := api.m.ModelConfig(ctx)
	if err != nil {
		return nil, errors.Trace(err)
	}

	machineTags := instancecfg.InstanceTags(cfg.UUID(), api.controllerUUID, cfg, isController)
	if len(unitNames) > 0 {
		machineTags[tags.JujuUnitsDeployed] = strings.Join(unitNames, " ")
	}

	machineID := fmt.Sprintf("%s-%s", cfg.Name(), m.Tag().String())
	machineTags[tags.JujuMachine] = machineID

	return machineTags, nil
}

// machineSpaces returns the list of spaces that the machine must be in.
// Note that we will send a topology for the *union* of space constraints
// and bindings.
//
// We need to do this because some providers need to *choose* an instance
// fulfilling them all (MAAS/AWS) whereas others *create* an instance to
// fulfill them (OpenStack will create the NICs it needs).
//
// This means there is a difference between add-machine, which will only
// include the spaces based on constraints, and deploy/add-unit,
// which will include spaces for any endpoint bindings.
//
// It is the responsibility of the provider to negotiate this information
// appropriately.
func (api *ProvisionerAPI) machineSpaces(
	cons constraints.Value,
	allSpaceInfos network.SpaceInfos,
	endpointBindings map[string]*state.Bindings,
) ([]string, error) {

	includeSpaces := set.NewStrings(cons.IncludeSpaces()...)
	excludeSpaces := set.NewStrings(cons.ExcludeSpaces()...)

	for appName, endpointBinding := range endpointBindings {
		bindingSpaces, err := endpointBinding.MapWithSpaceNames(allSpaceInfos)
		if err != nil {
			return nil, errors.Trace(err)
		}
		for endpoint, spaceName := range bindingSpaces {
			if excludeSpaces.Contains(spaceName) {
				return nil, errors.Errorf(
					"negative space constraint %q conflicts with %s endpoint binding for %q",
					spaceName, appName, endpoint)
			}
			includeSpaces.Add(spaceName)
		}
	}

	return includeSpaces.SortedValues(), nil
}

<<<<<<< HEAD
func (api *ProvisionerAPI) machineSpaceTopology(ctx context.Context, machineID string, spaceNames []string) (params.ProvisioningNetworkTopology, error) {
=======
func (api *ProvisionerAPI) machineSpaceTopology(
	machineID string,
	cons constraints.Value,
	spaceNames []string,
) (params.ProvisioningNetworkTopology, error) {
>>>>>>> 2fd6ff67
	var topology params.ProvisioningNetworkTopology

	// If there are no space names, or if there is only one space
	// name and that's the alpha space unless it was explicitly set as a
	// constraint, we don't bother setting a topology that constrains
	// provisioning.
	consHasOnlyAlpha := len(cons.IncludeSpaces()) == 1 && cons.IncludeSpaces()[0] == network.AlphaSpaceName
	if len(spaceNames) < 1 ||
		((len(spaceNames) == 1 && spaceNames[0] == network.AlphaSpaceName) && !consHasOnlyAlpha) {
		return topology, nil
	}

	topology.SubnetAZs = make(map[string][]string)
	topology.SpaceSubnets = make(map[string][]string)

	for _, spaceName := range spaceNames {
		subnetsAndZones, err := api.subnetsAndZonesForSpace(ctx, machineID, spaceName)
		if err != nil {
			if errors.Is(err, networkerrors.ErrSpaceNotFound) {
				return topology, errors.NotFoundf("space with name %q", spaceName)
			}
			return topology, errors.Trace(err)
		}

		// Record each subnet provider ID as being in the space,
		// and add the zone mappings to our map
		subnetIDs := make([]string, 0, len(subnetsAndZones))
		for sID, zones := range subnetsAndZones {
			// We do not expect unique provider subnets to be in more than one
			// space, so no subnet should be processed more than once.
			// Log a warning if this happens.
			if _, ok := topology.SpaceSubnets[sID]; ok {
				api.logger.Warningf("subnet with provider ID %q found is present in multiple spaces", sID)
			}
			topology.SubnetAZs[sID] = zones
			subnetIDs = append(subnetIDs, sID)
		}
		topology.SpaceSubnets[spaceName] = subnetIDs
	}

	return topology, nil
}

func (api *ProvisionerAPI) subnetsAndZonesForSpace(ctx context.Context, machineID string, spaceName string) (map[string][]string, error) {
	space, err := api.networkService.SpaceByName(ctx, spaceName)
	if err != nil {
		return nil, errors.Trace(err)
	}

	subnets := space.Subnets

	if len(subnets) == 0 {
		return nil, errors.Errorf("cannot use space %q as deployment target: no subnets", spaceName)
	}

	// Memoise the determination of the model's provider.
	var pType string
	getProviderType := func() (string, error) {
		if pType == "" {
			m, err := api.st.Model()
			if err != nil {
				return "", errors.Trace(err)
			}
			cfg, err := m.Config()
			if err != nil {
				return "", errors.Trace(err)
			}
			pType = cfg.Type()
		}
		return pType, nil
	}

	subnetsToZones := make(map[string][]string, len(subnets))
	for _, subnet := range subnets {
		warningPrefix := fmt.Sprintf("not using subnet %q in space %q for machine %q provisioning: ",
			subnet.CIDR, spaceName, machineID,
		)

		providerID := subnet.ProviderId
		if providerID == "" {
			api.logger.Warningf(warningPrefix + "no ProviderId set")
			continue
		}

		zones := subnet.AvailabilityZones
		if len(zones) == 0 {
			// For most providers we expect availability zones, however:
			// - Azure uses Availability Sets.
			// - OpenStack networks have R/W availability zone *hints*,
			//   and AZs based on the actual scheduling of the resource.
			// For these cases we allow empty map entries.
			// TODO (manadart 2022-11-10): Bring this condition under testing
			// when we cut machine handling over to Dqlite.
			providerType, err := getProviderType()
			if err != nil {
				return nil, errors.Trace(err)
			}

			if providerType != azure.ProviderType && providerType != "openstack" {
				api.logger.Warningf(warningPrefix + "no availability zone(s) set")
				continue
			}
		}

		subnetsToZones[string(providerID)] = zones
	}
	return subnetsToZones, nil
}

// machineLXDProfileNames give the environ info to write lxd profiles needed for
// the given machine and returns the names of profiles. Unlike
// containerLXDProfilesInfo which returns the info necessary to write lxd profiles
// via the lxd broker.
func (api *ProvisionerAPI) machineLXDProfileNames(m *state.Machine, env environs.Environ) ([]string, error) {
	profileEnv, ok := env.(environs.LXDProfiler)
	if !ok {
		api.logger.Tracef("LXDProfiler not implemented by environ")
		return nil, nil
	}

	units, err := m.Units()
	if err != nil {
		return nil, errors.Trace(err)
	}

	var pNames []string
	for _, unit := range units {
		app, err := unit.Application()
		if err != nil {
			return nil, errors.Trace(err)
		}

		ch, _, err := app.Charm()
		if err != nil {
			return nil, errors.Trace(err)
		}

		profile := ch.LXDProfile()
		if profile == nil || profile.Empty() {
			continue
		}

		pName := lxdprofile.Name(api.m.Name(), app.Name(), ch.Revision())
		// Lock here, we get a new env for every call to ProvisioningInfo().
		api.mu.Lock()
		if err := profileEnv.MaybeWriteLXDProfile(pName, lxdprofile.Profile{
			Description: profile.Description,
			Config:      profile.Config,
			Devices:     profile.Devices,
		}); err != nil {
			api.mu.Unlock()
			return nil, errors.Trace(err)
		}
		api.mu.Unlock()
		pNames = append(pNames, pName)
	}
	return pNames, nil
}

func (api *ProvisionerAPI) machineEndpointBindings(m *state.Machine) (map[string]*state.Bindings, error) {
	units, err := m.Units()
	if err != nil {
		return nil, errors.Trace(err)
	}

	endpointBindings := make(map[string]*state.Bindings)
	for _, unit := range units {
		if !unit.IsPrincipal() {
			continue
		}
		application, err := unit.Application()
		if err != nil {
			return nil, errors.Trace(err)
		}

		if _, ok := endpointBindings[application.Name()]; ok {
			// Already processed, skip it.
			continue
		}
		bindings, err := application.EndpointBindings()
		if err != nil {
			return nil, errors.Trace(err)
		}
		endpointBindings[application.Name()] = bindings
	}
	return endpointBindings, nil
}

func (api *ProvisionerAPI) translateEndpointBindingsToSpaces(spaceInfos network.SpaceInfos, endpointBindings map[string]*state.Bindings) (map[string]string, error) {
	combinedBindings := make(map[string]string)
	for _, bindings := range endpointBindings {
		if len(bindings.Map()) == 0 {
			continue
		}

		for endpoint, spaceID := range bindings.Map() {
			space := spaceInfos.GetByID(spaceID)
			if space != nil {
				bound := string(space.ProviderId)
				if bound == "" {
					bound = string(space.Name)
				}
				combinedBindings[endpoint] = bound
			} else {
				// Technically, this can't happen in practice, as we're
				// validating the bindings during application deployment.
				return nil, errors.Errorf("unknown space %q with no provider ID specified for endpoint %q", spaceID, endpoint)
			}
		}
	}
	return combinedBindings, nil
}

// availableImageMetadata returns all image metadata available to this machine
// or an error fetching them.
func (api *ProvisionerAPI) availableImageMetadata(
	ctx context.Context,
	m *state.Machine, env environs.Environ,
) ([]params.CloudImageMetadata, error) {
	imageConstraint, err := api.constructImageConstraint(m, env)
	if err != nil {
		return nil, errors.Annotate(err, "could not construct image constraint")
	}

	// Look for image metadata in state.
	data, err := api.findImageMetadata(ctx, imageConstraint, env)
	if err != nil {
		return nil, errors.Trace(err)
	}
	sort.Sort(metadataList(data))
	api.logger.Debugf("available image metadata for provisioning: %v", data)
	return data, nil
}

// constructImageConstraint returns model-specific criteria used to look for image metadata.
func (api *ProvisionerAPI) constructImageConstraint(m *state.Machine, env environs.Environ) (*imagemetadata.ImageConstraint, error) {
	base, err := corebase.ParseBase(m.Base().OS, m.Base().Channel)
	if err != nil {
		return nil, errors.Trace(err)
	}
	vers := base.Channel.Track
	lookup := simplestreams.LookupParams{
		Releases: []string{vers},
		Stream:   env.Config().ImageStream(),
	}

	cons, err := m.Constraints()
	if err != nil {
		return nil, errors.Annotatef(err, "cannot get machine constraints for machine %v", m.MachineTag().Id())
	}

	if cons.Arch != nil {
		lookup.Arches = []string{*cons.Arch}
	}

	if hasRegion, ok := env.(simplestreams.HasRegion); ok {
		// We can determine current region; we want only
		// metadata specific to this region.
		spec, err := hasRegion.Region()
		if err != nil {
			// can't really find images if we cannot determine cloud region
			// TODO (anastasiamac 2015-12-03) or can we?
			return nil, errors.Annotate(err, "getting provider region information (cloud spec)")
		}
		lookup.CloudSpec = spec
	}

	return imagemetadata.NewImageConstraint(lookup)
}

// findImageMetadata returns all image metadata or an error fetching them.
// It looks for image metadata in state.
// If none are found, we fall back on original image search in simple streams.
func (api *ProvisionerAPI) findImageMetadata(ctx context.Context, imageConstraint *imagemetadata.ImageConstraint, env environs.Environ) ([]params.CloudImageMetadata, error) {
	// Look for image metadata in state.
	stateMetadata, err := api.imageMetadataFromState(imageConstraint)
	if err != nil && !errors.Is(err, errors.NotFound) {
		// look into simple stream if for some reason can't get from controller,
		// so do not exit on error.
		api.logger.Infof("could not get image metadata from controller: %v", err)
	}
	api.logger.Debugf("got from controller %d metadata", len(stateMetadata))
	// No need to look in data sources if found in state.
	if len(stateMetadata) != 0 {
		return stateMetadata, nil
	}

	// If no metadata is found in state, fall back to original simple stream search.
	// Currently, an image metadata worker picks up this metadata periodically (daily),
	// and stores it in state. So potentially, this collection could be different
	// to what is in state.
	dsMetadata, err := api.imageMetadataFromDataSources(ctx, env, imageConstraint)
	if err != nil {
		if !errors.Is(err, errors.NotFound) {
			return nil, errors.Trace(err)
		}
	}
	api.logger.Debugf("got from data sources %d metadata", len(dsMetadata))

	return dsMetadata, nil
}

// imageMetadataFromState returns image metadata stored in state
// that matches given criteria.
func (api *ProvisionerAPI) imageMetadataFromState(constraint *imagemetadata.ImageConstraint) ([]params.CloudImageMetadata, error) {
	filter := cloudimagemetadata.MetadataFilter{
		Versions: constraint.Releases,
		Arches:   constraint.Arches,
		Region:   constraint.Region,
		Stream:   constraint.Stream,
	}
	stored, err := api.st.CloudImageMetadataStorage.FindMetadata(filter)
	if err != nil {
		return nil, errors.Trace(err)
	}

	toParams := func(m cloudimagemetadata.Metadata) params.CloudImageMetadata {
		return params.CloudImageMetadata{
			ImageId:         m.ImageId,
			Stream:          m.Stream,
			Region:          m.Region,
			Version:         m.Version,
			Arch:            m.Arch,
			VirtType:        m.VirtType,
			RootStorageType: m.RootStorageType,
			RootStorageSize: m.RootStorageSize,
			Source:          m.Source,
			Priority:        m.Priority,
		}
	}

	var all []params.CloudImageMetadata
	for _, ms := range stored {
		for _, m := range ms {
			all = append(all, toParams(m))
		}
	}
	return all, nil
}

// imageMetadataFromDataSources finds image metadata that match specified criteria in existing data sources.
func (api *ProvisionerAPI) imageMetadataFromDataSources(ctx context.Context, env environs.Environ, constraint *imagemetadata.ImageConstraint) ([]params.CloudImageMetadata, error) {
	fetcher := simplestreams.NewSimpleStreams(simplestreams.DefaultDataSourceFactory())
	sources, err := environs.ImageMetadataSources(env, fetcher)
	if err != nil {
		return nil, errors.Trace(err)
	}

	cfg := env.Config()
	toModel := func(m *imagemetadata.ImageMetadata, source string, priority int) cloudimagemetadata.Metadata {
		result := cloudimagemetadata.Metadata{
			MetadataAttributes: cloudimagemetadata.MetadataAttributes{
				Region:          m.RegionName,
				Arch:            m.Arch,
				VirtType:        m.VirtType,
				RootStorageType: m.Storage,
				Source:          source,
				Stream:          m.Stream,
				Version:         m.Version,
			},
			Priority: priority,
			ImageId:  m.Id,
		}
		// TODO (anastasiamac 2016-08-24) This is a band-aid solution.
		// Once correct value is read from simplestreams, this needs to go.
		// Bug# 1616295
		if result.Stream == "" {
			result.Stream = constraint.Stream
		}
		if result.Stream == "" {
			result.Stream = cfg.ImageStream()
		}
		return result
	}

	var metadataState []cloudimagemetadata.Metadata
	for _, source := range sources {
		api.logger.Debugf("looking in data source %v", source.Description())
		found, info, err := imagemetadata.Fetch(ctx, fetcher, []simplestreams.DataSource{source}, constraint)
		if errors.Is(err, errors.NotFound) || errors.Is(err, errors.Unauthorized) {
			// Do not stop looking in other data sources if there is an issue here.
			api.logger.Warningf("encountered %v while getting published images metadata from %v", err, source.Description())
			continue
		} else if err != nil {
			// When we get an actual protocol/unexpected error, we need to stop.
			return nil, errors.Annotatef(err, "failed getting published images metadata from %s", source.Description())
		}

		for _, m := range found {
			metadataState = append(metadataState, toModel(m, info.Source, source.Priority()))
		}
	}
	if len(metadataState) > 0 {
		if err := api.st.CloudImageMetadataStorage.SaveMetadata(metadataState); err != nil {
			// No need to react here, just take note
			api.logger.Warningf("failed to save published image metadata: %v", err)
		}
	}

	// Since we've fallen through to data sources search and have saved all needed images into controller,
	// let's try to get them from controller to avoid duplication of conversion logic here.
	all, err := api.imageMetadataFromState(constraint)
	if err != nil {
		return nil, errors.Annotate(err, "could not read metadata from controller after saving it there from data sources")
	}

	if len(all) == 0 {
		return nil, errors.NotFoundf("image metadata for version %v, arch %v", constraint.Releases, constraint.Arches)
	}

	return all, nil
}

// metadataList is a convenience type enabling to sort
// a collection of CloudImageMetadata in order of priority.
type metadataList []params.CloudImageMetadata

// Implements sort.Interface
func (m metadataList) Len() int {
	return len(m)
}

// Implements sort.Interface and sorts image metadata by priority.
func (m metadataList) Less(i, j int) bool {
	return m[i].Priority < m[j].Priority
}

// Implements sort.Interface
func (m metadataList) Swap(i, j int) {
	m[i], m[j] = m[j], m[i]
}<|MERGE_RESOLUTION|>--- conflicted
+++ resolved
@@ -92,24 +92,16 @@
 		return nil, errors.Trace(err)
 	}
 
-<<<<<<< HEAD
-	machineSpaces, err := api.machineSpaces(m, allSpaces, endpointBindings)
-=======
 	cons, err := m.Constraints()
 	if err != nil {
 		return nil, errors.Annotate(err, "retrieving machine constraints")
 	}
-	machineSpaces, err := api.machineSpaces(cons, spaceInfos, endpointBindings)
->>>>>>> 2fd6ff67
-	if err != nil {
-		return nil, errors.Trace(err)
-	}
-
-<<<<<<< HEAD
-	if result.ProvisioningNetworkTopology, err = api.machineSpaceTopology(ctx, m.Id(), machineSpaces); err != nil {
-=======
-	if result.ProvisioningNetworkTopology, err = api.machineSpaceTopology(m.Id(), cons, machineSpaces); err != nil {
->>>>>>> 2fd6ff67
+	machineSpaces, err := api.machineSpaces(cons, allSpaces, endpointBindings)
+	if err != nil {
+		return nil, errors.Trace(err)
+	}
+
+	if result.ProvisioningNetworkTopology, err = api.machineSpaceTopology(ctx, m.Id(), cons, machineSpaces); err != nil {
 		return nil, errors.Annotate(err, "matching subnets to zones")
 	}
 
@@ -350,15 +342,12 @@
 	return includeSpaces.SortedValues(), nil
 }
 
-<<<<<<< HEAD
-func (api *ProvisionerAPI) machineSpaceTopology(ctx context.Context, machineID string, spaceNames []string) (params.ProvisioningNetworkTopology, error) {
-=======
 func (api *ProvisionerAPI) machineSpaceTopology(
+	ctx context.Context,
 	machineID string,
 	cons constraints.Value,
 	spaceNames []string,
 ) (params.ProvisioningNetworkTopology, error) {
->>>>>>> 2fd6ff67
 	var topology params.ProvisioningNetworkTopology
 
 	// If there are no space names, or if there is only one space
