// Copyright 2015 Canonical Ltd.
// Licensed under the AGPLv3, see LICENCE file for details.

package uniter

import (
	"context"
	"fmt"
	"sort"
	"strings"

	"github.com/juju/clock"
	"github.com/juju/collections/transform"
	"github.com/juju/errors"
	"github.com/juju/names/v5"

	"github.com/juju/juju/apiserver/common"
	"github.com/juju/juju/apiserver/common/cloudspec"
	apiservererrors "github.com/juju/juju/apiserver/errors"
	"github.com/juju/juju/apiserver/facade"
	leadershipapiserver "github.com/juju/juju/apiserver/facades/agent/leadership"
	"github.com/juju/juju/apiserver/internal"
	"github.com/juju/juju/caas"
	"github.com/juju/juju/core/application"
	"github.com/juju/juju/core/leadership"
	"github.com/juju/juju/core/life"
	corelogger "github.com/juju/juju/core/logger"
	coremachine "github.com/juju/juju/core/machine"
	"github.com/juju/juju/core/network"
	"github.com/juju/juju/core/objectstore"
	"github.com/juju/juju/core/status"
	coreunit "github.com/juju/juju/core/unit"
	corewatcher "github.com/juju/juju/core/watcher"
	domaincharm "github.com/juju/juju/domain/application/charm"
	applicationerrors "github.com/juju/juju/domain/application/errors"
	machineerrors "github.com/juju/juju/domain/machine/errors"
	"github.com/juju/juju/domain/unitstate"
	"github.com/juju/juju/internal/charm"
	internalerrors "github.com/juju/juju/internal/errors"
	"github.com/juju/juju/rpc/params"
	"github.com/juju/juju/state"
	"github.com/juju/juju/state/stateenvirons"
	statewatcher "github.com/juju/juju/state/watcher"
)

// UniterAPI implements the latest version (v19) of the Uniter API.
type UniterAPI struct {
	*StatusAPI
	*StorageAPI

	*common.APIAddresser
	*common.ModelConfigWatcher
	*common.RebootRequester
	*common.UnitStateAPI
	*leadershipapiserver.LeadershipSettingsAccessor

	lxdProfileAPI           *LXDProfileAPIv2
	m                       *state.Model
	st                      *state.State
	clock                   clock.Clock
	auth                    facade.Authorizer
	resources               facade.Resources
	leadershipChecker       leadership.Checker
	leadershipRevoker       leadership.Revoker
	accessUnit              common.GetAuthFunc
	accessApplication       common.GetAuthFunc
	accessUnitOrApplication common.GetAuthFunc
	accessMachine           common.GetAuthFunc
	containerBrokerFunc     caas.NewContainerBrokerFunc
	watcherRegistry         facade.WatcherRegistry

	cloudService            CloudService
	credentialService       CredentialService
	controllerConfigService ControllerConfigService
	modelConfigService      ModelConfigService
	modelInfoService        ModelInfoService
	machineService          MachineService
	secretService           SecretService
	networkService          NetworkService
	applicationService      ApplicationService
	unitStateService        UnitStateService
	portService             PortService
	store                   objectstore.ObjectStore

	// A cloud spec can only be accessed for the model of the unit or
	// application that is authorised for this API facade.
	// We do not need to use an AuthFunc, because we do not need to pass a tag.
	accessCloudSpec func() (func() bool, error)
	cloudSpecer     cloudspec.CloudSpecer

	logger corelogger.Logger
}

type UniterAPIv19 struct {
	*UniterAPI
}

<<<<<<< HEAD
// EnsureDead calls EnsureDead on each given unit from state.
// If it's Alive, nothing will happen.
func (u *UniterAPI) EnsureDead(ctx context.Context, args params.Entities) (params.ErrorResults, error) {
	result := params.ErrorResults{
		Results: make([]params.ErrorResult, len(args.Entities)),
	}
	if len(args.Entities) == 0 {
		return result, nil
	}
	canModify, err := u.accessUnit()
	if err != nil {
		return params.ErrorResults{}, errors.Trace(err)
	}
	for i, entity := range args.Entities {
		tag, err := names.ParseUnitTag(entity.Tag)
		if err != nil {
			return params.ErrorResults{}, errors.Trace(err)
		}
		if !canModify(tag) {
			result.Results[i].Error = apiservererrors.ServerError(apiservererrors.ErrPerm)
			continue
		}

		// TODO(units) - remove me.
		// Dual write dead status to state.
		unit, err := u.getUnit(tag)
		if err != nil {
			result.Results[i].Error = apiservererrors.ServerError(err)
			continue
		}
		if err = unit.EnsureDead(); err != nil {
			result.Results[i].Error = apiservererrors.ServerError(err)
			continue
		}

		unitName, err := coreunit.NewName(tag.Id())
		if err != nil {
			result.Results[i].Error = apiservererrors.ServerError(err)
			continue
		}
		if err := u.applicationService.EnsureUnitDead(ctx, unitName, u.leadershipRevoker); err != nil {
			result.Results[i].Error = apiservererrors.ServerError(err)
		}
	}
	return result, nil
=======
// UniterAPIv18 implements version 18 of the uniter API, which includes methods
// ModelUUID and OpenedApplicationPortRangesByEndpoint that were removed from
// later versions.
type UniterAPIv18 struct {
	UniterAPIv19
}

// UniterAPIv19 implements version 19 of the uniter API.
type UniterAPIv19 struct {
	UniterAPI
>>>>>>> 92f4fe48
}

// OpenedMachinePortRangesByEndpoint returns the port ranges opened by each
// unit on the provided machines grouped by application endpoint.
func (u *UniterAPI) OpenedMachinePortRangesByEndpoint(ctx context.Context, args params.Entities) (params.OpenPortRangesByEndpointResults, error) {
	result := params.OpenPortRangesByEndpointResults{
		Results: make([]params.OpenPortRangesByEndpointResult, len(args.Entities)),
	}
	canAccess, err := u.accessMachine()
	if err != nil {
		return params.OpenPortRangesByEndpointResults{}, err
	}
	for i, entity := range args.Entities {

		machPortRanges, err := u.getOneMachineOpenedPortRanges(ctx, canAccess, entity.Tag)
		if err != nil {
			result.Results[i].Error = apiservererrors.ServerError(err)
			continue
		}

		result.Results[i].UnitPortRanges = make(map[string][]params.OpenUnitPortRangesByEndpoint)
		for unitName, groupedPortRanges := range machPortRanges {
			unitTag := names.NewUnitTag(unitName.String()).String()
			for endpointName, portRanges := range groupedPortRanges {
				result.Results[i].UnitPortRanges[unitTag] = append(
					result.Results[i].UnitPortRanges[unitTag],
					params.OpenUnitPortRangesByEndpoint{
						Endpoint:   endpointName,
						PortRanges: transform.Slice(portRanges, params.FromNetworkPortRange),
					},
				)
			}

			// Ensure results are sorted by endpoint name to be consistent.
			sort.Slice(result.Results[i].UnitPortRanges[unitTag], func(a, b int) bool {
				return result.Results[i].UnitPortRanges[unitTag][a].Endpoint < result.Results[i].UnitPortRanges[unitTag][b].Endpoint
			})
		}
	}
	return result, nil
}

func (u *UniterAPI) getOneMachineOpenedPortRanges(ctx context.Context, canAccess common.AuthFunc, machineTag string) (map[coreunit.Name]network.GroupedPortRanges, error) {
	tag, err := names.ParseMachineTag(machineTag)
	if err != nil {
		return nil, apiservererrors.ErrPerm
	}
	if !canAccess(tag) {
		return nil, apiservererrors.ErrPerm
	}
	machineUUID, err := u.machineService.GetMachineUUID(ctx, coremachine.Name(tag.Id()))
	if err != nil {
		return nil, internalerrors.Errorf("getting machine UUID for %q: %w", tag, err)
	}
	machineOpenedPortRanges, err := u.portService.GetMachineOpenedPorts(ctx, machineUUID)
	if err != nil {
		return nil, internalerrors.Errorf("getting opened ports for machine %q: %w", tag, err)
	}
	return machineOpenedPortRanges, nil
}

// OpenedPortRangesByEndpoint returns the port ranges opened by the unit.
func (u *UniterAPI) OpenedPortRangesByEndpoint(ctx context.Context) (params.OpenPortRangesByEndpointResults, error) {
	result := params.OpenPortRangesByEndpointResults{
		Results: make([]params.OpenPortRangesByEndpointResult, 1),
	}

	authTag := u.auth.GetAuthTag()
	switch authTag.Kind() {
	case names.UnitTagKind:
	default:
		result.Results[0].Error = apiservererrors.ServerError(errors.NotSupportedf("getting opened port ranges for %q", authTag.Kind()))
		return result, nil
	}

	unitName, err := coreunit.NewName(authTag.Id())
	if err != nil {
		result.Results[0].Error = apiservererrors.ServerError(err)
		return result, nil
	}
	unitUUID, err := u.applicationService.GetUnitUUID(ctx, unitName)
	if err != nil {
		result.Results[0].Error = apiservererrors.ServerError(err)
		return result, nil
	}
	openedPortRanges, err := u.portService.GetUnitOpenedPorts(ctx, unitUUID)
	if err != nil {
		result.Results[0].Error = apiservererrors.ServerError(err)
		return result, nil
	}

	result.Results[0].UnitPortRanges = make(map[string][]params.OpenUnitPortRangesByEndpoint)
	unitTag := authTag.String()
	for endpointName, portRanges := range openedPortRanges {
		result.Results[0].UnitPortRanges[unitTag] = append(
			result.Results[0].UnitPortRanges[unitTag],
			params.OpenUnitPortRangesByEndpoint{
				Endpoint:   endpointName,
				PortRanges: transform.Slice(portRanges, params.FromNetworkPortRange),
			},
		)
	}

	// Ensure results are sorted by endpoint name to be consistent.
	sort.Slice(result.Results[0].UnitPortRanges[unitTag], func(a, b int) bool {
		return result.Results[0].UnitPortRanges[unitTag][a].Endpoint < result.Results[0].UnitPortRanges[unitTag][b].Endpoint
	})
	return result, nil
}

// AssignedMachine returns the machine tag for each given unit tag, or
// an error satisfying params.IsCodeNotAssigned when a unit has no
// assigned machine.
func (u *UniterAPI) AssignedMachine(ctx context.Context, args params.Entities) (params.StringResults, error) {
	result := params.StringResults{
		Results: make([]params.StringResult, len(args.Entities)),
	}
	canAccess, err := u.accessUnit()
	if err != nil {
		return params.StringResults{}, err
	}
	for i, entity := range args.Entities {
		tag, err := names.ParseUnitTag(entity.Tag)
		if err != nil {
			result.Results[i].Error = apiservererrors.ServerError(apiservererrors.ErrPerm)
			continue
		}
		if !canAccess(tag) {
			result.Results[i].Error = apiservererrors.ServerError(apiservererrors.ErrPerm)
			continue
		}
		unit, err := u.getUnit(tag)
		if err != nil {
			result.Results[i].Error = apiservererrors.ServerError(err)
			continue
		}
		machineId, err := unit.AssignedMachineId()
		if err != nil {
			result.Results[i].Error = apiservererrors.ServerError(err)
		} else {
			result.Results[i].Result = names.NewMachineTag(machineId).String()
		}
	}
	return result, nil
}

// PublicAddress returns the public address for each given unit, if set.
func (u *UniterAPI) PublicAddress(ctx context.Context, args params.Entities) (params.StringResults, error) {
	result := params.StringResults{
		Results: make([]params.StringResult, len(args.Entities)),
	}
	canAccess, err := u.accessUnit()
	if err != nil {
		return params.StringResults{}, err
	}
	for i, entity := range args.Entities {
		tag, err := names.ParseUnitTag(entity.Tag)
		if err != nil {
			result.Results[i].Error = apiservererrors.ServerError(apiservererrors.ErrPerm)
			continue
		}
		err = apiservererrors.ErrPerm
		if canAccess(tag) {
			var unit *state.Unit
			unit, err = u.getUnit(tag)
			if err == nil {
				var address network.SpaceAddress
				address, err = unit.PublicAddress()
				if err == nil {
					result.Results[i].Result = address.Value
				} else if network.IsNoAddressError(err) {
					err = apiservererrors.NewNoAddressSetError(tag, "public")
				}
			}
		}
		result.Results[i].Error = apiservererrors.ServerError(err)
	}
	return result, nil
}

// PrivateAddress returns the private address for each given unit, if set.
func (u *UniterAPI) PrivateAddress(ctx context.Context, args params.Entities) (params.StringResults, error) {
	result := params.StringResults{
		Results: make([]params.StringResult, len(args.Entities)),
	}
	canAccess, err := u.accessUnit()
	if err != nil {
		return params.StringResults{}, err
	}
	for i, entity := range args.Entities {
		tag, err := names.ParseUnitTag(entity.Tag)
		if err != nil {
			result.Results[i].Error = apiservererrors.ServerError(apiservererrors.ErrPerm)
			continue
		}
		err = apiservererrors.ErrPerm
		if canAccess(tag) {
			var unit *state.Unit
			unit, err = u.getUnit(tag)
			if err == nil {
				var address network.SpaceAddress
				address, err = unit.PrivateAddress()
				if err == nil {
					result.Results[i].Result = address.Value
				} else if network.IsNoAddressError(err) {
					err = apiservererrors.NewNoAddressSetError(tag, "private")
				}
			}
		}
		result.Results[i].Error = apiservererrors.ServerError(err)
	}
	return result, nil
}

// TODO(ericsnow) Factor out the common code amongst the many methods here.

var getZone = func(ctx context.Context, st *state.State, machineService MachineService, tag names.Tag) (string, error) {
	unit, err := st.Unit(tag.Id())
	if err != nil {
		return "", errors.Trace(err)
	}
	machineID, err := unit.AssignedMachineId()
	if err != nil {
		return "", errors.Trace(err)
	}
	machineUUID, err := machineService.GetMachineUUID(ctx, coremachine.Name(machineID))
	if err != nil {
		return "", errors.Trace(err)
	}
	az, err := machineService.AvailabilityZone(ctx, machineUUID)
	if errors.Is(err, machineerrors.AvailabilityZoneNotFound) {
		return "", errors.NotProvisioned
	}
	if err != nil {
		return "", errors.Trace(err)
	}
	return az, errors.Trace(err)
}

// AvailabilityZone returns the availability zone for each given unit, if applicable.
func (u *UniterAPI) AvailabilityZone(ctx context.Context, args params.Entities) (params.StringResults, error) {
	var results params.StringResults

	canAccess, err := u.accessUnit()
	if err != nil {
		return results, errors.Trace(err)
	}

	// Prep the results.
	results = params.StringResults{
		Results: make([]params.StringResult, len(args.Entities)),
	}

	// Collect the zones. No zone will be collected for any entity where
	// the tag is invalid or not authorized. Instead the corresponding
	// result will be updated with the error.
	for i, entity := range args.Entities {
		tag, err := names.ParseUnitTag(entity.Tag)
		if err != nil {
			results.Results[i].Error = apiservererrors.ServerError(apiservererrors.ErrPerm)
			continue
		}
		err = apiservererrors.ErrPerm
		if canAccess(tag) {
			var zone string
			zone, err = getZone(ctx, u.st, u.machineService, tag)
			if err == nil {
				results.Results[i].Result = zone
			}
		}
		results.Results[i].Error = apiservererrors.ServerError(err)
	}

	return results, nil
}

// Resolved returns the current resolved setting for each given unit.
func (u *UniterAPI) Resolved(ctx context.Context, args params.Entities) (params.ResolvedModeResults, error) {
	result := params.ResolvedModeResults{
		Results: make([]params.ResolvedModeResult, len(args.Entities)),
	}
	canAccess, err := u.accessUnit()
	if err != nil {
		return params.ResolvedModeResults{}, err
	}
	for i, entity := range args.Entities {
		tag, err := names.ParseUnitTag(entity.Tag)
		if err != nil {
			result.Results[i].Error = apiservererrors.ServerError(apiservererrors.ErrPerm)
			continue
		}
		err = apiservererrors.ErrPerm
		if canAccess(tag) {
			var unit *state.Unit
			unit, err = u.getUnit(tag)
			if err == nil {
				result.Results[i].Mode = params.ResolvedMode(unit.Resolved())
			}
		}
		result.Results[i].Error = apiservererrors.ServerError(err)
	}
	return result, nil
}

// ClearResolved removes any resolved setting from each given unit.
func (u *UniterAPI) ClearResolved(ctx context.Context, args params.Entities) (params.ErrorResults, error) {
	result := params.ErrorResults{
		Results: make([]params.ErrorResult, len(args.Entities)),
	}
	canAccess, err := u.accessUnit()
	if err != nil {
		return params.ErrorResults{}, err
	}
	for i, entity := range args.Entities {
		tag, err := names.ParseUnitTag(entity.Tag)
		if err != nil {
			result.Results[i].Error = apiservererrors.ServerError(apiservererrors.ErrPerm)
			continue
		}
		err = apiservererrors.ErrPerm
		if canAccess(tag) {
			var unit *state.Unit
			unit, err = u.getUnit(tag)
			if err == nil {
				err = unit.ClearResolved()
			}
		}
		result.Results[i].Error = apiservererrors.ServerError(err)
	}
	return result, nil
}

// GetPrincipal returns the result of calling PrincipalName() and
// converting it to a tag, on each given unit.
func (u *UniterAPI) GetPrincipal(ctx context.Context, args params.Entities) (params.StringBoolResults, error) {
	result := params.StringBoolResults{
		Results: make([]params.StringBoolResult, len(args.Entities)),
	}
	canAccess, err := u.accessUnit()
	if err != nil {
		return params.StringBoolResults{}, err
	}
	for i, entity := range args.Entities {
		tag, err := names.ParseUnitTag(entity.Tag)
		if err != nil {
			result.Results[i].Error = apiservererrors.ServerError(apiservererrors.ErrPerm)
			continue
		}
		err = apiservererrors.ErrPerm
		if canAccess(tag) {
			var unit *state.Unit
			unit, err = u.getUnit(tag)
			if err == nil {
				principal, ok := unit.PrincipalName()
				if principal != "" {
					result.Results[i].Result = names.NewUnitTag(principal).String()
				}
				result.Results[i].Ok = ok
			}
		}
		result.Results[i].Error = apiservererrors.ServerError(err)
	}
	return result, nil
}

// Destroy advances all given Alive units' lifecycles as far as
// possible. See state/Unit.Destroy().
func (u *UniterAPI) Destroy(ctx context.Context, args params.Entities) (params.ErrorResults, error) {
	result := params.ErrorResults{
		Results: make([]params.ErrorResult, len(args.Entities)),
	}
	canAccess, err := u.accessUnit()
	if err != nil {
		return params.ErrorResults{}, err
	}
	for i, entity := range args.Entities {
		tag, err := names.ParseUnitTag(entity.Tag)
		if err != nil {
			result.Results[i].Error = apiservererrors.ServerError(apiservererrors.ErrPerm)
			continue
		}
		err = apiservererrors.ErrPerm
		if canAccess(tag) {
			var (
				unitName coreunit.Name
				unit     *state.Unit
				removed  bool
			)
			unitName, err = coreunit.NewName(tag.Id())
			if err != nil {
				result.Results[i].Error = apiservererrors.ServerError(err)
				continue
			}
			err = u.applicationService.DestroyUnit(ctx, unitName)
			if err != nil && !errors.Is(err, applicationerrors.UnitNotFound) {
				result.Results[i].Error = apiservererrors.ServerError(err)
				continue
			}

			// TODO(units) - remove dual write to state
			unit, err = u.getUnit(tag)
			if err == nil {
				removed, err = unit.DestroyMaybeRemove(u.store)
				if err == nil && removed {
					err = u.applicationService.DeleteUnit(ctx, unitName)
				}
			}
		}
		result.Results[i].Error = apiservererrors.ServerError(err)
	}
	return result, nil
}

// DestroyAllSubordinates destroys all subordinates of each given unit.
func (u *UniterAPI) DestroyAllSubordinates(ctx context.Context, args params.Entities) (params.ErrorResults, error) {
	result := params.ErrorResults{
		Results: make([]params.ErrorResult, len(args.Entities)),
	}
	canAccess, err := u.accessUnit()
	if err != nil {
		return params.ErrorResults{}, err
	}
	for i, entity := range args.Entities {
		tag, err := names.ParseUnitTag(entity.Tag)
		if err != nil {
			result.Results[i].Error = apiservererrors.ServerError(apiservererrors.ErrPerm)
			continue
		}
		err = apiservererrors.ErrPerm
		if canAccess(tag) {
			var unit *state.Unit
			unit, err = u.getUnit(tag)
			if err == nil {
				err = u.destroySubordinates(ctx, unit)
			}
		}
		result.Results[i].Error = apiservererrors.ServerError(err)
	}
	return result, nil
}

// HasSubordinates returns the whether each given unit has any subordinates.
func (u *UniterAPI) HasSubordinates(ctx context.Context, args params.Entities) (params.BoolResults, error) {
	result := params.BoolResults{
		Results: make([]params.BoolResult, len(args.Entities)),
	}
	canAccess, err := u.accessUnit()
	if err != nil {
		return params.BoolResults{}, err
	}
	for i, entity := range args.Entities {
		tag, err := names.ParseUnitTag(entity.Tag)
		if err != nil {
			result.Results[i].Error = apiservererrors.ServerError(apiservererrors.ErrPerm)
			continue
		}
		err = apiservererrors.ErrPerm
		if canAccess(tag) {
			var unit *state.Unit
			unit, err = u.getUnit(tag)
			if err == nil {
				subordinates := unit.SubordinateNames()
				result.Results[i].Result = len(subordinates) > 0
			}
		}
		result.Results[i].Error = apiservererrors.ServerError(err)
	}
	return result, nil
}

// CharmModifiedVersion returns the most CharmModifiedVersion for all given
// units or applications.
func (u *UniterAPI) CharmModifiedVersion(ctx context.Context, args params.Entities) (params.IntResults, error) {
	results := params.IntResults{
		Results: make([]params.IntResult, len(args.Entities)),
	}

	accessUnitOrApplication := common.AuthAny(u.accessUnit, u.accessApplication)
	canAccess, err := accessUnitOrApplication()
	if err != nil {
		return results, err
	}
	for i, entity := range args.Entities {
		ver, err := u.charmModifiedVersion(ctx, entity.Tag, canAccess)
		if err != nil {
			results.Results[i].Error = apiservererrors.ServerError(err)
			continue
		}
		results.Results[i].Result = ver
	}
	return results, nil
}

func (u *UniterAPI) charmModifiedVersion(
	ctx context.Context,
	tagStr string,
	canAccess func(names.Tag) bool,
) (int, error) {
	tag, err := names.ParseTag(tagStr)
	if err != nil {
		return -1, apiservererrors.ErrPerm
	}
	if !canAccess(tag) {
		return -1, apiservererrors.ErrPerm
	}

	var id application.ID
	switch tag.(type) {
	case names.ApplicationTag:
		id, err = u.applicationService.GetApplicationIDByName(ctx, tag.Id())
		if errors.Is(err, applicationerrors.ApplicationNotFound) {
			// Return an error that also matches a generic not found error.
			return -1, internalerrors.Join(err, errors.Hide(errors.NotFound))
		} else if err != nil {
			return -1, err
		}
	case names.UnitTag:
		name, err := coreunit.NewName(tag.Id())
		if err != nil {
			return -1, err
		}
		id, err = u.applicationService.GetApplicationIDByUnitName(ctx, name)
		if errors.Is(err, applicationerrors.UnitNotFound) {
			// Return an error that also matches a generic not found error.
			return -1, internalerrors.Join(err, errors.Hide(errors.NotFound))
		} else if err != nil {
			return -1, err
		}
	default:
		return -1, errors.BadRequestf("type %s does not have a CharmModifiedVersion", tag.Kind())
	}
	charmModifiedVersion, err := u.applicationService.GetCharmModifiedVersion(ctx, id)
	if err != nil {
		return -1, err
	}
	return charmModifiedVersion, nil
}

// CharmURL returns the charm URL for all given units or applications.
func (u *UniterAPI) CharmURL(ctx context.Context, args params.Entities) (params.StringBoolResults, error) {
	result := params.StringBoolResults{
		Results: make([]params.StringBoolResult, len(args.Entities)),
	}
	accessUnitOrApplication := common.AuthAny(u.accessUnit, u.accessApplication)
	canAccess, err := accessUnitOrApplication()
	if err != nil {
		return params.StringBoolResults{}, err
	}
	for i, entity := range args.Entities {
		tag, err := names.ParseTag(entity.Tag)
		if err != nil {
			result.Results[i].Error = apiservererrors.ServerError(apiservererrors.ErrPerm)
			continue
		}
		err = apiservererrors.ErrPerm
		if canAccess(tag) {
			var unitOrApplication state.Entity
			unitOrApplication, err = u.st.FindEntity(tag)
			if err == nil {
				var cURL *string
				var force bool

				switch entity := unitOrApplication.(type) {
				case *state.Application:
					cURL, force = entity.CharmURL()
				case *state.Unit:
					cURL = entity.CharmURL()
					// The force value is not actually used on the uniter's unit api.
					if cURL != nil {
						force = true
					}
				}

				if cURL != nil {
					result.Results[i].Result = *cURL
					result.Results[i].Ok = force
				}
			}
		}
		result.Results[i].Error = apiservererrors.ServerError(err)
	}
	return result, nil
}

// SetCharmURL sets the charm URL for each given unit. An error will
// be returned if a unit is dead, or the charm URL is not known.
func (u *UniterAPI) SetCharmURL(ctx context.Context, args params.EntitiesCharmURL) (params.ErrorResults, error) {
	result := params.ErrorResults{
		Results: make([]params.ErrorResult, len(args.Entities)),
	}
	canAccess, err := u.accessUnit()
	if err != nil {
		return params.ErrorResults{}, err
	}
	for i, entity := range args.Entities {
		tag, err := names.ParseUnitTag(entity.Tag)
		if err != nil {
			result.Results[i].Error = apiservererrors.ServerError(apiservererrors.ErrPerm)
			continue
		}
		err = apiservererrors.ErrPerm
		if canAccess(tag) {
			var unit *state.Unit
			unit, err = u.getUnit(tag)
			if err == nil {
				err = unit.SetCharmURL(entity.CharmURL)
				// TODO(cache) - we'd wait for the model cache to receive the change.
				// But we're not using the model cache at the moment.
			}
		}
		result.Results[i].Error = apiservererrors.ServerError(err)
	}
	return result, nil
}

// WorkloadVersion returns the workload version for all given units or applications.
func (u *UniterAPI) WorkloadVersion(ctx context.Context, args params.Entities) (params.StringResults, error) {
	result := params.StringResults{
		Results: make([]params.StringResult, len(args.Entities)),
	}
	canAccess, err := u.accessUnit()
	if err != nil {
		return params.StringResults{}, err
	}
	for i, entity := range args.Entities {
		resultItem := &result.Results[i]
		tag, err := names.ParseUnitTag(entity.Tag)
		if err != nil {
			resultItem.Error = apiservererrors.ServerError(err)
			continue
		}
		if !canAccess(tag) {
			resultItem.Error = apiservererrors.ServerError(apiservererrors.ErrPerm)
			continue
		}
		unit, err := u.getUnit(tag)
		if err != nil {
			resultItem.Error = apiservererrors.ServerError(err)
			continue
		}
		version, err := unit.WorkloadVersion()
		if err != nil {
			resultItem.Error = apiservererrors.ServerError(err)
			continue
		}
		resultItem.Result = version
	}
	return result, nil
}

// SetWorkloadVersion sets the workload version for each given unit. An error will
// be returned if a unit is dead.
func (u *UniterAPI) SetWorkloadVersion(ctx context.Context, args params.EntityWorkloadVersions) (params.ErrorResults, error) {
	result := params.ErrorResults{
		Results: make([]params.ErrorResult, len(args.Entities)),
	}
	canAccess, err := u.accessUnit()
	if err != nil {
		return params.ErrorResults{}, err
	}
	for i, entity := range args.Entities {
		resultItem := &result.Results[i]
		tag, err := names.ParseUnitTag(entity.Tag)
		if err != nil {
			resultItem.Error = apiservererrors.ServerError(err)
			continue
		}
		if !canAccess(tag) {
			resultItem.Error = apiservererrors.ServerError(apiservererrors.ErrPerm)
			continue
		}
		unit, err := u.getUnit(tag)
		if err != nil {
			resultItem.Error = apiservererrors.ServerError(err)
			continue
		}
		err = unit.SetWorkloadVersion(entity.WorkloadVersion)
		if err != nil {
			resultItem.Error = apiservererrors.ServerError(err)
		}
	}
	return result, nil
}

// WatchActionNotifications returns a StringsWatcher for observing
// incoming action calls to a unit. See also state/watcher.go
// Unit.WatchActionNotifications(). This method is called from
// api/uniter/uniter.go WatchActionNotifications().
func (u *UniterAPI) WatchActionNotifications(ctx context.Context, args params.Entities) (params.StringsWatchResults, error) {
	tagToActionReceiver := common.TagToActionReceiverFn(u.st.FindEntity)
	watchOne := common.WatchOneActionReceiverNotifications(tagToActionReceiver, u.resources.Register)
	canAccess, err := u.accessUnit()
	if err != nil {
		return params.StringsWatchResults{}, err
	}
	return common.WatchActionNotifications(args, canAccess, watchOne), nil
}

// ConfigSettings returns the complete set of application charm config
// settings available to each given unit.
func (u *UniterAPI) ConfigSettings(ctx context.Context, args params.Entities) (params.ConfigSettingsResults, error) {
	result := params.ConfigSettingsResults{
		Results: make([]params.ConfigSettingsResult, len(args.Entities)),
	}
	canAccess, err := u.accessUnit()
	if err != nil {
		return params.ConfigSettingsResults{}, err
	}
	for i, entity := range args.Entities {
		tag, err := names.ParseUnitTag(entity.Tag)
		if err != nil {
			result.Results[i].Error = apiservererrors.ServerError(apiservererrors.ErrPerm)
			continue
		}
		err = apiservererrors.ErrPerm
		if canAccess(tag) {
			// TODO(cache) - we were using the model cache but due to
			// issues with propagating the charm URL, use the state model.
			var unit *state.Unit
			unit, err = u.st.Unit(tag.Id())
			if errors.Is(err, errors.NotFound) {
				result.Results[i].Error = apiservererrors.ServerError(apiservererrors.ErrPerm)
				continue
			}
			if err != nil {
				result.Results[i].Error = apiservererrors.ServerError(err)
				continue
			}

			var settings charm.Settings
			settings, err = unit.ConfigSettings()
			if err == nil {
				result.Results[i].Settings = params.ConfigSettings(settings)
			}
		}
		result.Results[i].Error = apiservererrors.ServerError(err)
	}
	return result, nil
}

// CharmArchiveSha256 returns the SHA256 digest of the charm archive
// (bundle) data for each charm url in the given parameters.
func (u *UniterAPI) CharmArchiveSha256(ctx context.Context, args params.CharmURLs) (params.StringResults, error) {
	result := params.StringResults{
		Results: make([]params.StringResult, len(args.URLs)),
	}
	for i, arg := range args.URLs {
		sha, err := u.oneCharmArchiveSha256(ctx, arg.URL)
		if err != nil {
			result.Results[i].Error = apiservererrors.ServerError(err)
			continue
		}
		result.Results[i].Result = sha

	}
	return result, nil
}

func (u *UniterAPI) oneCharmArchiveSha256(ctx context.Context, curl string) (string, error) {
	cu, err := charm.ParseURL(curl)
	if err != nil {
		return "", errors.Trace(err)
	}

	source, err := domaincharm.ParseCharmSchema(charm.Schema(cu.Schema))
	if err != nil {
		return "", errors.Trace(err)
	}

	id, err := u.applicationService.GetCharmID(ctx, domaincharm.GetCharmArgs{
		Source:   source,
		Name:     cu.Name,
		Revision: ptr(cu.Revision),
	})
	if errors.Is(err, applicationerrors.CharmNotFound) {
		return "", errors.NotFoundf("charm %q", curl)
	} else if err != nil {
		return "", errors.Trace(err)
	}

	// Only return the SHA256 if the charm is available. It is expected
	// that the caller (in this case the uniter) will retry if they get
	// a NotYetAvailable error.
	sha, err := u.applicationService.GetAvailableCharmArchiveSHA256(ctx, id)
	if errors.Is(err, applicationerrors.CharmNotFound) {
		return "", errors.NotFoundf("charm %q", curl)
	} else if errors.Is(err, applicationerrors.CharmNotResolved) {
		return "", errors.NotYetAvailablef("charm %q not available", curl)
	} else if err != nil {
		return "", errors.Trace(err)
	}

	return sha, nil
}

// Relation returns information about all given relation/unit pairs,
// including their id, key and the local endpoint.
<<<<<<< HEAD
func (u *UniterAPI) Relation(ctx context.Context, args params.RelationUnits) (params.RelationResults, error) {
=======
// v19 returns v1 RelationResults.
func (u *UniterAPIv19) Relation(args params.RelationUnits) (params.RelationResults, error) {
>>>>>>> 92f4fe48
	result := params.RelationResults{
		Results: make([]params.RelationResult, len(args.RelationUnits)),
	}
	canAccess, err := u.accessUnit()
	if err != nil {
		return params.RelationResults{}, err
	}
	for i, rel := range args.RelationUnits {
		relParams, err := u.getOneRelation(canAccess, rel.Relation, rel.Unit)
		if err == nil {
			result.Results[i] = params.RelationResult{
				Error:            relParams.Error,
				Life:             relParams.Life,
				Suspended:        relParams.Suspended,
				Id:               relParams.Id,
				Key:              relParams.Key,
				Endpoint:         relParams.Endpoint,
				OtherApplication: relParams.OtherApplication.ApplicationName,
			}
		}
		result.Results[i].Error = apiservererrors.ServerError(err)
	}
	return result, nil
}

// Relation returns information about all given relation/unit pairs,
// including their id, key and the local endpoint.
func (u *UniterAPI) Relation(args params.RelationUnits) (params.RelationResultsV2, error) {
	result := params.RelationResultsV2{
		Results: make([]params.RelationResultV2, len(args.RelationUnits)),
	}
	canAccess, err := u.accessUnit()
	if err != nil {
		return params.RelationResultsV2{}, err
	}
	for i, rel := range args.RelationUnits {
		relParams, err := u.getOneRelation(canAccess, rel.Relation, rel.Unit)
		if err == nil {
			result.Results[i] = relParams
		}
		result.Results[i].Error = apiservererrors.ServerError(err)
	}
	return result, nil
}

// ActionStatus returns the status of Actions by Tags passed in.
func (u *UniterAPI) ActionStatus(ctx context.Context, args params.Entities) (params.StringResults, error) {
	canAccess, err := u.accessUnit()
	if err != nil {
		return params.StringResults{}, err
	}

	m, err := u.st.Model()
	if err != nil {
		return params.StringResults{}, errors.Trace(err)
	}

	results := params.StringResults{
		Results: make([]params.StringResult, len(args.Entities)),
	}

	actionFn := common.AuthAndActionFromTagFn(canAccess, m.ActionByTag)
	for k, entity := range args.Entities {
		action, err := actionFn(entity.Tag)
		if err != nil {
			results.Results[k].Error = apiservererrors.ServerError(err)
			continue
		}
		results.Results[k].Result = string(action.Status())
	}

	return results, nil
}

// Actions returns the Actions by Tags passed and ensures that the Unit asking
// for them is the same Unit that has the Actions.
func (u *UniterAPI) Actions(ctx context.Context, args params.Entities) (params.ActionResults, error) {
	canAccess, err := u.accessUnit()
	if err != nil {
		return params.ActionResults{}, err
	}

	m, err := u.st.Model()
	if err != nil {
		return params.ActionResults{}, errors.Trace(err)
	}

	actionFn := common.AuthAndActionFromTagFn(canAccess, m.ActionByTag)
	return common.Actions(args, actionFn), nil
}

// BeginActions marks the actions represented by the passed in Tags as running.
func (u *UniterAPI) BeginActions(ctx context.Context, args params.Entities) (params.ErrorResults, error) {
	canAccess, err := u.accessUnit()
	if err != nil {
		return params.ErrorResults{}, err
	}

	m, err := u.st.Model()
	if err != nil {
		return params.ErrorResults{}, errors.Trace(err)
	}

	actionFn := common.AuthAndActionFromTagFn(canAccess, m.ActionByTag)
	return common.BeginActions(args, actionFn), nil
}

// FinishActions saves the result of a completed Action
func (u *UniterAPI) FinishActions(ctx context.Context, args params.ActionExecutionResults) (params.ErrorResults, error) {
	canAccess, err := u.accessUnit()
	if err != nil {
		return params.ErrorResults{}, err
	}

	m, err := u.st.Model()
	if err != nil {
		return params.ErrorResults{}, errors.Trace(err)
	}

	actionFn := common.AuthAndActionFromTagFn(canAccess, m.ActionByTag)
	return common.FinishActions(args, actionFn), nil
}

// LogActionsMessages records the log messages against the specified actions.
func (u *UniterAPI) LogActionsMessages(ctx context.Context, args params.ActionMessageParams) (params.ErrorResults, error) {
	canAccess, err := u.accessUnit()
	if err != nil {
		return params.ErrorResults{}, err
	}
	m, err := u.st.Model()
	if err != nil {
		return params.ErrorResults{}, errors.Trace(err)
	}
	actionFn := common.AuthAndActionFromTagFn(canAccess, m.ActionByTag)

	oneActionMessage := func(actionTag string, message string) error {
		action, err := actionFn(actionTag)
		if err != nil {
			return errors.Trace(err)
		}
		return action.Log(message)
	}

	result := params.ErrorResults{
		Results: make([]params.ErrorResult, len(args.Messages)),
	}
	for i, actionMessage := range args.Messages {
		result.Results[i].Error = apiservererrors.ServerError(
			oneActionMessage(actionMessage.Tag, actionMessage.Value))
	}
	return result, nil
}

// RelationById returns information about all given relations,
// specified by their ids, including their key and the local
<<<<<<< HEAD
// endpoint.
func (u *UniterAPI) RelationById(ctx context.Context, args params.RelationIds) (params.RelationResults, error) {
=======
// endpoint. v19 returns v1 RelationResults.
func (u *UniterAPIv19) RelationById(args params.RelationIds) (params.RelationResults, error) {
>>>>>>> 92f4fe48
	result := params.RelationResults{
		Results: make([]params.RelationResult, len(args.RelationIds)),
	}
	for i, relId := range args.RelationIds {
		relParams, err := u.getOneRelationById(relId)
		if err == nil {
			result.Results[i] = params.RelationResult{
				Error:            relParams.Error,
				Life:             relParams.Life,
				Suspended:        relParams.Suspended,
				Id:               relParams.Id,
				Key:              relParams.Key,
				Endpoint:         relParams.Endpoint,
				OtherApplication: relParams.OtherApplication.ApplicationName,
			}
		}
		result.Results[i].Error = apiservererrors.ServerError(err)
	}
	return result, nil
}

// RelationById returns information about all given relations,
// specified by their ids, including their key and the local
// endpoint.
func (u *UniterAPI) RelationById(args params.RelationIds) (params.RelationResultsV2, error) {
	result := params.RelationResultsV2{
		Results: make([]params.RelationResultV2, len(args.RelationIds)),
	}
	for i, relId := range args.RelationIds {
		relParams, err := u.getOneRelationById(relId)
		if err == nil {
			result.Results[i] = relParams
		}
		result.Results[i].Error = apiservererrors.ServerError(err)
	}
	return result, nil
}

// RelationsStatus returns for each unit the corresponding relation and status information.
func (u *UniterAPI) RelationsStatus(ctx context.Context, args params.Entities) (params.RelationUnitStatusResults, error) {
	result := params.RelationUnitStatusResults{
		Results: make([]params.RelationUnitStatusResult, len(args.Entities)),
	}
	if len(args.Entities) == 0 {
		return result, nil
	}
	canRead, err := u.accessUnit()
	if err != nil {
		return params.RelationUnitStatusResults{}, err
	}

	oneRelationUnitStatus := func(rel *state.Relation, unit *state.Unit) (params.RelationUnitStatus, error) {
		rus := params.RelationUnitStatus{
			RelationTag: rel.Tag().String(),
			Suspended:   rel.Suspended(),
		}
		ru, err := rel.Unit(unit)
		if err != nil {
			return params.RelationUnitStatus{}, errors.Trace(err)
		}
		inScope, err := ru.InScope()
		if err != nil {
			return params.RelationUnitStatus{}, errors.Trace(err)
		}
		rus.InScope = inScope
		return rus, nil
	}

	relationResults := func(unit *state.Unit) ([]params.RelationUnitStatus, error) {
		var ruStatus []params.RelationUnitStatus
		app, err := unit.Application()
		if err != nil {
			return nil, errors.Trace(err)
		}
		relations, err := app.Relations()
		if err != nil {
			return nil, errors.Trace(err)
		}
		for _, rel := range relations {
			rus, err := oneRelationUnitStatus(rel, unit)
			if err != nil {
				return nil, errors.Trace(err)
			}
			ruStatus = append(ruStatus, rus)
		}
		return ruStatus, nil
	}

	for i, entity := range args.Entities {
		tag, err := names.ParseUnitTag(entity.Tag)
		if err != nil {
			result.Results[i].Error = apiservererrors.ServerError(apiservererrors.ErrPerm)
			continue
		}
		err = apiservererrors.ErrPerm
		if canRead(tag) {
			var unit *state.Unit
			unit, err = u.getUnit(tag)
			if err == nil {
				result.Results[i].RelationResults, err = relationResults(unit)
			}
		}
		result.Results[i].Error = apiservererrors.ServerError(err)
	}
	return result, nil
}

// Life returns the life status of the specified applications or units.
func (u *UniterAPI) Life(ctx context.Context, args params.Entities) (params.LifeResults, error) {
	result := params.LifeResults{
		Results: make([]params.LifeResult, len(args.Entities)),
	}
	if len(args.Entities) == 0 {
		return result, nil
	}
	canRead, err := u.accessUnitOrApplication()
	if err != nil {
		return params.LifeResults{}, errors.Trace(err)
	}
	for i, entity := range args.Entities {
		tag, err := names.ParseTag(entity.Tag)
		if err != nil {
			result.Results[i].Error = apiservererrors.ServerError(apiservererrors.ErrPerm)
			continue
		}
		if !canRead(tag) {
			result.Results[i].Error = apiservererrors.ServerError(apiservererrors.ErrPerm)
			continue
		}
		var lifeValue life.Value
		switch tag.Kind() {
		case names.ApplicationTagKind:
			lifeValue, err = u.applicationService.GetApplicationLife(ctx, tag.Id())
			if errors.Is(err, applicationerrors.ApplicationNotFound) {
				err = errors.NotFoundf("application %s", tag.Id())
			}
		case names.UnitTagKind:
			var unitName coreunit.Name
			unitName, err = coreunit.NewName(tag.Id())
			if err != nil {
				result.Results[i].Error = apiservererrors.ServerError(apiservererrors.ErrPerm)
				continue
			}
			lifeValue, err = u.applicationService.GetUnitLife(ctx, unitName)
			if errors.Is(err, applicationerrors.UnitNotFound) {
				err = errors.NotFoundf("unit %s", unitName)
			}
		default:
			result.Results[i].Error = apiservererrors.ServerError(apiservererrors.ErrPerm)
			continue
		}
		result.Results[i].Life = lifeValue
		result.Results[i].Error = apiservererrors.ServerError(err)
	}
	return result, nil
}

// Refresh retrieves the latest values for attributes on this unit.
func (u *UniterAPI) Refresh(ctx context.Context, args params.Entities) (params.UnitRefreshResults, error) {
	result := params.UnitRefreshResults{
		Results: make([]params.UnitRefreshResult, len(args.Entities)),
	}
	if len(args.Entities) == 0 {
		return result, nil
	}
	canRead, err := u.accessUnit()
	if err != nil {
		return params.UnitRefreshResults{}, err
	}
	for i, entity := range args.Entities {
		tag, err := names.ParseUnitTag(entity.Tag)
		if err != nil {
			result.Results[i].Error = apiservererrors.ServerError(apiservererrors.ErrPerm)
			continue
		}
		err = apiservererrors.ErrPerm
		if canRead(tag) {
			// TODO(units) - read unit details from dqlite
			var unit *state.Unit
			if unit, err = u.getUnit(tag); err == nil {
				result.Results[i].Life = life.Value(unit.Life().String())
				result.Results[i].Resolved = params.ResolvedMode(unit.Resolved())

				var err1 error
				result.Results[i].ProviderID, err1 = u.getProviderID(unit)
				if err1 != nil && !errors.Is(err1, errors.NotFound) {
					// initially, it returns not found error, so just ignore it.
					err = err1
				}
			}
		}
		result.Results[i].Error = apiservererrors.ServerError(err)
	}
	return result, nil
}

func (u *UniterAPI) getProviderID(unit *state.Unit) (string, error) {
	container, err := unit.ContainerInfo()
	if err != nil {
		return "", err
	}
	return container.ProviderId(), nil
}

// CurrentModel returns the name and UUID for the current juju model.
func (u *UniterAPI) CurrentModel(ctx context.Context) (params.ModelResult, error) {
	result := params.ModelResult{}
	modelInfo, err := u.modelInfoService.GetModelInfo(ctx)
	if err == nil {
		result.Name = modelInfo.Name
		result.UUID = modelInfo.UUID.String()
		result.Type = modelInfo.Type.String()
	}
	return result, err
}

// ProviderType returns the provider type used by the current juju
// model.
//
// TODO(dimitern): Refactor the uniter to call this instead of calling
// ModelConfig() just to get the provider type. Once we have machine
// addresses, this might be completely unnecessary though.
func (u *UniterAPI) ProviderType(ctx context.Context) (params.StringResult, error) {
	result := params.StringResult{}
	modelInfo, err := u.modelInfoService.GetModelInfo(ctx)
	if err == nil {
		result.Result = modelInfo.CloudType
	}
	return result, err
}

// EnterScope ensures each unit has entered its scope in the relation,
// for all of the given relation/unit pairs. See also
// state.RelationUnit.EnterScope().
func (u *UniterAPI) EnterScope(ctx context.Context, args params.RelationUnits) (params.ErrorResults, error) {
	result := params.ErrorResults{
		Results: make([]params.ErrorResult, len(args.RelationUnits)),
	}
	canAccess, err := u.accessUnit()
	if err != nil {
		return params.ErrorResults{}, err
	}
	one := func(relTag string, unitTag names.UnitTag) error {
		rel, unit, err := u.getRelationAndUnit(canAccess, relTag, unitTag)
		if err != nil {
			return err
		}
		relUnit, err := rel.Unit(unit)
		if err != nil {
			return err
		}

		valid, err := relUnit.Valid()
		if err != nil {
			return err
		}
		if !valid {
			principalName, _ := unit.PrincipalName()
			u.logger.Debugf("ignoring %q EnterScope for %q - unit has invalid principal %q",
				unit.Name(), rel.String(), principalName)
			return nil
		}

		netInfo, err := NewNetworkInfo(ctx, u.st, u.networkService, u.modelConfigService, unitTag, u.logger)
		if err != nil {
			return err
		}

		settings := map[string]interface{}{}
		_, ingressAddresses, egressSubnets, err := netInfo.NetworksForRelation(relUnit.Endpoint().Name, rel)
		if err == nil && len(ingressAddresses) > 0 {
			ingressAddress := ingressAddresses[0].Value
			// private-address is historically a cloud local address for the machine.
			// Existing charms are built to ask for this attribute from relation
			// settings to find out what address to use to connect to the app
			// on the other side of a relation. For cross model scenarios, we'll
			// replace this with possibly a public address; we expect to fix more
			// charms than we break - breakage will not occur for correctly written
			// charms, since the semantics of this value dictates the use case described.
			// Any other use goes against the intended purpose of this value.
			settings["private-address"] = ingressAddress
			// ingress-address is the preferred settings attribute name as it more accurately
			// reflects the purpose of the attribute value. We'll deprecate private-address.
			settings["ingress-address"] = ingressAddress
		} else if err != nil {
			u.logger.Warningf("cannot set ingress/egress addresses for unit %v in relation %v: %v",
				unitTag.Id(), relTag, err)
		}
		if len(egressSubnets) > 0 {
			settings["egress-subnets"] = strings.Join(egressSubnets, ",")
		}
		return relUnit.EnterScope(settings)
	}
	for i, arg := range args.RelationUnits {
		tag, err := names.ParseUnitTag(arg.Unit)
		if err != nil {
			result.Results[i].Error = apiservererrors.ServerError(apiservererrors.ErrPerm)
			continue
		}
		err = one(arg.Relation, tag)
		if err != nil {
			result.Results[i].Error = apiservererrors.ServerError(err)
		}
	}
	return result, nil
}

// LeaveScope signals each unit has left its scope in the relation,
// for all of the given relation/unit pairs. See also
// state.RelationUnit.LeaveScope().
func (u *UniterAPI) LeaveScope(ctx context.Context, args params.RelationUnits) (params.ErrorResults, error) {
	result := params.ErrorResults{
		Results: make([]params.ErrorResult, len(args.RelationUnits)),
	}
	canAccess, err := u.accessUnit()
	if err != nil {
		return params.ErrorResults{}, err
	}
	for i, arg := range args.RelationUnits {
		unit, err := names.ParseUnitTag(arg.Unit)
		if err != nil {
			result.Results[i].Error = apiservererrors.ServerError(err)
			continue
		}
		relUnit, err := u.getRelationUnit(canAccess, arg.Relation, unit)
		if err == nil {
			err = relUnit.LeaveScope()
		}
		result.Results[i].Error = apiservererrors.ServerError(err)
	}
	return result, nil
}

// ReadSettings returns the local settings of each given set of
// relation/unit.
//
// NOTE(achilleasa): Using this call to read application data is deprecated
// and will not work for k8s charms (see LP1876097). Instead, clients should
// use ReadLocalApplicationSettings.
func (u *UniterAPI) ReadSettings(ctx context.Context, args params.RelationUnits) (params.SettingsResults, error) {
	result := params.SettingsResults{
		Results: make([]params.SettingsResult, len(args.RelationUnits)),
	}
	canAccessUnit, err := u.accessUnit()
	if err != nil {
		return params.SettingsResults{}, errors.Trace(err)
	}

	readOneSettings := func(arg params.RelationUnit) (params.Settings, error) {
		tag, err := names.ParseTag(arg.Unit)
		if err != nil {
			return nil, apiservererrors.ErrPerm
		}

		var settings map[string]interface{}

		switch tag := tag.(type) {
		case names.UnitTag:
			var relUnit *state.RelationUnit
			relUnit, err = u.getRelationUnit(canAccessUnit, arg.Relation, tag)
			if err != nil {
				return nil, errors.Trace(err)
			}
			var node *state.Settings
			node, err = relUnit.Settings()
			if err != nil {
				return nil, errors.Trace(err)
			}
			settings = node.Map()
		case names.ApplicationTag:
			// Emulate a ReadLocalApplicationSettings call where
			// the currently authenticated tag is implicitly
			// assumed to be the requesting unit.
			authTag := u.auth.GetAuthTag()
			if authTag.Kind() != names.UnitTagKind {
				// See LP1876097
				return nil, apiservererrors.ErrPerm
			}
			settings, err = u.readLocalApplicationSettings(arg.Relation, tag, authTag.(names.UnitTag))
		default:
			return nil, apiservererrors.ErrPerm
		}

		if err != nil {
			return nil, errors.Trace(err)
		}
		return convertRelationSettings(settings)
	}

	for i, arg := range args.RelationUnits {
		settings, err := readOneSettings(arg)
		result.Results[i].Error = apiservererrors.ServerError(err)
		result.Results[i].Settings = settings
	}
	return result, nil
}

// ReadLocalApplicationSettings returns the local application settings for a
// particular relation when invoked by the leader unit.
func (u *UniterAPI) ReadLocalApplicationSettings(ctx context.Context, arg params.RelationUnit) (params.SettingsResult, error) {
	var res params.SettingsResult

	unitTag, err := names.ParseUnitTag(arg.Unit)
	if err != nil {
		return res, errors.NotValidf("unit tag %q", arg.Unit)
	}

	inferredAppName, err := names.UnitApplication(unitTag.Id())
	if err != nil {
		return res, errors.NotValidf("inferred application name from %q", arg.Unit)
	}
	inferredAppTag := names.NewApplicationTag(inferredAppName)

	// Check whether the agent has authenticated as a unit or as an
	// application (e.g. an operator in a k8s scenario).
	authTag := u.auth.GetAuthTag()
	switch authTag.Kind() {
	case names.UnitTagKind:
		// In this case, the authentication tag must match the unit tag
		// provided by the caller.
		if authTag.String() != unitTag.String() {
			return res, errors.Trace(apiservererrors.ErrPerm)
		}
	case names.ApplicationTagKind:
		// In this case (k8s operator), we have no alternative than to
		// implicitly trust the unit tag argument passed in by the
		// operator (for more details, see LP1876097). As an early
		// sanity check, ensure that the inferred application from the
		// unit name matches the one currently logged on.
		if authTag.String() != inferredAppTag.String() {
			return res, errors.Trace(apiservererrors.ErrPerm)
		}
	default:
		return res, errors.NotSupportedf("reading local application settings after authenticating as %q", authTag.Kind())
	}

	settings, err := u.readLocalApplicationSettings(arg.Relation, inferredAppTag, unitTag)
	if err != nil {
		return res, errors.Trace(err)
	}

	res.Settings, err = convertRelationSettings(settings)
	return res, errors.Trace(err)
}

// readLocalApplicationSettings attempts to access the local application data
// bag for the specified relation on appTag on behalf of unitTag. If the
// provided unitTag is not the leader, this method will return ErrPerm.
func (u *UniterAPI) readLocalApplicationSettings(relTag string, appTag names.ApplicationTag, unitTag names.UnitTag) (map[string]interface{}, error) {
	canAccessApp, err := u.accessApplication()
	if err != nil {
		return nil, errors.Trace(err)
	}

	relation, err := u.getRelation(relTag)
	if err != nil {
		return nil, errors.Trace(err)
	}
	endpoints := relation.Endpoints()
	token := u.leadershipChecker.LeadershipCheck(appTag.Id(), unitTag.Id())

	canAccessSettings := func(appTag names.Tag) bool {
		if !canAccessApp(appTag) {
			return false
		}

		isPeerRelation := len(endpoints) == 1 && endpoints[0].Role == charm.RolePeer
		if isPeerRelation {
			return true
		}
		// For provider-requirer relations only allow the
		// leader unit to read the application settings.
		return token.Check() == nil
	}

	return u.getRelationAppSettings(canAccessSettings, relTag, appTag)
}

// ReadRemoteSettings returns the remote settings of each given set of
// relation/local unit/remote unit.
func (u *UniterAPI) ReadRemoteSettings(ctx context.Context, args params.RelationUnitPairs) (params.SettingsResults, error) {
	result := params.SettingsResults{
		Results: make([]params.SettingsResult, len(args.RelationUnitPairs)),
	}
	canAccess, err := u.accessUnit()
	if err != nil {
		return params.SettingsResults{}, err
	}

	readOneSettings := func(arg params.RelationUnitPair) (params.Settings, error) {
		unit, err := names.ParseUnitTag(arg.LocalUnit)
		if err != nil {
			return nil, apiservererrors.ErrPerm
		}
		relUnit, err := u.getRelationUnit(canAccess, arg.Relation, unit)
		if err != nil {
			return nil, errors.Trace(err)
		}
		remoteTag, err := names.ParseTag(arg.RemoteUnit)
		if err != nil {
			return nil, apiservererrors.ErrPerm
		}

		var settings map[string]interface{}

		switch tag := remoteTag.(type) {
		case names.UnitTag:
			var remoteUnit string
			remoteUnit, err = u.checkRemoteUnit(relUnit, tag)
			if err != nil {
				return nil, errors.Trace(err)
			}
			settings, err = relUnit.ReadSettings(remoteUnit)
		case names.ApplicationTag:
			settings, err = u.getRemoteRelationAppSettings(relUnit.Relation(), tag)
		default:
			return nil, apiservererrors.ErrPerm
		}
		if err != nil {
			return nil, errors.Trace(err)
		}
		return convertRelationSettings(settings)
	}

	for i, arg := range args.RelationUnitPairs {
		settings, err := readOneSettings(arg)
		result.Results[i].Error = apiservererrors.ServerError(err)
		result.Results[i].Settings = settings
	}

	return result, nil
}

func (u *UniterAPI) updateUnitAndApplicationSettingsOp(arg params.RelationUnitSettings, canAccess common.AuthFunc) (state.ModelOperation, error) {
	unitTag, err := names.ParseUnitTag(arg.Unit)
	if err != nil {
		return nil, apiservererrors.ErrPerm
	}
	rel, unit, err := u.getRelationAndUnit(canAccess, arg.Relation, unitTag)
	if err != nil {
		return nil, errors.Trace(err)
	}
	relUnit, err := rel.Unit(unit)
	if err != nil {
		return nil, errors.Trace(err)
	}
	appSettingsUpdateOp, err := u.updateApplicationSettingsOp(rel, unit, arg.ApplicationSettings)
	if err != nil {
		return nil, errors.Trace(err)
	}
	unitSettingsUpdateOp, err := u.updateUnitSettingsOp(relUnit, arg.Settings)
	if err != nil {
		return nil, errors.Trace(err)
	}

	return state.ComposeModelOperations(appSettingsUpdateOp, unitSettingsUpdateOp), nil
}

func (u *UniterAPI) updateUnitSettingsOp(relUnit *state.RelationUnit, newSettings params.Settings) (state.ModelOperation, error) {
	if len(newSettings) == 0 {
		return nil, nil
	}
	settings, err := relUnit.Settings()
	if err != nil {
		return nil, errors.Trace(err)
	}
	for k, v := range newSettings {
		if v == "" {
			settings.Delete(k)
		} else {
			settings.Set(k, v)
		}
	}
	return settings.WriteOperation(), nil
}

func (u *UniterAPI) updateApplicationSettingsOp(rel *state.Relation, unit *state.Unit, settings params.Settings) (state.ModelOperation, error) {
	if len(settings) == 0 {
		return nil, nil
	}
	token := u.leadershipChecker.LeadershipCheck(unit.ApplicationName(), unit.Name())
	settingsMap := make(map[string]interface{}, len(settings))
	for k, v := range settings {
		settingsMap[k] = v
	}

	return rel.UpdateApplicationSettingsOperation(unit.ApplicationName(), token, settingsMap)
}

// WatchRelationUnits returns a RelationUnitsWatcher for observing
// changes to every unit in the supplied relation that is visible to
// the supplied unit. See also state/watcher.go:RelationUnit.Watch().
func (u *UniterAPI) WatchRelationUnits(ctx context.Context, args params.RelationUnits) (params.RelationUnitsWatchResults, error) {
	result := params.RelationUnitsWatchResults{
		Results: make([]params.RelationUnitsWatchResult, len(args.RelationUnits)),
	}
	canAccess, err := u.accessUnit()
	if err != nil {
		return params.RelationUnitsWatchResults{}, err
	}
	for i, arg := range args.RelationUnits {
		unit, err := names.ParseUnitTag(arg.Unit)
		if err != nil {
			result.Results[i].Error = apiservererrors.ServerError(apiservererrors.ErrPerm)
			continue
		}
		relUnit, err := u.getRelationUnit(canAccess, arg.Relation, unit)
		if err == nil {
			result.Results[i], err = u.watchOneRelationUnit(relUnit)
		}
		result.Results[i].Error = apiservererrors.ServerError(err)
	}
	return result, nil
}

// SetRelationStatus updates the status of the specified relations.
func (u *UniterAPI) SetRelationStatus(ctx context.Context, args params.RelationStatusArgs) (params.ErrorResults, error) {
	var statusResults params.ErrorResults

	unitCache := make(map[string]*state.Unit)
	getUnit := func(tag string) (*state.Unit, error) {
		if unit, ok := unitCache[tag]; ok {
			return unit, nil
		}
		unitTag, err := names.ParseUnitTag(tag)
		if err != nil {
			return nil, errors.Trace(err)
		}
		unit, err := u.st.Unit(unitTag.Id())
		if errors.Is(err, errors.NotFound) {
			return nil, apiservererrors.ErrPerm
		}
		if err != nil {
			return nil, errors.Trace(err)
		}
		unitCache[tag] = unit
		return unit, nil
	}

	checker := u.leadershipChecker
	changeOne := func(arg params.RelationStatusArg) error {
		// TODO(wallyworld) - the token should be passed to SetStatus() but the
		// interface method doesn't allow for that yet.
		unitTag := arg.UnitTag
		if unitTag == "" {
			// Older clients don't pass in the unit tag explicitly.
			unitTag = u.auth.GetAuthTag().String()
		}
		unit, err := getUnit(unitTag)
		if err != nil {
			return err
		}
		token := checker.LeadershipCheck(unit.ApplicationName(), unit.Name())
		if err := token.Check(); err != nil {
			return errors.Trace(err)
		}

		rel, err := u.st.Relation(arg.RelationId)
		if errors.Is(err, errors.NotFound) {
			return apiservererrors.ErrPerm
		} else if err != nil {
			return errors.Trace(err)
		}
		_, err = rel.Unit(unit)
		if errors.Is(err, errors.NotFound) {
			return apiservererrors.ErrPerm
		} else if err != nil {
			return errors.Trace(err)
		}
		// If we are transitioning from "suspending" to "suspended",
		// we retain any existing message so that if the user has
		// previously specified a reason for suspending, it is retained.
		message := arg.Message
		if message == "" && arg.Status == params.Suspended {
			current, err := rel.Status()
			if err != nil {
				return errors.Trace(err)
			}
			if current.Status == status.Suspending {
				message = current.Message
			}
		}
		return rel.SetStatus(status.StatusInfo{
			Status:  status.Status(arg.Status),
			Message: message,
		})
	}
	results := make([]params.ErrorResult, len(args.Args))
	for i, arg := range args.Args {
		err := changeOne(arg)
		results[i].Error = apiservererrors.ServerError(err)
	}
	statusResults.Results = results
	return statusResults, nil
}

func (u *UniterAPI) getUnit(tag names.UnitTag) (*state.Unit, error) {
	return u.st.Unit(tag.Id())
}

func (u *UniterAPI) getRelationUnit(canAccess common.AuthFunc, relTag string, unitTag names.UnitTag) (*state.RelationUnit, error) {
	rel, unit, err := u.getRelationAndUnit(canAccess, relTag, unitTag)
	if err != nil {
		return nil, err
	}
	return rel.Unit(unit)
}

func (u *UniterAPI) getOneRelationById(relId int) (params.RelationResultV2, error) {
	nothing := params.RelationResultV2{}
	rel, err := u.st.Relation(relId)
	if errors.Is(err, errors.NotFound) {
		return nothing, apiservererrors.ErrPerm
	} else if err != nil {
		return nothing, err
	}
	var applicationName string
	tag := u.auth.GetAuthTag()
	switch tag.(type) {
	case names.UnitTag:
		unit, err := u.st.Unit(tag.Id())
		if err != nil {
			return nothing, err
		}
		applicationName = unit.ApplicationName()
	case names.ApplicationTag:
		applicationName = tag.Id()
	default:
		panic("authenticated entity is not a unit or application")
	}
	// Use the currently authenticated unit to get the endpoint.
	result, err := u.prepareRelationResult(rel, applicationName)
	if err != nil {
		// An error from prepareRelationResult means the authenticated
		// unit's application is not part of the requested
		// relation. That's why it's appropriate to return ErrPerm
		// here.
		return nothing, apiservererrors.ErrPerm
	}
	return result, nil
}

func (u *UniterAPI) getRelation(relTag string) (*state.Relation, error) {
	tag, err := names.ParseRelationTag(relTag)
	if err != nil {
		return nil, apiservererrors.ErrPerm
	}
	rel, err := u.st.KeyRelation(tag.Id())
	if errors.Is(err, errors.NotFound) {
		return nil, apiservererrors.ErrPerm
	} else if err != nil {
		return nil, err
	}
	return rel, nil
}

func (u *UniterAPI) getRelationAndUnit(canAccess common.AuthFunc, relTag string, unitTag names.UnitTag) (*state.Relation, *state.Unit, error) {
	rel, err := u.getRelation(relTag)
	if err != nil {
		return nil, nil, errors.Trace(err)
	}
	if !canAccess(unitTag) {
		return nil, nil, apiservererrors.ErrPerm
	}
	unit, err := u.getUnit(unitTag)
	return rel, unit, err
}

func (u *UniterAPI) prepareRelationResult(rel *state.Relation, applicationName string) (params.RelationResultV2, error) {
	nothing := params.RelationResultV2{}
	ep, err := rel.Endpoint(applicationName)
	if err != nil {
		// An error here means the unit's application is not part of the
		// relation.
		return nothing, err
	}
	var otherAppName string
	otherEndpoints, err := rel.RelatedEndpoints(applicationName)
	if err != nil {
		return nothing, err
	}
	for _, otherEp := range otherEndpoints {
		otherAppName = otherEp.ApplicationName
	}
	otherApplication := params.RelatedApplicationDetails{
		ApplicationName: otherAppName,
		ModelUUID:       u.m.UUID(),
	}
	remoteApp, isCMR, err := rel.RemoteApplication()
	if err != nil {
		return nothing, err
	}
	if isCMR {
		otherApplication.ModelUUID = remoteApp.SourceModel().Id()
	}
	return params.RelationResultV2{
		Id:        rel.Id(),
		Key:       rel.String(),
		Life:      life.Value(rel.Life().String()),
		Suspended: rel.Suspended(),
		Endpoint: params.Endpoint{
			ApplicationName: ep.ApplicationName,
			Relation:        params.NewCharmRelation(ep.Relation),
		},
		OtherApplication: otherApplication,
	}, nil
}

func (u *UniterAPI) getOneRelation(canAccess common.AuthFunc, relTag, unitTag string) (params.RelationResultV2, error) {
	nothing := params.RelationResultV2{}
	tag, err := names.ParseUnitTag(unitTag)
	if err != nil {
		return nothing, apiservererrors.ErrPerm
	}
	rel, unit, err := u.getRelationAndUnit(canAccess, relTag, tag)
	if err != nil {
		return nothing, err
	}
	return u.prepareRelationResult(rel, unit.ApplicationName())
}

func (u *UniterAPI) getRelationAppSettings(canAccess common.AuthFunc, relTag string, appTag names.ApplicationTag) (map[string]interface{}, error) {
	tag, err := names.ParseRelationTag(relTag)
	if err != nil {
		return nil, apiservererrors.ErrPerm
	}
	rel, err := u.st.KeyRelation(tag.Id())
	if errors.Is(err, errors.NotFound) {
		return nil, apiservererrors.ErrPerm
	} else if err != nil {
		return nil, errors.Trace(err)
	}

	if !canAccess(appTag) {
		return nil, apiservererrors.ErrPerm
	}

	settings, err := rel.ApplicationSettings(appTag.Id())
	if errors.Is(err, errors.NotFound) {
		return nil, apiservererrors.ErrPerm
	} else if err != nil {
		return nil, errors.Trace(err)
	}
	return settings, nil
}

func (u *UniterAPI) getRemoteRelationAppSettings(rel *state.Relation, appTag names.ApplicationTag) (map[string]interface{}, error) {
	// Check that the application is actually remote.
	var localAppName string
	switch tag := u.auth.GetAuthTag().(type) {
	case names.UnitTag:
		unit, err := u.st.Unit(tag.Id())
		if err != nil {
			return nil, errors.Trace(err)
		}
		localAppName = unit.ApplicationName()
	case names.ApplicationTag:
		localAppName = tag.Id()
	}
	relatedEPs, err := rel.RelatedEndpoints(localAppName)
	if err != nil {
		return nil, apiservererrors.ErrPerm
	}

	var isRelatedToLocalApp bool
	for _, ep := range relatedEPs {
		if appTag.Id() == ep.ApplicationName {
			isRelatedToLocalApp = true
			break
		}
	}

	if !isRelatedToLocalApp {
		return nil, apiservererrors.ErrPerm
	}

	return rel.ApplicationSettings(appTag.Id())
}

func (u *UniterAPI) destroySubordinates(ctx context.Context, principal *state.Unit) error {
	subordinates := principal.SubordinateNames()
	for _, sub := range subordinates {
		subName, err := coreunit.NewName(sub)
		if err != nil {
			return err
		}
		err = u.applicationService.DestroyUnit(ctx, subName)
		if err != nil && !errors.Is(err, applicationerrors.UnitNotFound) {
			return err
		}

		// TODO(units) - remove dual write to state
		unit, err := u.getUnit(names.NewUnitTag(subName.String()))
		if err != nil {
			return err
		}
		removed, err := unit.DestroyMaybeRemove(u.store)
		if err != nil {
			return err
		}
		if removed {
			if err := u.applicationService.DeleteUnit(ctx, subName); err != nil {
				return err
			}
		}
	}
	return nil
}

func (u *UniterAPI) watchOneRelationUnit(relUnit *state.RelationUnit) (params.RelationUnitsWatchResult, error) {
	stateWatcher := relUnit.Watch()
	watch, err := common.RelationUnitsWatcherFromState(stateWatcher)
	if err != nil {
		return params.RelationUnitsWatchResult{}, errors.Trace(err)
	}
	// Consume the initial event and forward it to the result.
	if changes, ok := <-watch.Changes(); ok {
		return params.RelationUnitsWatchResult{
			RelationUnitsWatcherId: u.resources.Register(watch),
			Changes:                changes,
		}, nil
	}
	return params.RelationUnitsWatchResult{}, statewatcher.EnsureErr(watch)
}

func (u *UniterAPI) checkRemoteUnit(relUnit *state.RelationUnit, remoteUnitTag names.UnitTag) (string, error) {
	// Make sure the unit is indeed remote.
	switch tag := u.auth.GetAuthTag().(type) {
	case names.UnitTag:
		if remoteUnitTag == tag {
			return "", apiservererrors.ErrPerm
		}
	case names.ApplicationTag:
		endpoints := relUnit.Relation().Endpoints()
		isPeerRelation := len(endpoints) == 1 && endpoints[0].Role == charm.RolePeer
		if isPeerRelation {
			break
		}
		// If called by an application agent, we need
		// to check the units of the application.
		app, err := u.st.Application(tag.Name)
		if err != nil {
			return "", errors.Trace(err)
		}
		allUnits, err := app.AllUnits()
		if err != nil {
			return "", errors.Trace(err)
		}
		for _, unit := range allUnits {
			if remoteUnitTag == unit.Tag() {
				return "", apiservererrors.ErrPerm
			}
		}
	}

	// Check remoteUnit is indeed related. Note that we don't want to actually get
	// the *Unit, because it might have been removed; but its relation settings will
	// persist until the relation itself has been removed (and must remain accessible
	// because the local unit's view of reality may be time-shifted).
	remoteUnitName := remoteUnitTag.Id()
	remoteApplicationName, err := names.UnitApplication(remoteUnitName)
	if err != nil {
		return "", apiservererrors.ErrPerm
	}
	rel := relUnit.Relation()
	_, err = rel.RelatedEndpoints(remoteApplicationName)
	if err != nil {
		return "", apiservererrors.ErrPerm
	}
	return remoteUnitName, nil
}

func convertRelationSettings(settings map[string]interface{}) (params.Settings, error) {
	result := make(params.Settings)
	for k, v := range settings {
		// All relation settings should be strings.
		sval, ok := v.(string)
		if !ok {
			return nil, fmt.Errorf("unexpected relation setting %q: expected string, got %T", k, v)
		}
		result[k] = sval
	}
	return result, nil
}

func leadershipSettingsAccessorFactory(
	st *state.State,
	checker leadership.Checker,
	resources facade.Resources,
	auth facade.Authorizer,
) *leadershipapiserver.LeadershipSettingsAccessor {
	registerWatcher := func(applicationId string) (string, error) {
		application, err := st.Application(applicationId)
		if err != nil {
			return "", err
		}
		w := application.WatchLeaderSettings()
		if _, ok := <-w.Changes(); ok {
			return resources.Register(w), nil
		}
		return "", statewatcher.EnsureErr(w)
	}
	getSettings := func(applicationId string) (map[string]string, error) {
		application, err := st.Application(applicationId)
		if err != nil {
			return nil, err
		}
		return application.LeaderSettings()
	}
	writeSettings := func(token leadership.Token, applicationId string, settings map[string]string) error {
		application, err := st.Application(applicationId)
		if err != nil {
			return err
		}
		return application.UpdateLeaderSettings(token, settings)
	}
	return leadershipapiserver.NewLeadershipSettingsAccessor(
		auth,
		registerWatcher,
		getSettings,
		checker.LeadershipCheck,
		writeSettings,
	)
}

// V4 specific methods.

//  specific methods - the new NetworkInfo and
// WatchUnitRelations methods.

// NetworkInfo returns network interfaces/addresses for specified bindings.
func (u *UniterAPI) NetworkInfo(ctx context.Context, args params.NetworkInfoParams) (params.NetworkInfoResults, error) {
	canAccess, err := u.accessUnit()
	if err != nil {
		return params.NetworkInfoResults{}, err
	}

	unitTag, err := names.ParseUnitTag(args.Unit)
	if err != nil {
		return params.NetworkInfoResults{}, err
	}

	if !canAccess(unitTag) {
		return params.NetworkInfoResults{}, apiservererrors.ErrPerm
	}

	netInfo, err := NewNetworkInfo(ctx, u.st, u.networkService, u.modelConfigService, unitTag, u.logger)
	if err != nil {
		return params.NetworkInfoResults{}, err
	}

	res, err := netInfo.ProcessAPIRequest(args)
	if err != nil {
		return params.NetworkInfoResults{}, err
	}
	return uniqueNetworkInfoResults(res), nil
}

// WatchUnitRelations returns a StringsWatcher, for each given
// unit, that notifies of changes to the lifecycles of relations
// relevant to that unit. For principal units, this will be all of the
// relations for the application. For subordinate units, only
// relations with the principal unit's application will be monitored.
func (u *UniterAPI) WatchUnitRelations(ctx context.Context, args params.Entities) (params.StringsWatchResults, error) {
	result := params.StringsWatchResults{
		Results: make([]params.StringsWatchResult, len(args.Entities)),
	}
	canAccess, err := u.accessUnit()
	if err != nil {
		return params.StringsWatchResults{}, err
	}
	for i, entity := range args.Entities {
		tag, err := names.ParseUnitTag(entity.Tag)
		if err != nil {
			result.Results[i].Error = apiservererrors.ServerError(apiservererrors.ErrPerm)
			continue
		}
		err = apiservererrors.ErrPerm
		if canAccess(tag) {
			result.Results[i], err = u.watchOneUnitRelations(tag)
		}
		result.Results[i].Error = apiservererrors.ServerError(err)
	}
	return result, nil
}

func (u *UniterAPI) watchOneUnitRelations(tag names.UnitTag) (params.StringsWatchResult, error) {
	nothing := params.StringsWatchResult{}
	unit, err := u.getUnit(tag)
	if err != nil {
		return nothing, err
	}
	app, err := unit.Application()
	if err != nil {
		return nothing, err
	}
	principalName, isSubordinate := unit.PrincipalName()
	var watch state.StringsWatcher
	if isSubordinate {
		principalUnit, err := u.st.Unit(principalName)
		if err != nil {
			return nothing, errors.Trace(err)
		}
		principalApp, err := principalUnit.Application()
		if err != nil {
			return nothing, errors.Trace(err)
		}
		watch, err = newSubordinateRelationsWatcher(u.st, app, principalApp.Name(), u.logger)
		if err != nil {
			return nothing, errors.Trace(err)
		}
	} else {
		watch = app.WatchRelations()
	}
	// Consume the initial event and forward it to the result.
	if changes, ok := <-watch.Changes(); ok {
		return params.StringsWatchResult{
			StringsWatcherId: u.resources.Register(watch),
			Changes:          changes,
		}, nil
	}
	return nothing, statewatcher.EnsureErr(watch)
}

func makeAppAuthChecker(authTag names.Tag) common.AuthFunc {
	return func(tag names.Tag) bool {
		if tag, ok := tag.(names.ApplicationTag); ok {
			switch authTag.(type) {
			case names.UnitTag:
				appName, err := names.UnitApplication(authTag.Id())
				return err == nil && appName == tag.Id()
			case names.ApplicationTag:
				return tag == authTag
			}
		}
		return false
	}
}

// CloudSpec returns the cloud spec used by the model in which the
// authenticated unit or application resides.
// A check is made beforehand to ensure that the request is made by an entity
// that has been granted the appropriate trust.
func (u *UniterAPI) CloudSpec(ctx context.Context) (params.CloudSpecResult, error) {
	canAccess, err := u.accessCloudSpec()
	if err != nil {
		return params.CloudSpecResult{}, err
	}
	if !canAccess() {
		return params.CloudSpecResult{Error: apiservererrors.ServerError(apiservererrors.ErrPerm)}, nil
	}

	modelInfo, err := u.modelInfoService.GetModelInfo(ctx)
	if err != nil {
		return params.CloudSpecResult{}, err
	}
	modelTag := names.NewModelTag(modelInfo.UUID.String())
	return u.cloudSpecer.GetCloudSpec(ctx, modelTag), nil
}

// GoalStates returns information of charm units and relations.
func (u *UniterAPI) GoalStates(ctx context.Context, args params.Entities) (params.GoalStateResults, error) {
	result := params.GoalStateResults{
		Results: make([]params.GoalStateResult, len(args.Entities)),
	}

	canAccess, err := u.accessUnit()
	if err != nil {
		return params.GoalStateResults{}, err
	}
	for i, entity := range args.Entities {
		tag, err := names.ParseUnitTag(entity.Tag)
		if err != nil {
			result.Results[i].Error = apiservererrors.ServerError(apiservererrors.ErrPerm)
			continue
		}
		if !canAccess(tag) {
			result.Results[i].Error = apiservererrors.ServerError(apiservererrors.ErrPerm)
			continue
		}
		unit, err := u.getUnit(tag)
		if err != nil {
			result.Results[i].Error = apiservererrors.ServerError(err)
			continue
		}
		result.Results[i].Result, err = u.oneGoalState(unit)
		if err != nil {
			result.Results[i].Error = apiservererrors.ServerError(err)
		}
	}
	return result, nil
}

// oneGoalState creates the goal state for a given unit.
func (u *UniterAPI) oneGoalState(unit *state.Unit) (*params.GoalState, error) {
	app, err := unit.Application()
	if err != nil {
		return nil, err
	}

	gs := params.GoalState{}
	gs.Units, err = u.goalStateUnits(app, unit.Name())
	if err != nil {
		return nil, err
	}
	allRelations, err := app.Relations()
	if err != nil {
		return nil, err
	}
	if allRelations != nil {
		gs.Relations, err = u.goalStateRelations(app.Name(), unit.Name(), allRelations)
		if err != nil {
			return nil, err
		}
	}
	return &gs, nil
}

// goalStateRelations creates the structure with all the relations between endpoints in an application.
func (u *UniterAPI) goalStateRelations(appName, principalName string, allRelations []*state.Relation) (map[string]params.UnitsGoalState, error) {

	result := map[string]params.UnitsGoalState{}

	for _, r := range allRelations {
		statusInfo, err := r.Status()
		if err != nil {
			return nil, errors.Annotate(err, "getting relation status")
		}
		endPoints := r.Endpoints()
		if len(endPoints) == 1 {
			// Ignore peer relations here.
			continue
		}

		// First determine the local endpoint name to use later
		// as the key in the result map.
		var resultEndpointName string
		for _, e := range endPoints {
			if e.ApplicationName == appName {
				resultEndpointName = e.Name
			}
		}
		if resultEndpointName == "" {
			continue
		}

		// Now gather the goal state.
		for _, e := range endPoints {
			var key string
			app, err := u.st.Application(e.ApplicationName)
			if err == nil {
				key = app.Name()
			} else if errors.Is(err, errors.NotFound) {
				u.logger.Debugf("application %q must be a remote application.", e.ApplicationName)
				remoteApplication, err := u.st.RemoteApplication(e.ApplicationName)
				if err != nil {
					return nil, err
				}
				var ok bool
				key, ok = remoteApplication.URL()
				if !ok {
					// If we are on the offering side of a remote relation, don't show anything
					// in goal state for that relation.
					continue
				}
			} else {
				return nil, err
			}

			// We don't show units for the same application as we are currently processing.
			if key == appName {
				continue
			}

			goalState := params.GoalStateStatus{}
			goalState.Status = statusInfo.Status.String()
			goalState.Since = statusInfo.Since
			relationGoalState := result[e.Name]
			if relationGoalState == nil {
				relationGoalState = params.UnitsGoalState{}
			}
			relationGoalState[key] = goalState

			// For local applications, add in the status of units as well.
			if app != nil {
				units, err := u.goalStateUnits(app, principalName)
				if err != nil {
					return nil, err
				}
				for unitName, unitGS := range units {
					relationGoalState[unitName] = unitGS
				}
			}

			// Merge in the goal state for the current remote endpoint
			// with any other goal state already collected for the local endpoint.
			unitsGoalState := result[resultEndpointName]
			if unitsGoalState == nil {
				unitsGoalState = params.UnitsGoalState{}
			}
			for k, v := range relationGoalState {
				unitsGoalState[k] = v
			}
			result[resultEndpointName] = unitsGoalState
		}
	}
	return result, nil
}

// goalStateUnits loops through all application units related to principalName,
// and stores the goal state status in UnitsGoalState.
func (u *UniterAPI) goalStateUnits(app *state.Application, principalName string) (params.UnitsGoalState, error) {

	// TODO(units) - add service method for AllUnits
	allUnits, err := app.AllUnits()
	if err != nil {
		return nil, err
	}
	unitsGoalState := params.UnitsGoalState{}
	for _, unit := range allUnits {
		// Ignore subordinates belonging to other units.
		pn, ok := unit.PrincipalName()
		if ok && pn != principalName {
			continue
		}
		unitLife := unit.Life()
		if unitLife == state.Dead {
			// only show Alive and Dying units
			u.logger.Debugf("unit %q is dead, ignore it.", unit.Name())
			continue
		}
		unitGoalState := params.GoalStateStatus{}
		statusInfo, err := unit.Status()
		if err != nil {
			return nil, errors.Trace(err)
		}
		unitGoalState.Status = statusInfo.Status.String()
		if unitLife == state.Dying {
			unitGoalState.Status = unitLife.String()
		}
		unitGoalState.Since = statusInfo.Since
		unitsGoalState[unit.Name()] = unitGoalState
	}

	return unitsGoalState, nil
}

// WatchConfigSettingsHash returns a StringsWatcher that yields a hash
// of the config values every time the config changes. The uniter can
// save this hash and use it to decide whether the config-changed hook
// needs to be run (or whether this was just an agent restart with no
// substantive config change).
func (u *UniterAPI) WatchConfigSettingsHash(ctx context.Context, args params.Entities) (params.StringsWatchResults, error) {
	getWatcher := func(unit *state.Unit) (state.StringsWatcher, error) {
		return unit.WatchConfigSettingsHash()
	}
	result, err := u.watchHashes(args, getWatcher)
	if err != nil {
		return params.StringsWatchResults{}, errors.Trace(err)
	}
	return result, nil
}

// WatchTrustConfigSettingsHash returns a StringsWatcher that yields a
// hash of the application config values whenever they change. The
// uniter can use the hash to determine whether the actual values have
// changed since it last saw the config.
func (u *UniterAPI) WatchTrustConfigSettingsHash(ctx context.Context, args params.Entities) (params.StringsWatchResults, error) {
	getWatcher := func(unit *state.Unit) (state.StringsWatcher, error) {
		return unit.WatchApplicationConfigSettingsHash()
	}
	result, err := u.watchHashes(args, getWatcher)
	if err != nil {
		return params.StringsWatchResults{}, errors.Trace(err)
	}
	return result, nil
}

// WatchUnitAddressesHash returns a StringsWatcher that yields the
// hashes of the addresses for the unit whenever the addresses
// change. The uniter can use the hash to determine whether the actual
// address values have changed since it last saw the config.
func (u *UniterAPI) WatchUnitAddressesHash(ctx context.Context, args params.Entities) (params.StringsWatchResults, error) {
	getWatcher := func(unit *state.Unit) (state.StringsWatcher, error) {
		if !unit.ShouldBeAssigned() {
			app, err := unit.Application()
			if err != nil {
				return nil, err
			}
			return app.WatchServiceAddressesHash(), nil
		}
		return unit.WatchMachineAndEndpointAddressesHash()
	}
	result, err := u.watchHashes(args, getWatcher)
	if err != nil {
		return params.StringsWatchResults{}, errors.Trace(err)
	}
	return result, nil
}

func (u *UniterAPI) watchHashes(args params.Entities, getWatcher func(u *state.Unit) (state.StringsWatcher, error)) (params.StringsWatchResults, error) {
	result := params.StringsWatchResults{
		Results: make([]params.StringsWatchResult, len(args.Entities)),
	}
	canAccess, err := u.accessUnit()
	if err != nil {
		return params.StringsWatchResults{}, err
	}
	for i, entity := range args.Entities {
		tag, err := names.ParseUnitTag(entity.Tag)
		if err != nil {
			result.Results[i].Error = apiservererrors.ServerError(apiservererrors.ErrPerm)
			continue
		}
		err = apiservererrors.ErrPerm
		watcherId := ""
		var changes []string
		if canAccess(tag) {
			watcherId, changes, err = u.watchOneUnitHashes(tag, getWatcher)
		}
		result.Results[i].StringsWatcherId = watcherId
		result.Results[i].Changes = changes
		result.Results[i].Error = apiservererrors.ServerError(err)
	}
	return result, nil
}

func (u *UniterAPI) watchOneUnitHashes(tag names.UnitTag, getWatcher func(u *state.Unit) (state.StringsWatcher, error)) (string, []string, error) {
	unit, err := u.getUnit(tag)
	if err != nil {
		return "", nil, err
	}
	w, err := getWatcher(unit)
	if err != nil {
		return "", nil, errors.Trace(err)
	}
	// Consume the initial event.
	if changes, ok := <-w.Changes(); ok {
		return u.resources.Register(w), changes, nil
	}
	return "", nil, statewatcher.EnsureErr(w)
}

// CloudAPIVersion returns the cloud API version, if available.
func (u *UniterAPI) CloudAPIVersion(ctx context.Context) (params.StringResult, error) {
	result := params.StringResult{}

	configGetter := stateenvirons.EnvironConfigGetter{
		Model:              u.m,
		NewContainerBroker: u.containerBrokerFunc,
		CloudService:       u.cloudService,
		CredentialService:  u.credentialService,
		ModelConfigService: u.modelConfigService,
	}
	spec, err := configGetter.CloudSpec(ctx)
	if err != nil {
		return result, apiservererrors.ServerError(err)
	}
	apiVersion, err := configGetter.CloudAPIVersion(spec)
	if err != nil {
		return result, apiservererrors.ServerError(err)
	}
	result.Result = apiVersion
	return result, err
}

// UpdateNetworkInfo refreshes the network settings for a unit's bound
// endpoints.
func (u *UniterAPI) UpdateNetworkInfo(ctx context.Context, args params.Entities) (params.ErrorResults, error) {
	canAccess, err := u.accessUnit()
	if err != nil {
		return params.ErrorResults{}, errors.Trace(err)
	}

	res := make([]params.ErrorResult, len(args.Entities))
	for i, entity := range args.Entities {
		unitTag, err := names.ParseUnitTag(entity.Tag)
		if err != nil {
			res[i].Error = apiservererrors.ServerError(err)
			continue
		}

		if !canAccess(unitTag) {
			res[i].Error = apiservererrors.ServerError(apiservererrors.ErrPerm)
			continue
		}

		if err = u.updateUnitNetworkInfo(ctx, unitTag); err != nil {
			res[i].Error = apiservererrors.ServerError(err)
		}
	}

	return params.ErrorResults{Results: res}, nil
}

func (u *UniterAPI) updateUnitNetworkInfo(ctx context.Context, unitTag names.UnitTag) error {
	unit, err := u.getUnit(unitTag)
	if err != nil {
		return errors.Trace(err)
	}

	modelOp, err := u.updateUnitNetworkInfoOperation(ctx, unitTag, unit)
	if err != nil {
		return err
	}
	return u.st.ApplyOperation(modelOp)
}

func (u *UniterAPI) updateUnitNetworkInfoOperation(ctx context.Context, unitTag names.UnitTag, unit *state.Unit) (state.ModelOperation, error) {
	joinedRelations, err := unit.RelationsJoined()
	if err != nil {
		return nil, errors.Trace(err)
	}

	modelOps := make([]state.ModelOperation, len(joinedRelations))
	for idx, rel := range joinedRelations {
		relUnit, err := rel.Unit(unit)
		if err != nil {
			return nil, errors.Trace(err)
		}

		relSettings, err := relUnit.Settings()
		if err != nil {
			return nil, errors.Trace(err)
		}

		netInfo, err := NewNetworkInfo(ctx, u.st, u.networkService, u.modelConfigService, unitTag, u.logger)
		if err != nil {
			return nil, err
		}

		_, ingressAddresses, egressSubnets, err := netInfo.NetworksForRelation(relUnit.Endpoint().Name, rel)
		if err != nil {
			return nil, errors.Trace(err)
		}

		if len(ingressAddresses) == 0 {
			relSettings.Delete("private-address")
			relSettings.Delete("ingress-address")
		} else {
			ingressAddress := ingressAddresses[0].Value
			relSettings.Set("private-address", ingressAddress)
			relSettings.Set("ingress-address", ingressAddress)
		}

		if len(egressSubnets) == 0 {
			relSettings.Delete("egress-subnets")
		} else {
			relSettings.Set("egress-subnets", strings.Join(egressSubnets, ","))
		}

		modelOps[idx] = relSettings.WriteOperation()
	}

	return state.ComposeModelOperations(modelOps...), nil
}

// CommitHookChanges batches together all required API calls for applying
// a set of changes after a hook successfully completes and executes them in a
// single transaction.
func (u *UniterAPI) CommitHookChanges(ctx context.Context, args params.CommitHookChangesArgs) (params.ErrorResults, error) {
	canAccessUnit, err := u.accessUnit()
	if err != nil {
		return params.ErrorResults{}, errors.Trace(err)
	}

	canAccessApp := makeAppAuthChecker(u.auth.GetAuthTag())

	res := make([]params.ErrorResult, len(args.Args))
	for i, arg := range args.Args {
		unitTag, err := names.ParseUnitTag(arg.Tag)
		if err != nil {
			res[i].Error = apiservererrors.ServerError(err)
			continue
		}

		if !canAccessUnit(unitTag) {
			res[i].Error = apiservererrors.ServerError(apiservererrors.ErrPerm)
			continue
		}

		if err := u.commitHookChangesForOneUnit(ctx, unitTag, arg, canAccessUnit, canAccessApp); err != nil {
			// Log quota-related errors to aid operators
			if errors.Is(err, errors.QuotaLimitExceeded) {
				u.logger.Errorf("%s: %v", unitTag, err)
			}
			res[i].Error = apiservererrors.ServerError(err)
		}
	}

	return params.ErrorResults{Results: res}, nil
}

func (u *UniterAPI) commitHookChangesForOneUnit(ctx context.Context, unitTag names.UnitTag, changes params.CommitHookChangesArg, canAccessUnit, canAccessApp common.AuthFunc) error {
	unit, err := u.getUnit(unitTag)
	if err != nil {
		return errors.Trace(err)
	}

	ctrlCfg, err := u.controllerConfigService.ControllerConfig(ctx)
	if err != nil {
		return errors.Trace(err)
	}

	var modelOps []state.ModelOperation

	if changes.UpdateNetworkInfo {
		modelOp, err := u.updateUnitNetworkInfoOperation(ctx, unitTag, unit)
		if err != nil {
			return errors.Trace(err)
		}
		modelOps = append(modelOps, modelOp)
	}

	for _, rus := range changes.RelationUnitSettings {
		// Ensure the unit in the unit settings matches the root unit name
		if rus.Unit != changes.Tag {
			return apiservererrors.ErrPerm
		}
		modelOp, err := u.updateUnitAndApplicationSettingsOp(rus, canAccessUnit)
		if err != nil {
			return errors.Trace(err)
		}
		modelOps = append(modelOps, modelOp)
	}

	if len(changes.OpenPorts)+len(changes.ClosePorts) > 0 {
		openPorts := network.GroupedPortRanges{}
		for _, r := range changes.OpenPorts {
			// Ensure the tag in the port open request matches the root unit name
			if r.Tag != changes.Tag {
				return apiservererrors.ErrPerm
			}

			// ICMP is not supported on CAAS models.
			if u.m.Type() == state.ModelTypeCAAS && r.Protocol == "icmp" {
				return errors.NotSupportedf("protocol icmp on caas models")
			}

			portRange := network.PortRange{
				FromPort: r.FromPort,
				ToPort:   r.ToPort,
				Protocol: r.Protocol,
			}
			openPorts[r.Endpoint] = append(openPorts[r.Endpoint], portRange)
		}

		closePorts := network.GroupedPortRanges{}
		for _, r := range changes.ClosePorts {
			// Ensure the tag in the port close request matches the root unit name
			if r.Tag != changes.Tag {
				return apiservererrors.ErrPerm
			}

			portRange := network.PortRange{
				FromPort: r.FromPort,
				ToPort:   r.ToPort,
				Protocol: r.Protocol,
			}
			closePorts[r.Endpoint] = append(closePorts[r.Endpoint], portRange)
		}

		unitName, err := coreunit.NewName(unitTag.Id())
		if err != nil {
			return internalerrors.Errorf("parsing unit name: %w", err)
		}
		unitUUID, err := u.applicationService.GetUnitUUID(ctx, unitName)
		if err != nil {
			return internalerrors.Errorf("getting UUID of unit %q: %w", unitName, err)
		}
		err = u.portService.UpdateUnitPorts(ctx, unitUUID, openPorts, closePorts)
		if err != nil {
			return internalerrors.Errorf("updating unit ports of unit %q: %w", unitName, err)
		}
	}

	if changes.SetUnitState != nil {
		// Ensure the tag in the set state request matches the root unit name
		if changes.SetUnitState.Tag != changes.Tag {
			return apiservererrors.ErrPerm
		}

		newUS := state.NewUnitState()
		if changes.SetUnitState.CharmState != nil {
			newUS.SetCharmState(*changes.SetUnitState.CharmState)
		}

		modelOp := unit.SetStateOperation(
			newUS,
			state.UnitStateSizeLimits{
				MaxCharmStateSize: ctrlCfg.MaxCharmStateSize(),
				MaxAgentStateSize: ctrlCfg.MaxAgentStateSize(),
			},
		)
		modelOps = append(modelOps, modelOp)

		// TODO (manadart 2024-10-12): Only charm state is ever set here.
		// The full state is set in the call to SetState (apiserver/common).
		// Integrate this into a transaction with other setters and delete the
		// block above once we are also reading the state from Dqlite.
		if err := u.unitStateService.SetState(ctx, unitstate.UnitState{
			Name:       unitTag.Id(),
			CharmState: changes.SetUnitState.CharmState,
		}); err != nil {
			return errors.Trace(err)
		}
	}

	for _, addParams := range changes.AddStorage {
		// Ensure the tag in the request matches the root unit name.
		if addParams.UnitTag != changes.Tag {
			return apiservererrors.ErrPerm
		}

		curCons, err := unitStorageConstraints(u.StorageAPI.backend, unitTag)
		if err != nil {
			return errors.Trace(err)
		}

		modelOp, err := u.addStorageToOneUnitOperation(unitTag, addParams, curCons)
		if err != nil {
			return errors.Trace(err)
		}
		modelOps = append(modelOps, modelOp)
	}

	// TODO - do in txn once we have support for that
	if len(changes.SecretCreates) > 0 {
		result, err := u.createSecrets(ctx, params.CreateSecretArgs{Args: changes.SecretCreates})
		if err == nil {
			var errorStrings []string
			for _, r := range result.Results {
				if r.Error != nil {
					errorStrings = append(errorStrings, r.Error.Error())
				}
			}
			if errorStrings != nil {
				err = errors.New(strings.Join(errorStrings, "\n"))
			}
		}
		if err != nil {
			return errors.Annotate(err, "creating secrets")
		}
	}
	if len(changes.SecretUpdates) > 0 {
		result, err := u.updateSecrets(ctx, params.UpdateSecretArgs{Args: changes.SecretUpdates})
		if err == nil {
			err = result.Combine()
		}
		if err != nil {
			return errors.Annotate(err, "updating secrets")
		}
	}
	if len(changes.TrackLatest) > 0 {
		result, err := u.updateTrackedRevisions(ctx, changes.TrackLatest)
		if err == nil {
			err = result.Combine()
		}
		if err != nil {
			return errors.Annotate(err, "updating secret tracked revisions")
		}
	}
	if len(changes.SecretGrants) > 0 {
		result, err := u.secretsGrant(ctx, params.GrantRevokeSecretArgs{Args: changes.SecretGrants})
		if err == nil {
			err = result.Combine()
		}
		if err != nil {
			return errors.Annotate(err, "granting secrets access")
		}
	}
	if len(changes.SecretRevokes) > 0 {
		result, err := u.secretsRevoke(ctx, params.GrantRevokeSecretArgs{Args: changes.SecretRevokes})
		if err == nil {
			err = result.Combine()
		}
		if err != nil {
			return errors.Annotate(err, "revoking secrets access")
		}
	}
	if len(changes.SecretDeletes) > 0 {
		result, err := u.removeSecrets(ctx, params.DeleteSecretArgs{Args: changes.SecretDeletes})
		if err == nil {
			err = result.Combine()
		}
		if err != nil {
			return errors.Annotate(err, "removing secrets")
		}
	}

	// Apply all changes in a single transaction.
	return u.st.ApplyOperation(state.ComposeModelOperations(modelOps...))
}

// WatchInstanceData is a shim to call the LXDProfileAPIv2 version of this method.
func (u *UniterAPI) WatchInstanceData(ctx context.Context, args params.Entities) (params.NotifyWatchResults, error) {
	return u.lxdProfileAPI.WatchInstanceData(ctx, args)
}

// LXDProfileName is a shim to call the LXDProfileAPIv2 version of this method.
func (u *UniterAPI) LXDProfileName(ctx context.Context, args params.Entities) (params.StringResults, error) {
	return u.lxdProfileAPI.LXDProfileName(ctx, args)
}

// LXDProfileRequired is a shim to call the LXDProfileAPIv2 version of this method.
func (u *UniterAPI) LXDProfileRequired(ctx context.Context, args params.CharmURLs) (params.BoolResults, error) {
	return u.lxdProfileAPI.LXDProfileRequired(args)
}

// CanApplyLXDProfile is a shim to call the LXDProfileAPIv2 version of this method.
func (u *UniterAPI) CanApplyLXDProfile(ctx context.Context, args params.Entities) (params.BoolResults, error) {
	return u.lxdProfileAPI.CanApplyLXDProfile(ctx, args)
}

// APIHostPorts returns the API server addresses.
func (u *UniterAPI) APIHostPorts(ctx context.Context) (result params.APIHostPortsResult, err error) {
	controllerConfig, err := u.controllerConfigService.ControllerConfig(ctx)
	if err != nil {
		return result, errors.Trace(err)
	}

	return u.APIAddresser.APIHostPorts(ctx, controllerConfig)
}

// APIAddresses returns the list of addresses used to connect to the API.
func (u *UniterAPI) APIAddresses(ctx context.Context) (result params.StringsResult, err error) {
	controllerConfig, err := u.controllerConfigService.ControllerConfig(ctx)
	if err != nil {
		return result, errors.Trace(err)
	}

	return u.APIAddresser.APIAddresses(ctx, controllerConfig)
}

// WatchApplication starts an NotifyWatcher for an application.
// WatchApplication is not implemented in the UniterAPIv19 facade.
func (u *UniterAPI) WatchApplication(ctx context.Context, entity params.Entity) (params.NotifyWatchResult, error) {
	canWatch, err := u.accessApplication()
	if err != nil {
		return params.NotifyWatchResult{}, errors.Trace(err)
	}

	tag, err := names.ParseApplicationTag(entity.Tag)
	if err != nil {
		return params.NotifyWatchResult{Error: apiservererrors.ServerError(apiservererrors.ErrPerm)}, nil
	}

	if !canWatch(tag) {
		return params.NotifyWatchResult{Error: apiservererrors.ServerError(apiservererrors.ErrPerm)}, nil
	}

	watcher, err := u.applicationService.WatchApplication(ctx, tag.Id())
	if err != nil {
		return params.NotifyWatchResult{Error: apiservererrors.ServerError(err)}, nil
	}

	id, _, err := internal.EnsureRegisterWatcher[struct{}](ctx, u.watcherRegistry, watcher)
	return params.NotifyWatchResult{
		NotifyWatcherId: id,
		Error:           apiservererrors.ServerError(err),
	}, nil
}

// WatchUnit starts an NotifyWatcher for a unit.
// WatchUnit is not implemented in the UniterAPIv19 facade.
func (u *UniterAPI) WatchUnit(ctx context.Context, entity params.Entity) (params.NotifyWatchResult, error) {
	canWatch, err := u.accessUnit()
	if err != nil {
		return params.NotifyWatchResult{}, errors.Trace(err)
	}

	tag, err := names.ParseUnitTag(entity.Tag)
	if err != nil {
		return params.NotifyWatchResult{Error: apiservererrors.ServerError(apiservererrors.ErrPerm)}, nil
	}

	if !canWatch(tag) {
		return params.NotifyWatchResult{Error: apiservererrors.ServerError(apiservererrors.ErrPerm)}, nil
	}

	watcher, err := u.watchUnit(tag)
	if err != nil {
		return params.NotifyWatchResult{Error: apiservererrors.ServerError(err)}, nil
	}

	id, _, err := internal.EnsureRegisterWatcher[struct{}](ctx, u.watcherRegistry, watcher)
	return params.NotifyWatchResult{
		NotifyWatcherId: id,
		Error:           apiservererrors.ServerError(err),
	}, nil
}

// Watch starts an NotifyWatcher for a unit or application.
// This is being deprecated in favour of separate WatchUnit and WatchApplication
// methods.
func (u *UniterAPIv19) Watch(ctx context.Context, args params.Entities) (params.NotifyWatchResults, error) {
	result := params.NotifyWatchResults{
		Results: make([]params.NotifyWatchResult, len(args.Entities)),
	}
	if len(args.Entities) == 0 {
		return result, nil
	}
	canWatch, err := u.accessUnitOrApplication()
	if err != nil {
		return params.NotifyWatchResults{}, errors.Trace(err)
	}
	for i, entity := range args.Entities {
		tag, err := names.ParseTag(entity.Tag)
		if err != nil {
			result.Results[i].Error = apiservererrors.ServerError(apiservererrors.ErrPerm)
			continue
		}

		if !canWatch(tag) {
			result.Results[i].Error = apiservererrors.ServerError(apiservererrors.ErrPerm)
			continue
		}

		var watcher corewatcher.NotifyWatcher
		switch tag.(type) {
		case names.ApplicationTag:
			watcher, err = u.applicationService.WatchApplication(ctx, tag.Id())
		default:
			watcher, err = u.watchUnit(tag)
		}
		if err != nil {
			result.Results[i].Error = apiservererrors.ServerError(err)
			continue
		}

		id, _, err := internal.EnsureRegisterWatcher[struct{}](ctx, u.watcherRegistry, watcher)
		result.Results[i].NotifyWatcherId = id
		result.Results[i].Error = apiservererrors.ServerError(err)
	}
	return result, nil
}

// watchUnit returns a state notify watcher for the given unit.
func (u *UniterAPI) watchUnit(tag names.Tag) (corewatcher.NotifyWatcher, error) {
	entity0, err := u.st.FindEntity(tag)
	if err != nil {
		return nil, err
	}
	entity, ok := entity0.(state.NotifyWatcherFactory)
	if !ok {
		return nil, apiservererrors.NotSupportedError(tag, "watching")
	}
	watcher := entity.Watch()
	return watcher, err
}

func ptr[T any](v T) *T {
	return &v
}<|MERGE_RESOLUTION|>--- conflicted
+++ resolved
@@ -95,7 +95,6 @@
 	*UniterAPI
 }
 
-<<<<<<< HEAD
 // EnsureDead calls EnsureDead on each given unit from state.
 // If it's Alive, nothing will happen.
 func (u *UniterAPI) EnsureDead(ctx context.Context, args params.Entities) (params.ErrorResults, error) {
@@ -141,18 +140,6 @@
 		}
 	}
 	return result, nil
-=======
-// UniterAPIv18 implements version 18 of the uniter API, which includes methods
-// ModelUUID and OpenedApplicationPortRangesByEndpoint that were removed from
-// later versions.
-type UniterAPIv18 struct {
-	UniterAPIv19
-}
-
-// UniterAPIv19 implements version 19 of the uniter API.
-type UniterAPIv19 struct {
-	UniterAPI
->>>>>>> 92f4fe48
 }
 
 // OpenedMachinePortRangesByEndpoint returns the port ranges opened by each
@@ -950,12 +937,8 @@
 
 // Relation returns information about all given relation/unit pairs,
 // including their id, key and the local endpoint.
-<<<<<<< HEAD
-func (u *UniterAPI) Relation(ctx context.Context, args params.RelationUnits) (params.RelationResults, error) {
-=======
 // v19 returns v1 RelationResults.
-func (u *UniterAPIv19) Relation(args params.RelationUnits) (params.RelationResults, error) {
->>>>>>> 92f4fe48
+func (u *UniterAPIv19) Relation(ctx context.Context, args params.RelationUnits) (params.RelationResults, error) {
 	result := params.RelationResults{
 		Results: make([]params.RelationResult, len(args.RelationUnits)),
 	}
@@ -983,7 +966,7 @@
 
 // Relation returns information about all given relation/unit pairs,
 // including their id, key and the local endpoint.
-func (u *UniterAPI) Relation(args params.RelationUnits) (params.RelationResultsV2, error) {
+func (u *UniterAPI) Relation(ctx context.Context, args params.RelationUnits) (params.RelationResultsV2, error) {
 	result := params.RelationResultsV2{
 		Results: make([]params.RelationResultV2, len(args.RelationUnits)),
 	}
@@ -1111,13 +1094,8 @@
 
 // RelationById returns information about all given relations,
 // specified by their ids, including their key and the local
-<<<<<<< HEAD
-// endpoint.
-func (u *UniterAPI) RelationById(ctx context.Context, args params.RelationIds) (params.RelationResults, error) {
-=======
 // endpoint. v19 returns v1 RelationResults.
-func (u *UniterAPIv19) RelationById(args params.RelationIds) (params.RelationResults, error) {
->>>>>>> 92f4fe48
+func (u *UniterAPIv19) RelationById(ctx context.Context, args params.RelationIds) (params.RelationResults, error) {
 	result := params.RelationResults{
 		Results: make([]params.RelationResult, len(args.RelationIds)),
 	}
@@ -1142,7 +1120,7 @@
 // RelationById returns information about all given relations,
 // specified by their ids, including their key and the local
 // endpoint.
-func (u *UniterAPI) RelationById(args params.RelationIds) (params.RelationResultsV2, error) {
+func (u *UniterAPI) RelationById(ctx context.Context, args params.RelationIds) (params.RelationResultsV2, error) {
 	result := params.RelationResultsV2{
 		Results: make([]params.RelationResultV2, len(args.RelationIds)),
 	}
