package state

import (
	"container/list"
	"errors"
	"fmt"
	"labix.org/v2/mgo"
	. "launchpad.net/gocheck"
	"launchpad.net/juju-core/state/api/params"
	"launchpad.net/juju-core/state/watcher"
	"launchpad.net/juju-core/testing"
	"sync"
	"time"
)

type allInfoSuite struct {
	testing.LoggingSuite
}

var _ = Suite(&allInfoSuite{})

// assertAllInfoContents checks that the given allWatcher
// has the given contents, in oldest-to-newest order.
func assertAllInfoContents(c *C, a *allInfo, latestRevno int64, entries []entityEntry) {
	var gotEntries []entityEntry
	var gotElems []*list.Element
	c.Check(a.list.Len(), Equals, len(entries))
	for e := a.list.Back(); e != nil; e = e.Prev() {
		gotEntries = append(gotEntries, *e.Value.(*entityEntry))
		gotElems = append(gotElems, e)
	}
	c.Assert(gotEntries, DeepEquals, entries)
	for i, ent := range entries {
		c.Assert(a.entities[entityIdForInfo(ent.info)], Equals, gotElems[i])
	}
	c.Assert(a.entities, HasLen, len(entries))
	c.Assert(a.latestRevno, Equals, latestRevno)
}

var allInfoChangeMethodTests = []struct {
	about          string
	change         func(all *allInfo)
	expectRevno    int64
	expectContents []entityEntry
}{{
	about:  "empty at first",
	change: func(*allInfo) {},
}, {
	about: "add single entry",
	change: func(all *allInfo) {
		allInfoAdd(all, &params.MachineInfo{
			Id:         "0",
			InstanceId: "i-0",
		})
	},
	expectRevno: 1,
	expectContents: []entityEntry{{
		creationRevno: 1,
		revno:         1,
		info: &params.MachineInfo{
			Id:         "0",
			InstanceId: "i-0",
		},
	}},
}, {
	about: "add two entries",
	change: func(all *allInfo) {
		allInfoAdd(all, &params.MachineInfo{
			Id:         "0",
			InstanceId: "i-0",
		})
		allInfoAdd(all, &params.ServiceInfo{
			Name:    "wordpress",
			Exposed: true,
		})
	},
	expectRevno: 2,
	expectContents: []entityEntry{{
		creationRevno: 1,
		revno:         1,
		info: &params.MachineInfo{
			Id:         "0",
			InstanceId: "i-0",
		},
	}, {
		creationRevno: 2,
		revno:         2,
		info: &params.ServiceInfo{
			Name:    "wordpress",
			Exposed: true,
		},
	}},
}, {
	about: "update an entity that's not currently there",
	change: func(all *allInfo) {
		m := &params.MachineInfo{Id: "1"}
		all.update(entityIdForInfo(m), m)
	},
	expectRevno: 1,
	expectContents: []entityEntry{{
		creationRevno: 1,
		revno:         1,
		info:          &params.MachineInfo{Id: "1"},
	}},
}, {
	about: "mark removed on existing entry",
	change: func(all *allInfo) {
		allInfoAdd(all, &params.MachineInfo{Id: "0"})
		allInfoAdd(all, &params.MachineInfo{Id: "1"})
		allInfoIncRef(all, entityId{"machine", "0"})
		all.markRemoved(entityId{"machine", "0"})
	},
	expectRevno: 3,
	expectContents: []entityEntry{{
		creationRevno: 2,
		revno:         2,
		info:          &params.MachineInfo{Id: "1"},
	}, {
		creationRevno: 1,
		revno:         3,
		refCount:      1,
		removed:       true,
		info:          &params.MachineInfo{Id: "0"},
	}},
}, {
	about: "mark removed on nonexistent entry",
	change: func(all *allInfo) {
		all.markRemoved(entityId{"machine", "0"})
	},
}, {
	about: "mark removed on already marked entry",
	change: func(all *allInfo) {
		allInfoAdd(all, &params.MachineInfo{Id: "0"})
		allInfoAdd(all, &params.MachineInfo{Id: "1"})
		allInfoIncRef(all, entityId{"machine", "0"})
		all.markRemoved(entityId{"machine", "0"})
		all.update(entityId{"machine", "1"}, &params.MachineInfo{
			Id:         "1",
			InstanceId: "i-1",
		})
		all.markRemoved(entityId{"machine", "0"})
	},
	expectRevno: 4,
	expectContents: []entityEntry{{
		creationRevno: 1,
		revno:         3,
		refCount:      1,
		removed:       true,
		info:          &params.MachineInfo{Id: "0"},
	}, {
		creationRevno: 2,
		revno:         4,
		info: &params.MachineInfo{
			Id:         "1",
			InstanceId: "i-1",
		},
	}},
}, {
	about: "mark removed on entry with zero ref count",
	change: func(all *allInfo) {
		allInfoAdd(all, &params.MachineInfo{Id: "0"})
		all.markRemoved(entityId{"machine", "0"})
	},
	expectRevno: 2,
}, {
	about: "delete entry",
	change: func(all *allInfo) {
		allInfoAdd(all, &params.MachineInfo{Id: "0"})
		all.delete(entityId{"machine", "0"})
	},
	expectRevno: 1,
}, {
	about: "decref of non-removed entity",
	change: func(all *allInfo) {
		m := &params.MachineInfo{Id: "0"}
		id := entityIdForInfo(m)
		allInfoAdd(all, m)
		allInfoIncRef(all, id)
		entry := all.entities[id].Value.(*entityEntry)
		all.decRef(entry, id)
	},
	expectRevno: 1,
	expectContents: []entityEntry{{
		creationRevno: 1,
		revno:         1,
		refCount:      0,
		info:          &params.MachineInfo{Id: "0"},
	}},
}, {
	about: "decref of removed entity",
	change: func(all *allInfo) {
		m := &params.MachineInfo{Id: "0"}
		id := entityIdForInfo(m)
		allInfoAdd(all, m)
		entry := all.entities[id].Value.(*entityEntry)
		entry.refCount++
		all.markRemoved(id)
		all.decRef(entry, id)
	},
	expectRevno: 2,
},
}

func (s *allInfoSuite) TestAllInfoChangeMethods(c *C) {
	for i, test := range allInfoChangeMethodTests {
		all := newAllInfo()
		c.Logf("test %d. %s", i, test.about)
		test.change(all)
		assertAllInfoContents(c, all, test.expectRevno, test.expectContents)
	}
}

func entityIdForInfo(info params.EntityInfo) entityId {
	return entityId{
		collection: info.EntityKind(),
		id:         info.EntityId(),
	}
}

func (s *allInfoSuite) TestChangesSince(c *C) {
	a := newAllInfo()
	// Add three entries.
	var deltas []params.Delta
	for i := 0; i < 3; i++ {
		m := &params.MachineInfo{Id: fmt.Sprint(i)}
		allInfoAdd(a, m)
		deltas = append(deltas, params.Delta{Entity: m})
	}
	// Check that the deltas from each revno are as expected.
	for i := 0; i < 3; i++ {
		c.Logf("test %d", i)
		c.Assert(a.changesSince(int64(i)), DeepEquals, deltas[i:])
	}

	// Check boundary cases.
	c.Assert(a.changesSince(-1), DeepEquals, deltas)
	c.Assert(a.changesSince(99), HasLen, 0)

	// Update one machine and check we see the changes.
	rev := a.latestRevno
	m1 := &params.MachineInfo{
		Id:         "1",
		InstanceId: "foo",
	}
	a.update(entityIdForInfo(m1), m1)
	c.Assert(a.changesSince(rev), DeepEquals, []params.Delta{{Entity: m1}})

	// Make sure the machine isn't simply removed from
	// the list when it's marked as removed.
	allInfoIncRef(a, entityId{"machine", "0"})

	// Remove another machine and check we see it's removed.
	m0 := &params.MachineInfo{Id: "0"}
	a.markRemoved(entityIdForInfo(m0))

	// Check that something that never saw m0 does not get
	// informed of its removal (even those the removed entity
	// is still in the list.
	c.Assert(a.changesSince(0), DeepEquals, []params.Delta{{
		Entity: &params.MachineInfo{Id: "2"},
	}, {
		Entity: m1,
	}})

	c.Assert(a.changesSince(rev), DeepEquals, []params.Delta{{
		Entity: m1,
	}, {
		Removed: true,
		Entity:  m0,
	}})

	c.Assert(a.changesSince(rev+1), DeepEquals, []params.Delta{{
		Removed: true,
		Entity:  m0,
	}})

}

func allInfoAdd(a *allInfo, info params.EntityInfo) {
	a.add(entityIdForInfo(info), info)
}

func allInfoIncRef(a *allInfo, id entityId) {
	entry := a.entities[id].Value.(*entityEntry)
	entry.refCount++
}

type allWatcherSuite struct {
	testing.LoggingSuite
}

var _ = Suite(&allWatcherSuite{})

func (*allWatcherSuite) TestChangedFetchErrorReturn(c *C) {
	expectErr := errors.New("some error")
	b := newTestBacking(nil)
	b.setFetchError(expectErr)
	aw := newAllWatcher(b)
	err := aw.changed(entityId{})
	c.Assert(err, Equals, expectErr)
}

var allWatcherChangedTests = []struct {
	about          string
	add            []params.EntityInfo
	inBacking      []params.EntityInfo
	change         entityId
	expectRevno    int64
	expectContents []entityEntry
}{{
	about:  "no entity",
	change: entityId{"machine", "1"},
}, {
	about:       "entity is marked as removed if it's not there",
	add:         []params.EntityInfo{&params.MachineInfo{Id: "1"}},
	change:      entityId{"machine", "1"},
	expectRevno: 2,
	expectContents: []entityEntry{{
		creationRevno: 1,
		revno:         2,
		refCount:      1,
		removed:       true,
		info: &params.MachineInfo{
			Id: "1",
		},
	}},
}, {
	about: "entity is added if it's not there",
	inBacking: []params.EntityInfo{
		&params.MachineInfo{Id: "1"},
	},
	change:      entityId{"machine", "1"},
	expectRevno: 1,
	expectContents: []entityEntry{{
		creationRevno: 1,
		revno:         1,
		info:          &params.MachineInfo{Id: "1"},
	}},
}, {
	about: "entity is updated if it's there",
	add: []params.EntityInfo{
		&params.MachineInfo{Id: "1"},
	},
	inBacking: []params.EntityInfo{
		&params.MachineInfo{
			Id:         "1",
			InstanceId: "i-1",
		},
	},
	change:      entityId{"machine", "1"},
	expectRevno: 2,
	expectContents: []entityEntry{{
		creationRevno: 1,
		refCount:      1,
		revno:         2,
		info: &params.MachineInfo{
			Id:         "1",
			InstanceId: "i-1",
		},
	}},
}}

func (*allWatcherSuite) TestChanged(c *C) {
	for i, test := range allWatcherChangedTests {
		c.Logf("test %d. %s", i, test.about)
		b := newTestBacking(test.inBacking)
		aw := newAllWatcher(b)
		for _, info := range test.add {
			allInfoAdd(aw.all, info)
			allInfoIncRef(aw.all, entityIdForInfo(info))
		}
		err := aw.changed(test.change)
		c.Assert(err, IsNil)
		assertAllInfoContents(c, aw.all, test.expectRevno, test.expectContents)
	}
}

func (*allWatcherSuite) TestHandle(c *C) {
	aw := newAllWatcher(newTestBacking(nil))

	// Add request from first watcher.
	w0 := &xStateWatcher{all: aw}
	req0 := &allRequest{
		w:     w0,
		reply: make(chan bool, 1),
	}
	aw.handle(req0)
	assertWaitingRequests(c, aw, map[*xStateWatcher][]*allRequest{
		w0: {req0},
	})

	// Add second request from first watcher.
	req1 := &allRequest{
		w:     w0,
		reply: make(chan bool, 1),
	}
	aw.handle(req1)
	assertWaitingRequests(c, aw, map[*xStateWatcher][]*allRequest{
		w0: {req1, req0},
	})

	// Add request from second watcher.
	w1 := &xStateWatcher{all: aw}
	req2 := &allRequest{
		w:     w1,
		reply: make(chan bool, 1),
	}
	aw.handle(req2)
	assertWaitingRequests(c, aw, map[*xStateWatcher][]*allRequest{
		w0: {req1, req0},
		w1: {req2},
	})

	// Stop first watcher.
	aw.handle(&allRequest{
		w: w0,
	})
	assertWaitingRequests(c, aw, map[*xStateWatcher][]*allRequest{
		w1: {req2},
	})
	assertReplied(c, false, req0)
	assertReplied(c, false, req1)

	// Stop second watcher.
	aw.handle(&allRequest{
		w: w1,
	})
	assertWaitingRequests(c, aw, nil)
	assertReplied(c, false, req2)
}

func (*allWatcherSuite) TestHandleStopNoDecRefIfMoreRecentlyCreated(c *C) {
	// If the StateWatcher hasn't seen the item, then we shouldn't
	// decrement its ref count when it is stopped.
	aw := newAllWatcher(newTestBacking(nil))
	allInfoAdd(aw.all, &params.MachineInfo{Id: "0"})
	allInfoIncRef(aw.all, entityId{"machine", "0"})
	w := &xStateWatcher{all: aw}

	// Stop the watcher.
	aw.handle(&allRequest{w: w})
	assertAllInfoContents(c, aw.all, 1, []entityEntry{{
		creationRevno: 1,
		revno:         1,
		refCount:      1,
		info: &params.MachineInfo{
			Id: "0",
		},
	}})
}

func (*allWatcherSuite) TestHandleStopNoDecRefIfAlreadySeenRemoved(c *C) {
	// If the StateWatcher has already seen the item removed, then
	// we shouldn't decrement its ref count when it is stopped.
	aw := newAllWatcher(newTestBacking(nil))
	allInfoAdd(aw.all, &params.MachineInfo{Id: "0"})
	allInfoIncRef(aw.all, entityId{"machine", "0"})
	aw.all.markRemoved(entityId{"machine", "0"})
	w := &xStateWatcher{all: aw}
	// Stop the watcher.
	aw.handle(&allRequest{w: w})
	assertAllInfoContents(c, aw.all, 2, []entityEntry{{
		creationRevno: 1,
		revno:         2,
		refCount:      1,
		removed:       true,
		info: &params.MachineInfo{
			Id: "0",
		},
	}})
}

func (*allWatcherSuite) TestHandleStopDecRefIfAlreadySeenAndNotRemoved(c *C) {
	// If the StateWatcher has already seen the item removed, then
	// we should decrement its ref count when it is stopped.
	aw := newAllWatcher(newTestBacking(nil))
	allInfoAdd(aw.all, &params.MachineInfo{Id: "0"})
	allInfoIncRef(aw.all, entityId{"machine", "0"})
	w := &xStateWatcher{all: aw}
	w.revno = aw.all.latestRevno
	// Stop the watcher.
	aw.handle(&allRequest{w: w})
	assertAllInfoContents(c, aw.all, 1, []entityEntry{{
		creationRevno: 1,
		revno:         1,
		info: &params.MachineInfo{
			Id: "0",
		},
	}})
}

func (*allWatcherSuite) TestHandleStopNoDecRefIfNotSeen(c *C) {
	// If the StateWatcher hasn't seen the item at all, it should
	// leave the ref count untouched.
	aw := newAllWatcher(newTestBacking(nil))
	allInfoAdd(aw.all, &params.MachineInfo{Id: "0"})
	allInfoIncRef(aw.all, entityId{"machine", "0"})
	w := &xStateWatcher{all: aw}
	// Stop the watcher.
	aw.handle(&allRequest{w: w})
	assertAllInfoContents(c, aw.all, 1, []entityEntry{{
		creationRevno: 1,
		revno:         1,
		refCount:      1,
		info: &params.MachineInfo{
			Id: "0",
		},
	}})
}

var respondTestChanges = [...]func(all *allInfo){
	func(all *allInfo) {
		allInfoAdd(all, &params.MachineInfo{Id: "0"})
	},
	func(all *allInfo) {
		allInfoAdd(all, &params.MachineInfo{Id: "1"})
	},
	func(all *allInfo) {
		allInfoAdd(all, &params.MachineInfo{Id: "2"})
	},
	func(all *allInfo) {
		all.markRemoved(entityId{"machine", "0"})
	},
	func(all *allInfo) {
		all.update(entityId{"machine", "1"}, &params.MachineInfo{
			Id:         "1",
			InstanceId: "i-1",
		})
	},
	func(all *allInfo) {
		all.markRemoved(entityId{"machine", "1"})
	},
}

var (
	respondTestFinalState = []entityEntry{{
		creationRevno: 3,
		revno:         3,
		info: &params.MachineInfo{
			Id: "2",
		},
	}}
	respondTestFinalRevno = int64(len(respondTestChanges))
)

func (*allWatcherSuite) TestRespondResults(c *C) {
	// We test the response results for a pair of watchers by
	// interleaving notional Next requests in all possible
	// combinations after each change in respondTestChanges and
	// checking that the view of the world as seen by the watchers
	// matches the actual current state.

	// We decide whether if we make a request for a given
	// watcher by inspecting a number n - bit i of n determines whether
	// a request will be responded to after running respondTestChanges[i].

	numCombinations := 1 << uint(len(respondTestChanges))
<<<<<<< HEAD
	for n := 0; n < numCombinations; n++ {
		aw := newAllWatcher(newTestBacking(nil))
		c.Logf("test %d. (%0*b)", n, len(respondTestChanges), n)
		w := &xStateWatcher{all: aw}
		wstate := make(watcherState)
		req := &allRequest{
			w:     w,
			reply: make(chan bool, 1),
		}
		// Add the request, ready to be responded to.
		aw.handle(req)
		assertWaitingRequests(c, aw, map[*xStateWatcher][]*allRequest{
			w: {req},
		})
		// Make each change in turn, and respond if n dictates it.
		for i, change := range respondTestChanges {
			c.Logf("change %d", i)
			change(aw.all)
			if n&(1<<uint(i)) == 0 {
				continue
=======
	const wcount = 2
	ns := make([]int, wcount)
	for ns[0] = 0; ns[0] < numCombinations; ns[0]++ {
		for ns[1] = 0; ns[1] < numCombinations; ns[1]++ {
			aw := newAllWatcher(&allWatcherTestBacking{})
			c.Logf("test %0*b", len(respondTestChanges), ns)
			var (
				ws      []*StateWatcher
				wstates []watcherState
				reqs    []*allRequest
			)
			for i := 0; i < wcount; i++ {
				ws = append(ws, &StateWatcher{})
				wstates = append(wstates, make(watcherState))
				reqs = append(reqs, nil)
			}
			// Make each change in turn, and make a request for each
			// watcher if n and respond
			for i, change := range respondTestChanges {
				c.Logf("change %d", i)
				change(aw.all)
				needRespond := false
				for wi, n := range ns {
					if n&(1<<uint(i)) != 0 {
						needRespond = true
						if reqs[wi] == nil {
							reqs[wi] = &allRequest{
								w:     ws[wi],
								reply: make(chan bool, 1),
							}
							aw.handle(reqs[wi])
						}
					}
				}
				if !needRespond {
					continue
				}
				// Check that the expected requests are pending.
				expectWaiting := make(map[*StateWatcher][]*allRequest)
				for wi, w := range ws {
					if reqs[wi] != nil {
						expectWaiting[w] = []*allRequest{reqs[wi]}
					}
				}
				assertWaitingRequests(c, aw, expectWaiting)
				// Actually respond; then check that each watcher with
				// an outstanding request now has an up to date view
				// of the world.
				aw.respond()
				for wi, req := range reqs {
					if req == nil {
						continue
					}
					select {
					case ok := <-req.reply:
						c.Assert(ok, Equals, true)
						c.Assert(len(req.changes) > 0, Equals, true)
						wstates[wi].update(req.changes)
						reqs[wi] = nil
					default:
					}
					c.Logf("check %d", wi)
					wstates[wi].check(c, aw.all)
				}
>>>>>>> e9b53b42
			}
			// Stop the watcher and check that all ref counts end up at zero
			// and removed objects are deleted.
			for wi, w := range ws {
				aw.handle(&allRequest{w: w})
				if reqs[wi] != nil {
					assertReplied(c, false, reqs[wi])
				}
<<<<<<< HEAD
				aw.handle(req)
				assertWaitingRequests(c, aw, map[*xStateWatcher][]*allRequest{
					w: {req},
				})
			default:
=======
>>>>>>> e9b53b42
			}
			assertAllInfoContents(c, aw.all, respondTestFinalRevno, respondTestFinalState)
		}
	}
}

func (*allWatcherSuite) TestRespondMultiple(c *C) {
	aw := newAllWatcher(newTestBacking(nil))
	allInfoAdd(aw.all, &params.MachineInfo{Id: "0"})

	// Add one request and respond.
	// It should see the above change.
	w0 := &xStateWatcher{all: aw}
	req0 := &allRequest{
		w:     w0,
		reply: make(chan bool, 1),
	}
	aw.handle(req0)
	aw.respond()
	assertReplied(c, true, req0)
	c.Assert(req0.changes, DeepEquals, []params.Delta{{Entity: &params.MachineInfo{Id: "0"}}})
	assertWaitingRequests(c, aw, nil)

	// Add another request from the same watcher and respond.
	// It should have no reply because nothing has changed.
	req0 = &allRequest{
		w:     w0,
		reply: make(chan bool, 1),
	}
	aw.handle(req0)
	aw.respond()
	assertNotReplied(c, req0)

	// Add two requests from another watcher and respond.
	// The request from the first watcher should still not
	// be replied to, but the later of the two requests from
	// the second watcher should get a reply.
	w1 := &xStateWatcher{all: aw}
	req1 := &allRequest{
		w:     w1,
		reply: make(chan bool, 1),
	}
	aw.handle(req1)
	req2 := &allRequest{
		w:     w1,
		reply: make(chan bool, 1),
	}
	aw.handle(req2)
	assertWaitingRequests(c, aw, map[*xStateWatcher][]*allRequest{
		w0: {req0},
		w1: {req2, req1},
	})
	aw.respond()
	assertNotReplied(c, req0)
	assertNotReplied(c, req1)
	assertReplied(c, true, req2)
	c.Assert(req2.changes, DeepEquals, []params.Delta{{Entity: &params.MachineInfo{Id: "0"}}})
	assertWaitingRequests(c, aw, map[*xStateWatcher][]*allRequest{
		w0: {req0},
		w1: {req1},
	})

	// Check that nothing more gets responded to if we call respond again.
	aw.respond()
	assertNotReplied(c, req0)
	assertNotReplied(c, req1)

	// Now make a change and check that both waiting requests
	// get serviced.
	allInfoAdd(aw.all, &params.MachineInfo{Id: "1"})
	aw.respond()
	assertReplied(c, true, req0)
	assertReplied(c, true, req1)
	assertWaitingRequests(c, aw, nil)

	deltas := []params.Delta{{Entity: &params.MachineInfo{Id: "1"}}}
	c.Assert(req0.changes, DeepEquals, deltas)
	c.Assert(req1.changes, DeepEquals, deltas)
}

func (*allWatcherSuite) TestRunStop(c *C) {
	aw := newAllWatcher(newTestBacking(nil))
	go aw.run()
	w := &xStateWatcher{all: aw}
	err := aw.Stop()
	c.Assert(err, IsNil)
	d, err := w.Next()
	c.Assert(err, ErrorMatches, "state watcher was stopped")
	c.Assert(d, HasLen, 0)
}

func (*allWatcherSuite) TestRun(c *C) {
	b := newTestBacking([]params.EntityInfo{
		&params.MachineInfo{Id: "0"},
		&params.UnitInfo{Name: "wordpress/0"},
		&params.ServiceInfo{Name: "wordpress"},
	})
	aw := newAllWatcher(b)
	defer func() {
		c.Check(aw.Stop(), IsNil)
	}()
	go aw.run()
	w := &xStateWatcher{all: aw}
	checkNext(c, w, []params.Delta{
		{Entity: &params.MachineInfo{Id: "0"}},
		{Entity: &params.UnitInfo{Name: "wordpress/0"}},
		{Entity: &params.ServiceInfo{Name: "wordpress"}},
	}, "")
	b.updateEntity(&params.MachineInfo{Id: "0", InstanceId: "i-0"})
	checkNext(c, w, []params.Delta{
		{Entity: &params.MachineInfo{Id: "0", InstanceId: "i-0"}},
	}, "")
	b.deleteEntity(entityId{"machine", "0"})
	checkNext(c, w, []params.Delta{
		{Removed: true, Entity: &params.MachineInfo{Id: "0"}},
	}, "")
}

func (*allWatcherSuite) TestStateWatcherStop(c *C) {
	aw := newAllWatcher(newTestBacking(nil))
	defer func() {
		c.Check(aw.Stop(), IsNil)
	}()
	go aw.run()
	w := &xStateWatcher{all: aw}
	done := make(chan struct{})
	go func() {
		checkNext(c, w, nil, errWatcherStopped.Error())
		done <- struct{}{}
	}()
	err := w.Stop()
	c.Assert(err, IsNil)
	<-done
}

func (*allWatcherSuite) TestStateWatcherStopBecauseAllWatcherError(c *C) {
	b := newTestBacking([]params.EntityInfo{&params.MachineInfo{Id: "0"}})
	aw := newAllWatcher(b)
	go aw.run()
	defer func() {
		c.Check(aw.Stop(), ErrorMatches, "some error")
	}()
	w := &xStateWatcher{all: aw}
	// Receive one delta to make sure that the allWatcher
	// has seen the initial state.
	checkNext(c, w, []params.Delta{{Entity: &params.MachineInfo{Id: "0"}}}, "")
	c.Logf("setting fetch error")
	b.setFetchError(errors.New("some error"))
	c.Logf("updating entity")
	b.updateEntity(&params.MachineInfo{Id: "1"})
	checkNext(c, w, nil, "some error")
}

func checkNext(c *C, w *xStateWatcher, deltas []params.Delta, expectErr string) {
	ch := make(chan []params.Delta)
	go func() {
		d, err := w.Next()
		if expectErr != "" {
			c.Check(err, ErrorMatches, expectErr)
		} else {
			c.Check(err, IsNil)
		}
		ch <- d
	}()
	select {
	case d := <-ch:
		checkDeltasEqual(c, d, deltas)
	case <-time.After(1 * time.Second):
		c.Errorf("no change received in sufficient time; expected %v", deltas)
	}
}

// deltas are returns in arbitrary order, so we compare
// them as sets.
func checkDeltasEqual(c *C, d0, d1 []params.Delta) {
	c.Check(deltaMap(d0), DeepEquals, deltaMap(d1))
}

func deltaMap(deltas []params.Delta) map[entityId]params.EntityInfo {
	m := make(map[entityId]params.EntityInfo)
	for _, d := range deltas {
		id := entityIdForInfo(d.Entity)
		if _, ok := m[id]; ok {
			panic(fmt.Errorf("%v mentioned twice in delta set", id))
		}
		if d.Removed {
			m[id] = nil
		} else {
			m[id] = d.Entity
		}
	}
	return m
}

// watcherState represents a StateWatcher client's
// current view of the state. It holds the last delta that a given
// state watcher has seen for each entity.
type watcherState map[entityId]params.Delta

func (s watcherState) update(changes []params.Delta) {
	for _, d := range changes {
		id := entityIdForInfo(d.Entity)
		if d.Removed {
			if _, ok := s[id]; !ok {
				panic(fmt.Errorf("entity id %v removed when it wasn't there", id))
			}
			delete(s, id)
		} else {
			s[id] = d
		}
	}
}

// check checks that the watcher state matches that
// held in current.
func (s watcherState) check(c *C, current *allInfo) {
	currentEntities := make(watcherState)
	for id, elem := range current.entities {
		entry := elem.Value.(*entityEntry)
		if !entry.removed {
			currentEntities[id] = params.Delta{Entity: entry.info}
		}
	}
	c.Assert(s, DeepEquals, currentEntities)
}

func assertNotReplied(c *C, req *allRequest) {
	select {
	case v := <-req.reply:
		c.Fatalf("request was unexpectedly replied to (got %v)", v)
	default:
	}
}

func assertReplied(c *C, val bool, req *allRequest) {
	select {
	case v := <-req.reply:
		c.Assert(v, Equals, val)
	default:
		c.Fatalf("request was not replied to")
	}
}

func assertWaitingRequests(c *C, aw *allWatcher, waiting map[*xStateWatcher][]*allRequest) {
	c.Assert(aw.waiting, HasLen, len(waiting))
	for w, reqs := range waiting {
		i := 0
		for req := aw.waiting[w]; ; req = req.next {
			if i >= len(reqs) {
				c.Assert(req, IsNil)
				break
			}
			c.Assert(req, Equals, reqs[i])
			assertNotReplied(c, req)
			i++
		}
	}
}

type allWatcherTestBacking struct {
	mu       sync.Mutex
	fetchErr error
	entities map[entityId]params.EntityInfo
	watchc   chan<- watcher.Change
	txnRevno int64
}

func newTestBacking(initial []params.EntityInfo) *allWatcherTestBacking {
	b := &allWatcherTestBacking{
		entities: make(map[entityId]params.EntityInfo),
	}
	for _, info := range initial {
		b.entities[entityIdForInfo(info)] = info
	}
	return b
}

func (b *allWatcherTestBacking) fetch(id entityId) (params.EntityInfo, error) {
	b.mu.Lock()
	defer b.mu.Unlock()
	if b.fetchErr != nil {
		return nil, b.fetchErr
	}
	if info, ok := b.entities[id]; ok {
		return info, nil
	}
	return nil, mgo.ErrNotFound
}

func (b *allWatcherTestBacking) entityIdForInfo(info params.EntityInfo) entityId {
	return entityIdForInfo(info)
}

func (b *allWatcherTestBacking) watch(c chan<- watcher.Change) {
	b.mu.Lock()
	defer b.mu.Unlock()
	if b.watchc != nil {
		panic("test backing can only watch once")
	}
	b.watchc = c
}

func (b *allWatcherTestBacking) unwatch(c chan<- watcher.Change) {
	b.mu.Lock()
	defer b.mu.Unlock()
	if c != b.watchc {
		panic("unwatching wrong channel")
	}
	b.watchc = nil
}

func (b *allWatcherTestBacking) getAll(all *allInfo) error {
	b.mu.Lock()
	defer b.mu.Unlock()
	for id, info := range b.entities {
		all.update(id, info)
	}
	return nil
}

func (b *allWatcherTestBacking) updateEntity(info params.EntityInfo) {
	b.mu.Lock()
	defer b.mu.Unlock()
	id := b.entityIdForInfo(info)
	b.entities[id] = info
	b.txnRevno++
	if b.watchc != nil {
		b.watchc <- watcher.Change{
			C:     id.collection,
			Id:    id.id,
			Revno: b.txnRevno, // This is actually ignored, but fill it in anyway.
		}
	}
}

func (b *allWatcherTestBacking) setFetchError(err error) {
	b.mu.Lock()
	defer b.mu.Unlock()
	b.fetchErr = err
}

func (b *allWatcherTestBacking) deleteEntity(id entityId) {
	b.mu.Lock()
	defer b.mu.Unlock()
	delete(b.entities, id)
	b.txnRevno++
	if b.watchc != nil {
		b.watchc <- watcher.Change{
			C:     id.collection,
			Id:    id.id,
			Revno: -1,
		}
	}
}<|MERGE_RESOLUTION|>--- conflicted
+++ resolved
@@ -555,28 +555,6 @@
 	// a request will be responded to after running respondTestChanges[i].
 
 	numCombinations := 1 << uint(len(respondTestChanges))
-<<<<<<< HEAD
-	for n := 0; n < numCombinations; n++ {
-		aw := newAllWatcher(newTestBacking(nil))
-		c.Logf("test %d. (%0*b)", n, len(respondTestChanges), n)
-		w := &xStateWatcher{all: aw}
-		wstate := make(watcherState)
-		req := &allRequest{
-			w:     w,
-			reply: make(chan bool, 1),
-		}
-		// Add the request, ready to be responded to.
-		aw.handle(req)
-		assertWaitingRequests(c, aw, map[*xStateWatcher][]*allRequest{
-			w: {req},
-		})
-		// Make each change in turn, and respond if n dictates it.
-		for i, change := range respondTestChanges {
-			c.Logf("change %d", i)
-			change(aw.all)
-			if n&(1<<uint(i)) == 0 {
-				continue
-=======
 	const wcount = 2
 	ns := make([]int, wcount)
 	for ns[0] = 0; ns[0] < numCombinations; ns[0]++ {
@@ -584,12 +562,12 @@
 			aw := newAllWatcher(&allWatcherTestBacking{})
 			c.Logf("test %0*b", len(respondTestChanges), ns)
 			var (
-				ws      []*StateWatcher
+				ws      []*xStateWatcher
 				wstates []watcherState
 				reqs    []*allRequest
 			)
 			for i := 0; i < wcount; i++ {
-				ws = append(ws, &StateWatcher{})
+				ws = append(ws, &xStateWatcher{})
 				wstates = append(wstates, make(watcherState))
 				reqs = append(reqs, nil)
 			}
@@ -615,7 +593,7 @@
 					continue
 				}
 				// Check that the expected requests are pending.
-				expectWaiting := make(map[*StateWatcher][]*allRequest)
+				expectWaiting := make(map[*xStateWatcher][]*allRequest)
 				for wi, w := range ws {
 					if reqs[wi] != nil {
 						expectWaiting[w] = []*allRequest{reqs[wi]}
@@ -641,7 +619,6 @@
 					c.Logf("check %d", wi)
 					wstates[wi].check(c, aw.all)
 				}
->>>>>>> e9b53b42
 			}
 			// Stop the watcher and check that all ref counts end up at zero
 			// and removed objects are deleted.
@@ -650,14 +627,6 @@
 				if reqs[wi] != nil {
 					assertReplied(c, false, reqs[wi])
 				}
-<<<<<<< HEAD
-				aw.handle(req)
-				assertWaitingRequests(c, aw, map[*xStateWatcher][]*allRequest{
-					w: {req},
-				})
-			default:
-=======
->>>>>>> e9b53b42
 			}
 			assertAllInfoContents(c, aw.all, respondTestFinalRevno, respondTestFinalState)
 		}
