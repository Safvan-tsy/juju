// Copyright 2017 Canonical Ltd.
// Licensed under the AGPLv3, see LICENCE file for details.

package state

import (
	"context"
	"time"

	"github.com/juju/clock"
	"github.com/juju/errors"
	"github.com/juju/mgo/v3"
	"github.com/juju/mgo/v3/txn"
	"github.com/juju/names/v6"

	"github.com/juju/juju/cloud"
	"github.com/juju/juju/controller"
	coremodel "github.com/juju/juju/core/model"
	"github.com/juju/juju/core/status"
	"github.com/juju/juju/internal/storage"
)

// InitializeParams contains the parameters for initializing the state database.
type InitializeParams struct {
	// Clock wraps all calls time. Real uses use clock.WallClock,
	// tests may override with a testing clock.
	Clock clock.Clock

	// ControllerModelArgs contains the arguments for creating
	// the controller model.
	ControllerModelArgs ModelArgs

	// StoragePools is one or more named storage pools to create
	// in the controller model.
	StoragePools map[string]storage.Attrs

	// CloudName contains the name of the cloud that the
	// controller runs in.
	CloudName string

	// ControllerConfig contains config attributes for
	// the controller.
	ControllerConfig controller.Config

	// ControllerInheritedConfig contains default config attributes for
	// models on the specified cloud.
	ControllerInheritedConfig map[string]interface{}

	// RegionInheritedConfig contains region specific configuration for
	// models running on specific cloud regions.
	RegionInheritedConfig cloud.RegionConfig

	// NewPolicy is a function that returns the set of state policies
	// to apply.
	NewPolicy NewPolicyFunc

	// MongoSession is the mgo.Session to use for storing and
	// accessing state data. The caller remains responsible
	// for closing this session; Initialize will copy it.
	MongoSession *mgo.Session

	// MaxTxnAttempts is the number of attempts when running transactions
	// against mongo. OpenStatePool defaults this if 0.
	MaxTxnAttempts int

	// WatcherPollInterval is the duration of TxnWatcher long-polls. TxnWatcher
	// defaults this if 0.
	WatcherPollInterval time.Duration

	// AdminPassword holds the password for the initial user.
	AdminPassword string

<<<<<<< HEAD
	// Note(nvinuesa): Having a dqlite domain service here is an awful hack
	// and should disapear as soon as we migrate units and applications.
	CharmServiceGetter func(modelUUID coremodel.UUID) CharmService
=======
	// SSHServerHostKey holds the embedded SSH server host key.
	SSHServerHostKey string
>>>>>>> 206e39b3
}

// Validate checks that the state initialization parameters are valid.
func (p InitializeParams) Validate() error {
	if p.Clock == nil {
		return errors.NotValidf("missing clock")
	}
	if err := p.ControllerModelArgs.Validate(); err != nil {
		return errors.Trace(err)
	}
	if p.ControllerModelArgs.MigrationMode != MigrationModeNone {
		return errors.NotValidf("migration mode %q", p.ControllerModelArgs.MigrationMode)
	}
	uuid := p.ControllerModelArgs.Config.UUID()
	controllerUUID := p.ControllerConfig.ControllerUUID()
	if uuid == controllerUUID {
		return errors.NotValidf("same controller model uuid (%v) and controller-uuid (%v)", uuid, controllerUUID)
	}
	if p.MongoSession == nil {
		return errors.NotValidf("nil MongoSession")
	}
	if p.AdminPassword == "" {
		return errors.NotValidf("empty AdminPassword")
	}
<<<<<<< HEAD
=======
	if err := validateCloud(p.Cloud); err != nil {
		return errors.Annotate(err, "validating cloud")
	}
	if _, err := validateCloudRegion(p.Cloud, p.ControllerModelArgs.CloudRegion); err != nil {
		return errors.Annotate(err, "validating controller model cloud region")
	}

	credentials := make(map[names.CloudCredentialTag]Credential, len(p.CloudCredentials))
	for tag, cred := range p.CloudCredentials {
		credentials[tag] = convertCloudCredentialToState(tag, cred)
	}
	if _, err := validateCloudCredentials(p.Cloud, credentials); err != nil {
		return errors.Trace(err)
	}
	creds := make(map[string]Credential, len(credentials))
	for tag, cred := range credentials {
		creds[tag.Id()] = cred
	}
	if _, err := validateCloudCredential(
		p.Cloud,
		creds,
		p.ControllerModelArgs.CloudCredential,
	); err != nil {
		return errors.Annotate(err, "validating controller model cloud credential")
	}

	if p.SSHServerHostKey == "" {
		return errors.NotValidf("empty SSHServerHostKey")
	}
>>>>>>> 206e39b3
	return nil
}

// InitDatabaseFunc defines a function used to
// create the collections and indices in a Juju database.
type InitDatabaseFunc func(*mgo.Session, string, *controller.Config) error

// Initialize sets up the database with all the collections and indices it needs.
// It also creates the initial model for the controller.
// This needs to be performed only once for the initial controller model.
// It returns unauthorizedError if access is unauthorized.
func Initialize(args InitializeParams) (_ *Controller, err error) {
	if err := args.Validate(); err != nil {
		return nil, errors.Annotate(err, "validating initialization args")
	}

	controllerTag := names.NewControllerTag(args.ControllerConfig.ControllerUUID())

	modelUUID := args.ControllerModelArgs.Config.UUID()
	if !names.IsValidModel(modelUUID) {
		return nil, errors.New("invalid model UUID")
	}
	modelTag := names.NewModelTag(modelUUID)

	ctlr, err := OpenController(OpenParams{
		Clock:               args.Clock,
		ControllerTag:       controllerTag,
		ControllerModelTag:  modelTag,
		MongoSession:        args.MongoSession,
		MaxTxnAttempts:      args.MaxTxnAttempts,
		WatcherPollInterval: args.WatcherPollInterval,
		NewPolicy:           args.NewPolicy,
		InitDatabaseFunc:    InitDatabase,
		CharmServiceGetter:  args.CharmServiceGetter,
	})
	if err != nil {
		return nil, errors.Annotate(err, "opening controller")
	}
	defer func() {
		if err != nil {
			if closeErr := ctlr.Close(); closeErr != nil {
				logger.Errorf(context.TODO(), "error closing controller while aborting Initialize: %v", closeErr)
			}
		}
	}()

	// The system state is owned by the pool, which is closed by the
	// controller close, so no close needed here.
	st, err := ctlr.pool.SystemState()
	if err != nil {
		return nil, errors.Trace(err)
	}

	// A valid model is used as a signal that the
	// state has already been initialized. If this is the case
	// do nothing.
	if _, err := st.Model(); err == nil {
		return nil, errors.New("already initialized")
	} else if !errors.Is(err, errors.NotFound) {
		return nil, errors.Trace(err)
	}

	logger.Infof(context.TODO(), "initializing controller model %s", modelTag.Id())

	modelOps, _, err := st.modelSetupOps(
		args.ControllerConfig.ControllerUUID(),
		args.ControllerModelArgs,
	)
	if err != nil {
		return nil, errors.Trace(err)
	}
	var ops []txn.Op
	ops = append(ops,
		txn.Op{
			C:  controllersC,
			Id: sshServerHostKeyDocId,
			Insert: &sshServerHostKeyDoc{
				Key: args.SSHServerHostKey,
			},
		},
		txn.Op{
			C:      controllersC,
			Id:     modelGlobalKey,
			Assert: txn.DocMissing,
			Insert: &controllersDoc{
				CloudName: args.CloudName,
				ModelUUID: st.ModelUUID(),
			},
		},
		txn.Op{
			C:      controllersC,
			Id:     apiHostPortsKey,
			Assert: txn.DocMissing,
			Insert: &apiHostPortsDoc{},
		},
		txn.Op{
			C:      controllersC,
			Id:     apiHostPortsForAgentsKey,
			Assert: txn.DocMissing,
			Insert: &apiHostPortsDoc{},
		},
		txn.Op{
			C:      controllersC,
			Id:     stateServingInfoKey,
			Assert: txn.DocMissing,
			Insert: &stateServingInfo{},
		},
		txn.Op{
			C:      controllersC,
			Id:     hostedModelCountKey,
			Assert: txn.DocMissing,
			Insert: &hostedModelCountDoc{},
		},
	)

	ops = append(ops, modelOps...)

	if err := st.db().RunTransaction(ops); err != nil {
		return nil, errors.Trace(err)
	}
	return ctlr, nil
}

// InitDatabase creates all the collections and indices in a Juju database.
func InitDatabase(session *mgo.Session, modelUUID string, settings *controller.Config) error {
	schema := allCollections()
	if err := schema.Create(session.DB(jujuDB), settings); err != nil {
		return errors.Trace(err)
	}
	return nil
}

// modelSetupOps returns the transactions necessary to set up a model.
func (st *State) modelSetupOps(controllerUUID string, args ModelArgs) ([]txn.Op, statusDoc, error) {
	var modelStatusDoc statusDoc

	controllerModelUUID := st.controllerModelTag.Id()
	modelUUID := args.Config.UUID()
	modelStatusDoc = statusDoc{
		ModelUUID: modelUUID,
		Updated:   st.clock().Now().UnixNano(),
		Status:    status.Available,
	}

	ops := []txn.Op{
		createStatusOp(st, modelGlobalKey, modelStatusDoc),
		createConstraintsOp(modelGlobalKey, args.Constraints),
	}
	// Inc ref count for hosted models.
	if controllerModelUUID != modelUUID {
		ops = append(ops, incHostedModelCountOp())
	}

	ops = append(ops,
		createModelEntityRefsOp(modelUUID),
		createModelOp(
			args.Type,
			args.Owner,
			args.Config.Name(),
			modelUUID,
			controllerUUID,
			args.CloudName,
			args.CloudRegion,
			args.PasswordHash,
			args.CloudCredential,
			args.MigrationMode,
			args.EnvironVersion,
		),
		createUniqueOwnerModelNameOp(args.Owner, args.Config.Name()),
	)
	return ops, modelStatusDoc, nil
}<|MERGE_RESOLUTION|>--- conflicted
+++ resolved
@@ -70,14 +70,12 @@
 	// AdminPassword holds the password for the initial user.
 	AdminPassword string
 
-<<<<<<< HEAD
 	// Note(nvinuesa): Having a dqlite domain service here is an awful hack
 	// and should disapear as soon as we migrate units and applications.
 	CharmServiceGetter func(modelUUID coremodel.UUID) CharmService
-=======
+
 	// SSHServerHostKey holds the embedded SSH server host key.
 	SSHServerHostKey string
->>>>>>> 206e39b3
 }
 
 // Validate checks that the state initialization parameters are valid.
@@ -102,38 +100,9 @@
 	if p.AdminPassword == "" {
 		return errors.NotValidf("empty AdminPassword")
 	}
-<<<<<<< HEAD
-=======
-	if err := validateCloud(p.Cloud); err != nil {
-		return errors.Annotate(err, "validating cloud")
-	}
-	if _, err := validateCloudRegion(p.Cloud, p.ControllerModelArgs.CloudRegion); err != nil {
-		return errors.Annotate(err, "validating controller model cloud region")
-	}
-
-	credentials := make(map[names.CloudCredentialTag]Credential, len(p.CloudCredentials))
-	for tag, cred := range p.CloudCredentials {
-		credentials[tag] = convertCloudCredentialToState(tag, cred)
-	}
-	if _, err := validateCloudCredentials(p.Cloud, credentials); err != nil {
-		return errors.Trace(err)
-	}
-	creds := make(map[string]Credential, len(credentials))
-	for tag, cred := range credentials {
-		creds[tag.Id()] = cred
-	}
-	if _, err := validateCloudCredential(
-		p.Cloud,
-		creds,
-		p.ControllerModelArgs.CloudCredential,
-	); err != nil {
-		return errors.Annotate(err, "validating controller model cloud credential")
-	}
-
 	if p.SSHServerHostKey == "" {
 		return errors.NotValidf("empty SSHServerHostKey")
 	}
->>>>>>> 206e39b3
 	return nil
 }
 
