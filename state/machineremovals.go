--- conflicted
+++ resolved
@@ -12,12 +12,7 @@
 	"github.com/juju/mgo/v2/bson"
 	"github.com/juju/mgo/v2/txn"
 	"github.com/juju/names/v4"
-<<<<<<< HEAD
 	jujutxn "github.com/juju/txn"
-	"gopkg.in/mgo.v2/bson"
-	"gopkg.in/mgo.v2/txn"
-=======
->>>>>>> 181104ae
 )
 
 // machineRemovalDoc indicates that this machine needs to be removed
