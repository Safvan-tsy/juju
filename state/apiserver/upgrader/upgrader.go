// Copyright 2012, 2013 Canonical Ltd.
// Licensed under the AGPLv3, see LICENCE file for details.

package upgrader

import (
	"launchpad.net/juju-core/environs"
	"launchpad.net/juju-core/state"
	"launchpad.net/juju-core/state/api/params"
	"launchpad.net/juju-core/state/apiserver/common"
	"launchpad.net/juju-core/state/watcher"
	"launchpad.net/juju-core/version"
)

// UpgraderAPI provides access to the Upgrader API facade.
type UpgraderAPI struct {
	st         *state.State
	resources  *common.Resources
	authorizer common.Authorizer
}

// NewUpgraderAPI creates a new client-side UpgraderAPI facade.
func NewUpgraderAPI(
	st *state.State,
	resources *common.Resources,
	authorizer common.Authorizer,
) (*UpgraderAPI, error) {
	// TODO: Unit agents are also allowed to use this API
	if !authorizer.AuthMachineAgent() {
		return nil, common.ErrPerm
	}
	return &UpgraderAPI{st: st, resources: resources, authorizer: authorizer}, nil
}

// Start a watcher to track if there is a new version of the API that we want
// to upgrade to
func (u *UpgraderAPI) WatchAPIVersion(args params.Entities) (params.NotifyWatchResults, error) {
	result := params.NotifyWatchResults{
<<<<<<< HEAD
		Results: make([]params.NotifyWatchResult, len(args.Agents)),
	}
	for i, agent := range args.Agents {
		var err error
		if !u.authorizer.AuthOwner(agent.Tag) {
			err = common.ErrPerm
		} else {
			envWatcher := u.st.WatchForEnvironConfigChanges()
			// Consume the initial event, API clients can assume
			// there should be an initial event
			_ = <-envWatcher.Changes()
			result.Results[i].NotifyWatcherId = u.resources.Register(envWatcher)
=======
		Results: make([]params.NotifyWatchResult, len(args.Entities)),
	}
	for i, agent := range args.Entities {
		err := common.ErrPerm
		if u.authorizer.AuthOwner(agent.Tag) {
			watch := u.st.WatchForEnvironConfigChanges()
			// Consume the initial event. Technically, API
			// calls to Watch 'transmit' the initial event
			// in the Watch response. But NotifyWatchers
			// have no state to transmit.
			if _, ok := <-watch.Changes(); ok {
				result.Results[i].NotifyWatcherId = u.resources.Register(watch)
				err = nil
			} else {
				err = watcher.MustErr(watch)
			}
>>>>>>> e2db0f38
		}
		result.Results[i].Error = common.ServerError(err)
	}
	return result, nil
}

var nilTools params.AgentTools

func (u *UpgraderAPI) oneAgentTools(entity params.Entity, agentVersion version.Number, env environs.Environ) (params.AgentTools, error) {
	if !u.authorizer.AuthOwner(entity.Tag) {
		return nilTools, common.ErrPerm
	}
	machine, err := u.st.Machine(state.MachineIdFromTag(entity.Tag))
	if err != nil {
		return nilTools, err
	}
	// TODO: Support Unit as well as Machine
	existingTools, err := machine.AgentTools()
	if err != nil {
		return nilTools, err
	}
	requested := version.Binary{
		Number: agentVersion,
		Series: existingTools.Series,
		Arch:   existingTools.Arch,
	}
	// Note: (jam) We shouldn't have to search the provider
	//       for every machine that wants to upgrade. The
	//       information could just be cached in state, or
	//       even in the API servers
	tools, err := environs.FindExactTools(env, requested)
	if err != nil {
		return nilTools, err
	}
	return params.AgentTools{
		Tag:    entity.Tag,
		Arch:   tools.Arch,
		Series: tools.Series,
		URL:    tools.URL,
		Major:  tools.Major,
		Minor:  tools.Minor,
		Patch:  tools.Patch,
		Build:  tools.Build,
	}, nil
}

// Find the Tools necessary for the given agents
func (u *UpgraderAPI) Tools(args params.Entities) (params.AgentToolsResults, error) {
	tools := make([]params.AgentToolsResult, len(args.Entities))
	result := params.AgentToolsResults{Tools: tools}
	if len(args.Entities) == 0 {
		return result, nil
	}
	for i, entity := range args.Entities {
		tools[i].AgentTools.Tag = entity.Tag
	}
	// For now, all agents get the same proposed version
	cfg, err := u.st.EnvironConfig()
	if err != nil {
		return result, err
	}
	agentVersion, ok := cfg.AgentVersion()
	if !ok {
		// TODO: What error do we give here?
		return result, common.ErrBadRequest
	}
	env, err := environs.New(cfg)
	if err != nil {
		return result, err
	}
	for i, entity := range args.Entities {
		agentTools, err := u.oneAgentTools(entity, agentVersion, env)
		if err == nil {
			tools[i].AgentTools = agentTools
		}
		tools[i].Error = common.ServerError(err)
	}
	return result, nil
}

// SetTools updates the recorded tools version for the agents.
func (u *UpgraderAPI) SetTools(args params.SetAgentTools) (params.SetAgentToolsResults, error) {
	results := params.SetAgentToolsResults{
		Results: make([]params.SetAgentToolsResult, len(args.AgentTools)),
	}
	for i, tools := range args.AgentTools {
		var err error
		results.Results[i].Tag = tools.Tag
		if !u.authorizer.AuthOwner(tools.Tag) {
			err = common.ErrPerm
		} else {
			// TODO: When we get there, we should support setting
			//       Unit agent tools as well as Machine tools. We
			//       can use something like the "AgentState"
			//       interface that cmd/jujud/agent.go had.
			machine, err := u.st.Machine(state.MachineIdFromTag(tools.Tag))
			if err == nil {
				stTools := state.Tools{
					Binary: version.Binary{
						Number: version.Number{
							Major: tools.Major,
							Minor: tools.Minor,
							Patch: tools.Patch,
							Build: tools.Build,
						},
						Arch:   tools.Arch,
						Series: tools.Series,
					},
					URL: tools.URL,
				}
				err = machine.SetAgentTools(&stTools)
			}
		}
		results.Results[i].Error = common.ServerError(err)
	}
	return results, nil
}<|MERGE_RESOLUTION|>--- conflicted
+++ resolved
@@ -36,20 +36,6 @@
 // to upgrade to
 func (u *UpgraderAPI) WatchAPIVersion(args params.Entities) (params.NotifyWatchResults, error) {
 	result := params.NotifyWatchResults{
-<<<<<<< HEAD
-		Results: make([]params.NotifyWatchResult, len(args.Agents)),
-	}
-	for i, agent := range args.Agents {
-		var err error
-		if !u.authorizer.AuthOwner(agent.Tag) {
-			err = common.ErrPerm
-		} else {
-			envWatcher := u.st.WatchForEnvironConfigChanges()
-			// Consume the initial event, API clients can assume
-			// there should be an initial event
-			_ = <-envWatcher.Changes()
-			result.Results[i].NotifyWatcherId = u.resources.Register(envWatcher)
-=======
 		Results: make([]params.NotifyWatchResult, len(args.Entities)),
 	}
 	for i, agent := range args.Entities {
@@ -66,7 +52,6 @@
 			} else {
 				err = watcher.MustErr(watch)
 			}
->>>>>>> e2db0f38
 		}
 		result.Results[i].Error = common.ServerError(err)
 	}
