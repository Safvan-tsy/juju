--- conflicted
+++ resolved
@@ -23,13 +23,9 @@
 type machinerSuite struct {
 	testing.JujuConnSuite
 
-<<<<<<< HEAD
+	authorizer        *fakeAuthorizer
+	resourcesRegistry fakeResourceRegistry
 	machiner          *machiner.Machiner
-	resourcesRegistry fakeResourceRegistry
-=======
-	authorizer *fakeAuthorizer
-	machiner   *machiner.Machiner
->>>>>>> 7893c4bb
 
 	machine0 *state.Machine
 	machine1 *state.Machine
@@ -81,11 +77,10 @@
 	s.machine1, err = s.State.AddMachine("series", state.JobHostUnits)
 	c.Assert(err, IsNil)
 
-<<<<<<< HEAD
 	// Create the resource registry separately to track invocations to
 	// Register.
 	s.resourcesRegistry = make(fakeResourceRegistry)
-=======
+
 	// Create a fakeAuthorizer so we can check permissions.
 	s.authorizer = &fakeAuthorizer{
 		tag:          state.MachineTag(s.machine1.Id()),
@@ -93,21 +88,12 @@
 		manager:      false,
 		machineAgent: true,
 	}
->>>>>>> 7893c4bb
 
 	// Create a machiner API for machine 1.
 	s.machiner, err = machiner.New(
 		s.State,
-<<<<<<< HEAD
 		s.resourcesRegistry,
-		&fakeAuthorizer{
-			tag:      state.MachineTag(s.machine1.Id()),
-			manager:  false,
-			machiner: true,
-		},
-=======
 		s.authorizer,
->>>>>>> 7893c4bb
 	)
 	c.Assert(err, IsNil)
 }
