// Copyright 2013 Canonical Ltd.
// Licensed under the AGPLv3, see LICENCE file for details.

package common_test

import (
	gc "launchpad.net/gocheck"

	"launchpad.net/juju-core/instance"
	"launchpad.net/juju-core/state"
	"launchpad.net/juju-core/state/apiserver/common"
)

type stateAddresserSuite struct {
	addresser *common.StateAddresser
}

type apiAddresserSuite struct {
	addresser *common.APIAddresser
}

var _ = gc.Suite(&stateAddresserSuite{})
var _ = gc.Suite(&apiAddresserSuite{})

func (s *stateAddresserSuite) SetUpTest(c *gc.C) {
	s.addresser = common.NewStateAddresser(fakeAddresses{})
}

// Verify that AddressAndCertGetter is satisfied by *state.State.
var _ common.AddressAndCertGetter = (*state.State)(nil)

func (s *stateAddresserSuite) TestStateAddresses(c *gc.C) {
	result, err := s.addresser.StateAddresses()
	c.Assert(err, gc.IsNil)
	c.Assert(result.Result, gc.DeepEquals, []string{"addresses:1", "addresses:2"})
}

func (s *apiAddresserSuite) SetUpTest(c *gc.C) {
	s.addresser = common.NewAPIAddresser(fakeAddresses{})
}

func (s *apiAddresserSuite) TestAPIAddresses(c *gc.C) {
	result, err := s.addresser.APIAddresses()
	c.Assert(err, gc.IsNil)
	c.Assert(result.Result, gc.DeepEquals, []string{"apiaddresses:1", "apiaddresses:2"})
}

func (s *apiAddresserSuite) TestCACert(c *gc.C) {
	result := s.addresser.CACert()
	c.Assert(string(result.Result), gc.Equals, "a cert")
}

var _ AddressAndCertGetter = fakeAddresses{}

type fakeAddresses struct{}

func (fakeAddresses) Addresses() ([]string, error) {
	return []string{"addresses:1", "addresses:2"}, nil
}

func (fakeAddresses) APIAddressesFromMachines() ([]string, error) {
	return []string{"apiaddresses:1", "apiaddresses:2"}, nil
}

func (fakeAddresses) CACert() []byte {
	return []byte("a cert")
}

func (fakeAddresses) APIHostPorts() ([][]instance.HostPort, error) {
<<<<<<< HEAD
	panic("should never be called")
}

func (fakeAddresses) WatchAPIHostPorts() state.NotifyWatcher {
=======
>>>>>>> 5b817590
	panic("should never be called")
}<|MERGE_RESOLUTION|>--- conflicted
+++ resolved
@@ -67,12 +67,9 @@
 }
 
 func (fakeAddresses) APIHostPorts() ([][]instance.HostPort, error) {
-<<<<<<< HEAD
 	panic("should never be called")
 }
 
 func (fakeAddresses) WatchAPIHostPorts() state.NotifyWatcher {
-=======
->>>>>>> 5b817590
 	panic("should never be called")
 }