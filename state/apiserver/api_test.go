package apiserver_test

import (
	"errors"
	"fmt"
	"io"
	. "launchpad.net/gocheck"
	"launchpad.net/juju-core/charm"
	"launchpad.net/juju-core/constraints"
	"launchpad.net/juju-core/juju/testing"
	"launchpad.net/juju-core/rpc"
	"launchpad.net/juju-core/state"
	"launchpad.net/juju-core/state/api"
	"launchpad.net/juju-core/state/api/params"
	"launchpad.net/juju-core/state/apiserver"
	coretesting "launchpad.net/juju-core/testing"
	"net"
	"strconv"
	"strings"
	stdtesting "testing"
	"time"
)

func TestAll(t *stdtesting.T) {
	coretesting.MgoTestPackage(t)
}

type suite struct {
	testing.JujuConnSuite
	listener net.Listener
}

var _ = Suite(&suite{})

func init() {
	apiserver.AuthenticationEnabled = true
}

func removeServiceAndUnits(c *C, service *state.Service) {
	// Destroy all units for the service.
	units, err := service.AllUnits()
	c.Assert(err, IsNil)
	for _, unit := range units {
		err = unit.EnsureDead()
		c.Assert(err, IsNil)
		err = unit.Remove()
		c.Assert(err, IsNil)
	}
	// TODO: Calling Refresh is required due to LP bug #1152717 - remove when fixed.
	err = service.Refresh()
	c.Assert(err, IsNil)
	err = service.Destroy()
	c.Assert(err, IsNil)

	err = service.Refresh()
	c.Assert(state.IsNotFound(err), Equals, true)
}

var operationPermTests = []struct {
	about string
	// op performs the operation to be tested using the given state
	// connection.  It returns a function that should be used to
	// undo any changes made by the operation.
	op    func(c *C, st *api.State, mst *state.State) (reset func(), err error)
	allow []string
	deny  []string
}{{
	about: "Unit.Get",
	op:    opGetUnitWordpress0,
	deny:  []string{"user-admin", "user-other"},
}, {
	about: "Machine.Get",
	op:    opGetMachine1,
	deny:  []string{"user-admin", "user-other"},
}, {
	about: "Machine.SetPassword",
	op:    opMachine1SetPassword,
	allow: []string{"machine-0", "machine-1"},
}, {
	about: "Unit.SetPassword (on principal unit)",
	op:    opUnitSetPassword("wordpress/0"),
	allow: []string{"unit-wordpress-0", "machine-1"},
}, {
	about: "Unit.SetPassword (on subordinate unit)",
	op:    opUnitSetPassword("logging/0"),
	allow: []string{"unit-logging-0", "unit-wordpress-0"},
}, {
	about: "Client.Status",
	op:    opClientStatus,
	allow: []string{"user-admin", "user-other"},
}, {
	about: "Client.ServiceSet",
	op:    opClientServiceSet,
	allow: []string{"user-admin", "user-other"},
}, {
	about: "Client.ServiceSetYAML",
	op:    opClientServiceSetYAML,
	allow: []string{"user-admin", "user-other"},
}, {
	about: "Client.ServiceGet",
	op:    opClientServiceGet,
	allow: []string{"user-admin", "user-other"},
}, {
	about: "Client.Resolved",
	op:    opClientResolved,
	allow: []string{"user-admin", "user-other"},
}, {
	about: "Client.ServiceExpose",
	op:    opClientServiceExpose,
	allow: []string{"user-admin", "user-other"},
}, {
	about: "Client.ServiceUnexpose",
	op:    opClientServiceUnexpose,
	allow: []string{"user-admin", "user-other"},
}, {
	about: "Client.ServiceDeploy",
	op:    opClientServiceDeploy,
	allow: []string{"user-admin", "user-other"},
}, {
	about: "Client.GetAnnotations",
	op:    opClientGetAnnotations,
	allow: []string{"user-admin", "user-other"},
}, {
	about: "Client.SetAnnotations",
	op:    opClientSetAnnotations,
	allow: []string{"user-admin", "user-other"},
}, {
	about: "Client.AddServiceUnits",
	op:    opClientAddServiceUnits,
	allow: []string{"user-admin", "user-other"},
}, {
	about: "Client.DestroyServiceUnits",
	op:    opClientDestroyServiceUnits,
	allow: []string{"user-admin", "user-other"},
}, {
	about: "Client.ServiceDestroy",
	op:    opClientServiceDestroy,
	allow: []string{"user-admin", "user-other"},
}, {
	about: "Client.SetServiceConstraints",
	op:    opClientSetServiceConstraints,
	allow: []string{"user-admin", "user-other"},
}, {
	about: "Client.WatchAll",
	op:    opClientWatchAll,
	allow: []string{"user-admin", "user-other"},
}, {
	about: "Client.CharmInfo",
	op:    opClientCharmInfo,
	allow: []string{"user-admin", "user-other"},
}, {
	about: "Client.AddRelation",
	op:    opClientAddRelation,
	allow: []string{"user-admin", "user-other"},
}, {
	about: "Client.DestroyRelation",
	op:    opClientDestroyRelation,
	allow: []string{"user-admin", "user-other"},
},
}

// allowed returns the set of allowed entities given an allow list and a
// deny list.  If an allow list is specified, only those entities are
// allowed; otherwise those in deny are disallowed.
func allowed(all, allow, deny []string) map[string]bool {
	p := make(map[string]bool)
	if allow != nil {
		for _, e := range allow {
			p[e] = true
		}
		return p
	}
loop:
	for _, e0 := range all {
		for _, e1 := range deny {
			if e1 == e0 {
				continue loop
			}
		}
		p[e0] = true
	}
	return p
}

func (s *suite) TestOperationPerm(c *C) {
	entities := s.setUpScenario(c)
	for i, t := range operationPermTests {
		allow := allowed(entities, t.allow, t.deny)
		for _, e := range entities {
			c.Logf("test %d; %s; entity %q", i, t.about, e)
			st := s.openAs(c, e)
			reset, err := t.op(c, st, s.State)
			if allow[e] {
				c.Check(err, IsNil)
			} else {
				c.Check(err, ErrorMatches, "permission denied")
				c.Check(api.ErrCode(err), Equals, api.CodeUnauthorized)
			}
			reset()
			st.Close()
		}
	}
}

func opGetUnitWordpress0(c *C, st *api.State, mst *state.State) (func(), error) {
	u, err := st.Unit("wordpress/0")
	if err != nil {
		c.Check(u, IsNil)
	} else {
		name, ok := u.DeployerName()
		c.Check(ok, Equals, true)
		c.Check(name, Equals, "machine-1")
	}
	return func() {}, err
}

func opUnitSetPassword(unitName string) func(c *C, st *api.State, mst *state.State) (func(), error) {
	return func(c *C, st *api.State, mst *state.State) (func(), error) {
		u, err := st.Unit(unitName)
		if err != nil {
			c.Check(u, IsNil)
			return func() {}, err
		}
		err = u.SetPassword("another password")
		if err != nil {
			return func() {}, err
		}
		return func() {
			setDefaultPassword(c, u)
		}, nil
	}
}

func opGetMachine1(c *C, st *api.State, mst *state.State) (func(), error) {
	m, err := st.Machine("1")
	if err != nil {
		c.Check(m, IsNil)
	} else {
		name, ok := m.InstanceId()
		c.Assert(ok, Equals, true)
		c.Assert(name, Equals, "i-machine-1")
	}
	return func() {}, err
}

func opMachine1SetPassword(c *C, st *api.State, mst *state.State) (func(), error) {
	m, err := st.Machine("1")
	if err != nil {
		c.Check(m, IsNil)
		return func() {}, err
	}
	err = m.SetPassword("another password")
	if err != nil {
		return func() {}, err
	}
	return func() {
		setDefaultPassword(c, m)
	}, nil
}

func opClientCharmInfo(c *C, st *api.State, mst *state.State) (func(), error) {
	info, err := st.Client().CharmInfo("local:series/wordpress-3")
	if err != nil {
		c.Check(info, IsNil)
		return func() {}, err
	}
	c.Assert(info.URL, Equals, "local:series/wordpress-3")
	c.Assert(info.Meta.Name, Equals, "wordpress")
	c.Assert(info.Revision, Equals, 3)
	return func() {}, nil
}

func opClientAddRelation(c *C, st *api.State, mst *state.State) (func(), error) {
	err := st.Client().AddRelation("wordpress", "mysql")
	if err != nil {
		return func() {}, err
	}
	return func() {
		eps, err := mst.InferEndpoints([]string{"wordpress", "mysql"})
		c.Assert(err, IsNil)
		rel, err := mst.EndpointsRelation(eps...)
		c.Assert(err, IsNil)
		err = rel.Destroy()
		c.Assert(err, IsNil)
		rel.Refresh()
	}, nil
}

func opClientDestroyRelation(c *C, st *api.State, mst *state.State) (func(), error) {
<<<<<<< HEAD
	eps, err := mst.InferEndpoints([]string{"wordpress", "mysql"})
	c.Assert(err, IsNil)
	rel, err := mst.AddRelation(eps...)
	c.Assert(err, IsNil)
	rel.Refresh()

	err = st.Client().DestroyRelation("wordpress", "mysql")
	if err != nil {
		return func() {}, err
=======
	err := st.Client().DestroyRelation("nosuch1", "nosuch2")
	if api.ErrCode(err) == api.CodeNotFound {
		err = nil
>>>>>>> d96ab154
	}
	return func() {}, err
}

func opClientStatus(c *C, st *api.State, mst *state.State) (func(), error) {
	status, err := st.Client().Status()
	if err != nil {
		c.Check(status, IsNil)
		return func() {}, err
	}
	c.Assert(status, DeepEquals, scenarioStatus)
	return func() {}, nil
}

func resetBlogTitle(c *C, st *api.State) func() {
	return func() {
		err := st.Client().ServiceSet("wordpress", map[string]string{
			"blog-title": "",
		})
		c.Assert(err, IsNil)
	}
}

func opClientServiceSet(c *C, st *api.State, mst *state.State) (func(), error) {
	err := st.Client().ServiceSet("wordpress", map[string]string{
		"blog-title": "foo",
	})
	if err != nil {
		return func() {}, err
	}
	return resetBlogTitle(c, st), nil
}

func opClientServiceSetYAML(c *C, st *api.State, mst *state.State) (func(), error) {
	err := st.Client().ServiceSetYAML("wordpress", `"blog-title": "foo"`)
	if err != nil {
		return func() {}, err
	}
	return resetBlogTitle(c, st), nil
}

func opClientServiceGet(c *C, st *api.State, mst *state.State) (func(), error) {
	// This test only shows that the call is made without error, ensuring the
	// signatures match.
	_, err := st.Client().ServiceGet("wordpress")
	if err != nil {
		return func() {}, err
	}
	return func() {}, nil
}

func opClientServiceExpose(c *C, st *api.State, mst *state.State) (func(), error) {
	// This test only shows that the call is made without error, ensuring the
	// signatures match.
	err := st.Client().ServiceExpose("wordpress")
	if err != nil {
		return func() {}, err
	}
	return func() {
		svc, err := mst.Service("wordpress")
		c.Assert(err, IsNil)
		svc.ClearExposed()
	}, nil
}

func opClientServiceUnexpose(c *C, st *api.State, mst *state.State) (func(), error) {
	// This test only checks that the call is made without error, ensuring the
	// signatures match.
	err := st.Client().ServiceUnexpose("wordpress")
	if err != nil {
		return func() {}, err
	}
	return func() {}, nil
}

func opClientResolved(c *C, st *api.State, _ *state.State) (func(), error) {
	err := st.Client().Resolved("wordpress/0", false)
	// There are several scenarios in which this test is called, one is
	// that the user is not authorized.  In that case we want to exit now,
	// letting the error percolate out so the caller knows that the
	// permission error was correctly generated.
	if err != nil && api.ErrCode(err) == api.CodeUnauthorized {
		return func() {}, err
	}
	// Otherwise, the user was authorized, but we expect an error anyway
	// because the unit is not in an error state when we tried to resolve
	// the error.  Therefore, since it is complaining it means that the
	// call to Resolved worked, so we're happy.
	c.Assert(err, NotNil)
	c.Assert(err.Error(), Equals, `unit "wordpress/0" is not in an error state`)
	return func() {}, nil
}

func opClientGetAnnotations(c *C, st *api.State, mst *state.State) (func(), error) {
	ann, err := st.Client().GetAnnotations("service-wordpress")
	if err != nil {
		return func() {}, err
	}
	c.Assert(ann, DeepEquals, make(map[string]string))
	return func() {}, nil
}

func opClientSetAnnotations(c *C, st *api.State, mst *state.State) (func(), error) {
	pairs := map[string]string{"key1": "value1", "key2": "value2"}
	err := st.Client().SetAnnotations("service-wordpress", pairs)
	if err != nil {
		return func() {}, err
	}
	return func() {
		pairs := map[string]string{"key1": "", "key2": ""}
		st.Client().SetAnnotations("service-wordpress", pairs)
	}, nil
}

func opClientServiceDeploy(c *C, st *api.State, mst *state.State) (func(), error) {
	// This test only checks that the call is made without error, ensuring the
	// signatures match.
	// We are cheating and using a local repo only.

	// Set the CharmStore to the test repository.
	serviceName := "mywordpress"
	charmUrl := "local:series/wordpress"
	parsedUrl := charm.MustParseURL(charmUrl)
	repo, err := charm.InferRepository(parsedUrl, coretesting.Charms.Path)
	originalServerCharmStore := apiserver.CharmStore
	apiserver.CharmStore = repo

	err = st.Client().ServiceDeploy(charmUrl, serviceName, 1, "")
	if err != nil {
		return func() {}, err
	}
	return func() {
		apiserver.CharmStore = originalServerCharmStore
		service, err := mst.Service(serviceName)
		c.Assert(err, IsNil)
		removeServiceAndUnits(c, service)
	}, nil
}

func latestUnit(c *C, svc *state.Service, st *state.State) *state.Unit {
	units, err := svc.AllUnits()
	max := -1
	n := 0
	for _, u := range units {
		parts := strings.Split(u.Name(), "/")
		n, err = strconv.Atoi(parts[1])
		c.Assert(err, IsNil)
		if n > max {
			max = n
		}
	}
	latestUnit, err := st.Unit(fmt.Sprintf("%s/%d", svc.Name(), n))
	c.Assert(err, IsNil)
	return latestUnit
}

func opClientAddServiceUnits(c *C, st *api.State, mst *state.State) (func(), error) {
	// This test only checks that the call is made without error, ensuring the
	// signatures match.
	err := st.Client().AddServiceUnits("wordpress", 1)
	if err != nil {
		return func() {}, err
	}
	return func() {
		svc, err := mst.Service("wordpress")
		c.Assert(err, IsNil)
		unit := latestUnit(c, svc, mst)
		unit.Destroy()
	}, nil
}

func opClientDestroyServiceUnits(c *C, st *api.State, mst *state.State) (func(), error) {
	err := st.Client().DestroyServiceUnits([]string{"wordpress/99"})
	if err != nil && strings.HasPrefix(err.Error(), "no units were destroyed") {
		err = nil
	}
	return func() {}, err
}

func opClientServiceDestroy(c *C, st *api.State, mst *state.State) (func(), error) {
	// This test only checks that the call is made without error, ensuring the
	// signatures match.
	err := st.Client().ServiceDestroy("non-existent")
	if api.ErrCode(err) == api.CodeNotFound {
		err = nil
	}
	return func() {}, err
}

func opClientSetServiceConstraints(c *C, st *api.State, mst *state.State) (func(), error) {
	// This test only checks that the call is made without error, ensuring the
	// signatures match.
	nullConstraints := constraints.Value{}
	err := st.Client().SetServiceConstraints("wordpress", nullConstraints)
	if err != nil {
		return func() {}, err
	}
	return func() {}, nil
}

func opClientWatchAll(c *C, st *api.State, mst *state.State) (func(), error) {
	watcher, err := st.Client().WatchAll()
	if err == nil {
		watcher.Stop()
	}
	return func() {}, err
}

// scenarioStatus describes the expected state
// of the juju environment set up by setUpScenario.
var scenarioStatus = &api.Status{
	Machines: map[string]api.MachineInfo{
		"0": {
			InstanceId: "i-machine-0",
		},
		"1": {
			InstanceId: "i-machine-1",
		},
		"2": {
			InstanceId: "i-machine-2",
		},
	},
}

// namedEntity represents entities with a name unique to all entities.
type namedEntity interface {
	EntityName() string
}

// setUpScenario makes an environment scenario suitable for
// testing most kinds of access scenario. It returns
// a list of all the entities in the scenario.
//
// When the scenario is initialized, we have:
// user-admin
// user-other
// machine-0
//  instance-id="i-machine-0"
//  jobs=manage-environ
// machine-1
//  instance-id="i-machine-1"
//  jobs=host-units
// machine-2
//  instance-id="i-machine-2"
//  jobs=host-units
// service-wordpress
// service-logging
// unit-wordpress-0
//     deployer-name=machine-1
// unit-logging-0
//  deployer-name=unit-wordpress-0
// unit-wordpress-1
//     deployer-name=machine-2
// unit-logging-1
//  deployer-name=unit-wordpress-1
//
// The passwords for all returned entities are
// set to the entity name with a " password" suffix.
//
// Note that there is nothing special about machine-0
// here - it's the environment manager in this scenario
// just because machine 0 has traditionally been the
// environment manager (bootstrap machine), so is
// hopefully easier to remember as such.
func (s *suite) setUpScenario(c *C) (entities []string) {
	add := func(e namedEntity) {
		entities = append(entities, e.EntityName())
	}
	u, err := s.State.User("admin")
	c.Assert(err, IsNil)
	setDefaultPassword(c, u)
	add(u)

	u, err = s.State.AddUser("other", "")
	c.Assert(err, IsNil)
	setDefaultPassword(c, u)
	add(u)

	m, err := s.State.AddMachine("series", state.JobManageEnviron)
	c.Assert(err, IsNil)
	c.Assert(m.EntityName(), Equals, "machine-0")
	err = m.SetInstanceId(state.InstanceId("i-" + m.EntityName()))
	c.Assert(err, IsNil)
	setDefaultPassword(c, m)
	add(m)

	_, err = s.State.AddService("mysql", s.AddTestingCharm(c, "mysql"))
	c.Assert(err, IsNil)

	wordpress, err := s.State.AddService("wordpress", s.AddTestingCharm(c, "wordpress"))
	c.Assert(err, IsNil)

	_, err = s.State.AddService("logging", s.AddTestingCharm(c, "logging"))
	c.Assert(err, IsNil)

	eps, err := s.State.InferEndpoints([]string{"logging", "wordpress"})
	c.Assert(err, IsNil)
	rel, err := s.State.AddRelation(eps...)
	c.Assert(err, IsNil)

	for i := 0; i < 2; i++ {
		wu, err := wordpress.AddUnit()
		c.Assert(err, IsNil)
		c.Assert(wu.EntityName(), Equals, fmt.Sprintf("unit-wordpress-%d", i))
		setDefaultPassword(c, wu)
		add(wu)

		m, err := s.State.AddMachine("series", state.JobHostUnits)
		c.Assert(err, IsNil)
		c.Assert(m.EntityName(), Equals, fmt.Sprintf("machine-%d", i+1))
		err = m.SetInstanceId(state.InstanceId("i-" + m.EntityName()))
		c.Assert(err, IsNil)
		setDefaultPassword(c, m)
		add(m)

		err = wu.AssignToMachine(m)
		c.Assert(err, IsNil)

		deployer, ok := wu.DeployerName()
		c.Assert(ok, Equals, true)
		c.Assert(deployer, Equals, fmt.Sprintf("machine-%d", i+1))

		wru, err := rel.Unit(wu)
		c.Assert(err, IsNil)

		// Create the subordinate unit as a side-effect of entering
		// scope in the principal's relation-unit.
		err = wru.EnterScope(nil)
		c.Assert(err, IsNil)

		lu, err := s.State.Unit(fmt.Sprintf("logging/%d", i))
		c.Assert(err, IsNil)
		c.Assert(lu.IsPrincipal(), Equals, false)
		deployer, ok = lu.DeployerName()
		c.Assert(ok, Equals, true)
		c.Assert(deployer, Equals, fmt.Sprintf("unit-wordpress-%d", i))
		setDefaultPassword(c, lu)
		add(lu)
	}
	return
}

// namedAuthenticator is the same as state.Authenticator but without
// PasswordValid which is implemented by state entities, not by api
// entities. It also adds to state.Authenticator the ability to retrieve
// the entity name.
type namedAuthenticator interface {
	SetPassword(pass string) error
	Refresh() error
	namedEntity
}

func setDefaultPassword(c *C, e namedAuthenticator) {
	err := e.SetPassword(e.EntityName() + " password")
	c.Assert(err, IsNil)
}

var badLoginTests = []struct {
	entityName string
	password   string
	err        string
	code       string
}{{
	entityName: "user-admin",
	password:   "wrong password",
	err:        "invalid entity name or password",
	code:       api.CodeUnauthorized,
}, {
	entityName: "user-foo",
	password:   "password",
	err:        "invalid entity name or password",
	code:       api.CodeUnauthorized,
}, {
	entityName: "bar",
	password:   "password",
	err:        `invalid entity name "bar"`,
}}

func (s *suite) TestBadLogin(c *C) {
	_, info, err := s.APIConn.Environ.StateInfo()
	c.Assert(err, IsNil)
	for i, t := range badLoginTests {
		c.Logf("test %d; entity %q; password %q", i, t.entityName, t.password)
		info.EntityName = ""
		info.Password = ""
		func() {
			st, err := api.Open(info)
			c.Assert(err, IsNil)
			defer st.Close()

			_, err = st.Machine("0")
			c.Assert(err, ErrorMatches, "not logged in")
			c.Assert(api.ErrCode(err), Equals, api.CodeUnauthorized, Commentf("error %#v", err))

			_, err = st.Unit("foo/0")
			c.Assert(err, ErrorMatches, "not logged in")
			c.Assert(api.ErrCode(err), Equals, api.CodeUnauthorized)

			err = st.Login(t.entityName, t.password)
			c.Assert(err, ErrorMatches, t.err)
			c.Assert(api.ErrCode(err), Equals, t.code)

			_, err = st.Machine("0")
			c.Assert(err, ErrorMatches, "not logged in")
			c.Assert(api.ErrCode(err), Equals, api.CodeUnauthorized)
		}()
	}
}

func (s *suite) TestClientStatus(c *C) {
	s.setUpScenario(c)
	status, err := s.APIState.Client().Status()
	c.Assert(err, IsNil)
	c.Assert(status, DeepEquals, scenarioStatus)
}

func (s *suite) TestClientServerSet(c *C) {
	dummy, err := s.State.AddService("dummy", s.AddTestingCharm(c, "dummy"))
	c.Assert(err, IsNil)
	err = s.APIState.Client().ServiceSet("dummy", map[string]string{
		"title":    "xxx",
		"username": "yyy",
	})
	c.Assert(err, IsNil)
	conf, err := dummy.Config()
	c.Assert(err, IsNil)
	c.Assert(conf.Map(), DeepEquals, map[string]interface{}{
		"title":    "xxx",
		"username": "yyy",
	})
}

func (s *suite) TestClientServiceSetYAML(c *C) {
	dummy, err := s.State.AddService("dummy", s.AddTestingCharm(c, "dummy"))
	c.Assert(err, IsNil)
	err = s.APIState.Client().ServiceSetYAML("dummy", "title: aaa\nusername: bbb")
	c.Assert(err, IsNil)
	conf, err := dummy.Config()
	c.Assert(err, IsNil)
	c.Assert(conf.Map(), DeepEquals, map[string]interface{}{
		"title":    "aaa",
		"username": "bbb",
	})
}

var clientCharmInfoTests = []struct {
	about string
	url   string
	err   string
}{
	{
		about: "retrieves charm info",
		url:   "local:series/wordpress-3",
	},
	{
		about: "invalid URL",
		url:   "not-valid",
		err:   `charm URL has invalid schema: "not-valid"`,
	},
	{
		about: "unknown charm",
		url:   "cs:missing/one-1",
		err:   `charm "cs:missing/one-1" not found`,
	},
}

func (s *suite) TestClientCharmInfo(c *C) {
	// Use wordpress for tests so that we can compare Provides and Requires.
	charm := s.AddTestingCharm(c, "wordpress")
	for i, t := range clientCharmInfoTests {
		c.Logf("test %d. %s", i, t.about)
		info, err := s.APIState.Client().CharmInfo(t.url)
		if t.err != "" {
			c.Assert(err, ErrorMatches, t.err)
			continue
		}
		c.Assert(err, IsNil)
		expected := &api.CharmInfo{
			Revision: charm.Revision(),
			URL:      charm.URL().String(),
			Config:   charm.Config(),
			Meta:     charm.Meta(),
		}
		c.Assert(info, DeepEquals, expected)
	}
}

func (s *suite) TestClientEnvironmentInfo(c *C) {
	conf, _ := s.State.EnvironConfig()
	info, err := s.APIState.Client().EnvironmentInfo()
	c.Assert(err, IsNil)
	c.Assert(info.DefaultSeries, Equals, conf.DefaultSeries())
	c.Assert(info.ProviderType, Equals, conf.Type())
	c.Assert(info.Name, Equals, conf.Name())
}

var clientAnnotationsTests = []struct {
	about    string
	initial  map[string]string
	input    map[string]string
	expected map[string]string
	err      string
}{
	{
		about:    "test setting an annotation",
		input:    map[string]string{"mykey": "myvalue"},
		expected: map[string]string{"mykey": "myvalue"},
	},
	{
		about:    "test setting multiple annotations",
		input:    map[string]string{"key1": "value1", "key2": "value2"},
		expected: map[string]string{"key1": "value1", "key2": "value2"},
	},
	{
		about:    "test overriding annotations",
		initial:  map[string]string{"mykey": "myvalue"},
		input:    map[string]string{"mykey": "another-value"},
		expected: map[string]string{"mykey": "another-value"},
	},
	{
		about: "test setting an invalid annotation",
		input: map[string]string{"invalid.key": "myvalue"},
		err:   `invalid key "invalid.key"`,
	},
}

// namedAnnotator adds to state.Annotator the ability to retrieve the entity
// name.
type namedAnnotator interface {
	state.Annotator
	namedEntity
}

func (s *suite) TestClientAnnotations(c *C) {
	// Set up entities.
	service, err := s.State.AddService("dummy", s.AddTestingCharm(c, "dummy"))
	c.Assert(err, IsNil)
	unit, err := service.AddUnit()
	c.Assert(err, IsNil)
	machine, err := s.State.AddMachine("series", state.JobHostUnits)
	c.Assert(err, IsNil)
	environment, err := s.State.Environment()
	c.Assert(err, IsNil)
	entities := []namedAnnotator{service, unit, machine, environment}
	for i, t := range clientAnnotationsTests {
		for _, entity := range entities {
			id := entity.EntityName()
			c.Logf("test %d. %s. entity %s", i, t.about, id)
			// Set initial entity annotations.
			err := entity.SetAnnotations(t.initial)
			c.Assert(err, IsNil)
			// Add annotations using the API call.
			err = s.APIState.Client().SetAnnotations(id, t.input)
			if t.err != "" {
				c.Assert(err, ErrorMatches, t.err)
				continue
			}
			// Check annotations are correctly set.
			dbann, err := entity.Annotations()
			c.Assert(err, IsNil)
			c.Assert(dbann, DeepEquals, t.expected)
			// Retrieve annotations using the API call.
			ann, err := s.APIState.Client().GetAnnotations(id)
			c.Assert(err, IsNil)
			// Check annotations are correctly returned.
			c.Assert(ann, DeepEquals, dbann)
			// Clean up annotations on the current entity.
			cleanup := make(map[string]string)
			for key := range dbann {
				cleanup[key] = ""
			}
			err = entity.SetAnnotations(cleanup)
			c.Assert(err, IsNil)
		}
	}
}

func (s *suite) TestClientAnnotationsBadEntity(c *C) {
	bad := []string{"", "machine", "-foo", "foo-", "---", "machine-jim", "unit-123", "unit-foo", "service-", "service-foo/bar"}
	expected := `invalid entity name ".*"`
	for _, id := range bad {
		err := s.APIState.Client().SetAnnotations(id, map[string]string{"mykey": "myvalue"})
		c.Assert(err, ErrorMatches, expected)
		_, err = s.APIState.Client().GetAnnotations(id)
		c.Assert(err, ErrorMatches, expected)
	}
}

func (s *suite) TestMachineLogin(c *C) {
	stm, err := s.State.AddMachine("series", state.JobHostUnits)
	c.Assert(err, IsNil)
	err = stm.SetPassword("machine-password")
	c.Assert(err, IsNil)
	err = stm.SetInstanceId("i-foo")
	c.Assert(err, IsNil)

	_, info, err := s.APIConn.Environ.StateInfo()
	c.Assert(err, IsNil)

	info.EntityName = stm.EntityName()
	info.Password = "machine-password"

	st, err := api.Open(info)
	c.Assert(err, IsNil)
	defer st.Close()

	m, err := st.Machine(stm.Id())
	c.Assert(err, IsNil)

	instId, ok := m.InstanceId()
	c.Assert(ok, Equals, true)
	c.Assert(instId, Equals, "i-foo")
}

func (s *suite) TestMachineInstanceId(c *C) {
	stm, err := s.State.AddMachine("series", state.JobHostUnits)
	c.Assert(err, IsNil)
	setDefaultPassword(c, stm)

	// Normal users can't access Machines...
	m, err := s.APIState.Machine(stm.Id())
	c.Assert(err, ErrorMatches, "permission denied")
	c.Assert(api.ErrCode(err), Equals, api.CodeUnauthorized)
	c.Assert(m, IsNil)

	// ... so login as the machine.
	st := s.openAs(c, stm.EntityName())
	defer st.Close()

	m, err = st.Machine(stm.Id())
	c.Assert(err, IsNil)

	instId, ok := m.InstanceId()
	c.Check(instId, Equals, "")
	c.Check(ok, Equals, false)

	err = stm.SetInstanceId("foo")
	c.Assert(err, IsNil)

	instId, ok = m.InstanceId()
	c.Check(instId, Equals, "")
	c.Check(ok, Equals, false)

	err = m.Refresh()
	c.Assert(err, IsNil)

	instId, ok = m.InstanceId()
	c.Check(ok, Equals, true)
	c.Assert(instId, Equals, "foo")
}

func (s *suite) TestMachineRefresh(c *C) {
	stm, err := s.State.AddMachine("series", state.JobHostUnits)
	c.Assert(err, IsNil)
	setDefaultPassword(c, stm)
	err = stm.SetInstanceId("foo")
	c.Assert(err, IsNil)

	st := s.openAs(c, stm.EntityName())
	defer st.Close()
	m, err := st.Machine(stm.Id())
	c.Assert(err, IsNil)

	instId, ok := m.InstanceId()
	c.Assert(ok, Equals, true)
	c.Assert(instId, Equals, "foo")

	err = stm.SetInstanceId("bar")
	c.Assert(err, IsNil)

	instId, ok = m.InstanceId()
	c.Assert(ok, Equals, true)
	c.Assert(instId, Equals, "foo")

	err = m.Refresh()
	c.Assert(err, IsNil)

	instId, ok = m.InstanceId()
	c.Assert(ok, Equals, true)
	c.Assert(instId, Equals, "bar")
}

func (s *suite) TestMachineSetPassword(c *C) {
	stm, err := s.State.AddMachine("series", state.JobHostUnits)
	c.Assert(err, IsNil)
	setDefaultPassword(c, stm)

	st := s.openAs(c, stm.EntityName())
	defer st.Close()
	m, err := st.Machine(stm.Id())
	c.Assert(err, IsNil)

	err = m.SetPassword("foo")
	c.Assert(err, IsNil)

	err = stm.Refresh()
	c.Assert(err, IsNil)
	c.Assert(stm.PasswordValid("foo"), Equals, true)
}

func (s *suite) TestMachineEntityName(c *C) {
	c.Assert(api.MachineEntityName("2"), Equals, "machine-2")

	stm, err := s.State.AddMachine("series", state.JobHostUnits)
	c.Assert(err, IsNil)
	setDefaultPassword(c, stm)
	st := s.openAs(c, "machine-0")
	defer st.Close()
	m, err := st.Machine("0")
	c.Assert(err, IsNil)
	c.Assert(m.EntityName(), Equals, "machine-0")
}

func (s *suite) TestMachineWatch(c *C) {
	stm, err := s.State.AddMachine("series", state.JobHostUnits)
	c.Assert(err, IsNil)
	setDefaultPassword(c, stm)

	st := s.openAs(c, stm.EntityName())
	defer st.Close()
	m, err := st.Machine(stm.Id())
	c.Assert(err, IsNil)
	w0 := m.Watch()
	w1 := m.Watch()

	// Initial event.
	ok := chanRead(c, w0.Changes(), "watcher 0")
	c.Assert(ok, Equals, true)

	ok = chanRead(c, w1.Changes(), "watcher 1")
	c.Assert(ok, Equals, true)

	// No subsequent event until something changes.
	select {
	case <-w0.Changes():
		c.Fatalf("unexpected value on watcher 0")
	case <-w1.Changes():
		c.Fatalf("unexpected value on watcher 1")
	case <-time.After(20 * time.Millisecond):
	}

	err = stm.SetInstanceId("foo")
	c.Assert(err, IsNil)
	s.State.StartSync()

	// Next event.
	ok = chanRead(c, w0.Changes(), "watcher 0")
	c.Assert(ok, Equals, true)
	ok = chanRead(c, w1.Changes(), "watcher 1")
	c.Assert(ok, Equals, true)

	err = w0.Stop()
	c.Check(err, IsNil)
	err = w1.Stop()
	c.Check(err, IsNil)

	ok = chanRead(c, w0.Changes(), "watcher 0")
	c.Assert(ok, Equals, false)
	ok = chanRead(c, w1.Changes(), "watcher 1")
	c.Assert(ok, Equals, false)
}

func (s *suite) TestServerStopsOutstandingWatchMethod(c *C) {
	// Start our own instance of the server so we have
	// a handle on it to stop it.
	srv, err := apiserver.NewServer(s.State, "localhost:0", []byte(coretesting.ServerCert), []byte(coretesting.ServerKey))
	c.Assert(err, IsNil)

	stm, err := s.State.AddMachine("series", state.JobHostUnits)
	c.Assert(err, IsNil)
	err = stm.SetPassword("password")
	c.Assert(err, IsNil)

	// Note we can't use openAs because we're
	// not connecting to s.APIConn.
	st, err := api.Open(&api.Info{
		EntityName: stm.EntityName(),
		Password:   "password",
		Addrs:      []string{srv.Addr()},
		CACert:     []byte(coretesting.CACert),
	})
	c.Assert(err, IsNil)
	defer st.Close()

	m, err := st.Machine(stm.Id())
	c.Assert(err, IsNil)
	c.Assert(m.Id(), Equals, stm.Id())

	w := m.Watch()

	// Initial event.
	ok := chanRead(c, w.Changes(), "watcher 0")
	c.Assert(ok, Equals, true)

	// Wait long enough for the Next request to be sent
	// so it's blocking on the server side.
	time.Sleep(50 * time.Millisecond)
	c.Logf("stopping server")
	err = srv.Stop()
	c.Assert(err, IsNil)

	c.Logf("server stopped")
	ok = chanRead(c, w.Changes(), "watcher 0")
	c.Assert(ok, Equals, false)

	c.Assert(api.ErrCode(w.Err()), Equals, api.CodeStopped)
}

func chanRead(c *C, ch <-chan struct{}, what string) (ok bool) {
	select {
	case _, ok := <-ch:
		return ok
	case <-time.After(10 * time.Second):
		c.Fatalf("timed out reading from %s", what)
	}
	panic("unreachable")
}

func (s *suite) TestUnitRefresh(c *C) {
	s.setUpScenario(c)
	st := s.openAs(c, "unit-wordpress-0")
	defer st.Close()

	u, err := st.Unit("wordpress/0")
	c.Assert(err, IsNil)

	deployer, ok := u.DeployerName()
	c.Assert(ok, Equals, true)
	c.Assert(deployer, Equals, "machine-1")

	stu, err := s.State.Unit("wordpress/0")
	c.Assert(err, IsNil)
	err = stu.UnassignFromMachine()
	c.Assert(err, IsNil)

	deployer, ok = u.DeployerName()
	c.Assert(ok, Equals, true)
	c.Assert(deployer, Equals, "machine-1")

	err = u.Refresh()
	c.Assert(err, IsNil)

	deployer, ok = u.DeployerName()
	c.Assert(ok, Equals, false)
	c.Assert(deployer, Equals, "")
}

func (s *suite) TestErrors(c *C) {
	stm, err := s.State.AddMachine("series", state.JobHostUnits)
	c.Assert(err, IsNil)
	setDefaultPassword(c, stm)
	st := s.openAs(c, stm.EntityName())
	defer st.Close()
	// By testing this single call, we test that the
	// error transformation function is correctly called
	// on error returns from the API apiserver. The transformation
	// function itself is tested below.
	_, err = st.Machine("99")
	c.Assert(api.ErrCode(err), Equals, api.CodeNotFound)
}

var errorTransformTests = []struct {
	err  error
	code string
}{{
	err:  state.NotFoundf("hello"),
	code: api.CodeNotFound,
}, {
	err:  state.Unauthorizedf("hello"),
	code: api.CodeUnauthorized,
}, {
	err:  state.ErrCannotEnterScopeYet,
	code: api.CodeCannotEnterScopeYet,
}, {
	err:  state.ErrCannotEnterScope,
	code: api.CodeCannotEnterScope,
}, {
	err:  state.ErrExcessiveContention,
	code: api.CodeExcessiveContention,
}, {
	err:  state.ErrUnitHasSubordinates,
	code: api.CodeUnitHasSubordinates,
}, {
	err:  apiserver.ErrBadId,
	code: api.CodeNotFound,
}, {
	err:  apiserver.ErrBadCreds,
	code: api.CodeUnauthorized,
}, {
	err:  apiserver.ErrPerm,
	code: api.CodeUnauthorized,
}, {
	err:  apiserver.ErrNotLoggedIn,
	code: api.CodeUnauthorized,
}, {
	err:  apiserver.ErrUnknownWatcher,
	code: api.CodeNotFound,
}, {
	err:  &state.NotAssignedError{&state.Unit{}}, // too sleazy?!
	code: api.CodeNotAssigned,
}, {
	err:  apiserver.ErrStoppedWatcher,
	code: api.CodeStopped,
}, {
	err:  errors.New("an error"),
	code: "",
}}

func (s *suite) TestErrorTransform(c *C) {
	for _, t := range errorTransformTests {
		err1 := apiserver.ServerError(t.err)
		c.Assert(err1.Error(), Equals, t.err.Error())
		if t.code != "" {
			c.Assert(api.ErrCode(err1), Equals, t.code)
		} else {
			c.Assert(err1, Equals, t.err)
		}
	}
}

func (s *suite) TestUnitEntityName(c *C) {
	c.Assert(api.UnitEntityName("wordpress/2"), Equals, "unit-wordpress-2")

	s.setUpScenario(c)
	st := s.openAs(c, "unit-wordpress-0")
	defer st.Close()
	u, err := st.Unit("wordpress/0")
	c.Assert(err, IsNil)
	c.Assert(u.EntityName(), Equals, "unit-wordpress-0")
}

func (s *suite) TestStop(c *C) {
	// Start our own instance of the server so we have
	// a handle on it to stop it.
	srv, err := apiserver.NewServer(s.State, "localhost:0", []byte(coretesting.ServerCert), []byte(coretesting.ServerKey))
	c.Assert(err, IsNil)

	stm, err := s.State.AddMachine("series", state.JobHostUnits)
	c.Assert(err, IsNil)
	err = stm.SetInstanceId("foo")
	c.Assert(err, IsNil)
	err = stm.SetPassword("password")
	c.Assert(err, IsNil)

	// Note we can't use openAs because we're
	// not connecting to s.APIConn.
	st, err := api.Open(&api.Info{
		EntityName: stm.EntityName(),
		Password:   "password",
		Addrs:      []string{srv.Addr()},
		CACert:     []byte(coretesting.CACert),
	})
	c.Assert(err, IsNil)
	defer st.Close()

	m, err := st.Machine(stm.Id())
	c.Assert(err, IsNil)
	c.Assert(m.Id(), Equals, stm.Id())

	err = srv.Stop()
	c.Assert(err, IsNil)

	_, err = st.Machine(stm.Id())
	// The client has not necessarily seen the server
	// shutdown yet, so there are two possible
	// errors.
	if err != rpc.ErrShutdown && err != io.ErrUnexpectedEOF {
		c.Fatalf("unexpected error from request: %v", err)
	}

	// Check it can be stopped twice.
	err = srv.Stop()
	c.Assert(err, IsNil)
}

func (s *suite) TestClientServiceGet(c *C) {
	s.setUpScenario(c)
	config, err := s.APIState.Client().ServiceGet("wordpress")
	c.Assert(err, IsNil)
	c.Assert(config, DeepEquals, &params.ServiceGetResults{
		Service: "wordpress",
		Charm:   "wordpress",
		Settings: map[string]interface{}{
			"blog-title": map[string]interface{}{
				"type":        "string",
				"value":       nil,
				"description": "A descriptive title used for the blog."},
		},
	})
}

func (s *suite) TestClientServiceExpose(c *C) {
	s.setUpScenario(c)
	serviceName := "wordpress"
	service, err := s.State.Service(serviceName)
	c.Assert(err, IsNil)
	c.Assert(service.IsExposed(), Equals, false)
	err = s.APIState.Client().ServiceExpose(serviceName)
	c.Assert(err, IsNil)
	err = service.Refresh()
	c.Assert(err, IsNil)
	c.Assert(service.IsExposed(), Equals, true)
}

func (s *suite) TestClientServiceUnexpose(c *C) {
	s.setUpScenario(c)
	serviceName := "wordpress"
	service, err := s.State.Service(serviceName)
	c.Assert(err, IsNil)
	service.SetExposed()
	c.Assert(service.IsExposed(), Equals, true)
	err = s.APIState.Client().ServiceUnexpose(serviceName)
	c.Assert(err, IsNil)
	service.Refresh()
	c.Assert(service.IsExposed(), Equals, false)
}

func (s *suite) TestClientServiceDestroy(c *C) {
	// Setup:
	s.setUpScenario(c)
	serviceName := "wordpress"
	service, err := s.State.Service(serviceName)
	c.Assert(err, IsNil)
	// Code under test:
	err = s.APIState.Client().ServiceDestroy(serviceName)
	c.Assert(err, IsNil)
	err = service.Refresh()
	// The test actual assertion: the service should no-longer be Alive.
	c.Assert(service.Life(), Not(Equals), state.Alive)
}

func (s *suite) TestClientUnitResolved(c *C) {
	// Setup:
	s.setUpScenario(c)
	u, err := s.State.Unit("wordpress/0")
	c.Assert(err, IsNil)
	err = u.SetStatus(state.UnitError, "gaaah")
	c.Assert(err, IsNil)
	// Code under test:
	err = s.APIState.Client().Resolved("wordpress/0", false)
	c.Assert(err, IsNil)
	// Freshen the unit's state.
	err = u.Refresh()
	c.Assert(err, IsNil)
	// And now the actual test assertions: we set the unit as resolved via
	// the API so it should have a resolved mode set.
	mode := u.Resolved()
	c.Assert(mode, Equals, state.ResolvedNoHooks)
}

var serviceDeployTests = []struct {
	about            string
	serviceName      string
	charmUrl         string
	numUnits         int
	expectedNumUnits int
}{{
	about:            "Normal deploy",
	serviceName:      "mywordpress",
	charmUrl:         "local:series/wordpress",
	expectedNumUnits: 1,
}, {
	about:            "Two units",
	serviceName:      "mywordpress",
	charmUrl:         "local:series/wordpress",
	numUnits:         2,
	expectedNumUnits: 2,
},
}

func (s *suite) TestClientServiceDeploy(c *C) {
	s.setUpScenario(c)

	for i, test := range serviceDeployTests {
		c.Logf("test %d; %s", i, test.about)
		parsedUrl := charm.MustParseURL(test.charmUrl)
		localRepo, err := charm.InferRepository(parsedUrl,
			coretesting.Charms.Path)
		// Monkey-patch server repository.
		originalServerCharmStore := apiserver.CharmStore
		apiserver.CharmStore = localRepo
		_, err = s.State.Service(test.serviceName)
		c.Assert(err, NotNil)
		err = s.APIState.Client().ServiceDeploy(
			test.charmUrl, test.serviceName, test.numUnits, "")
		c.Assert(err, IsNil)
		service, err := s.State.Service(test.serviceName)
		c.Assert(err, IsNil)
		units, err := service.AllUnits()
		c.Assert(err, IsNil)
		c.Assert(units, HasLen, test.expectedNumUnits)
		// Clean up.
		removeServiceAndUnits(c, service)
		// Restore server repository.
		apiserver.CharmStore = originalServerCharmStore
	}
}

func (s *suite) TestSuccessfulAddRelation(c *C) {
	s.setUpScenario(c)
	endpoints := []string{"wordpress", "mysql"}
	err := s.APIState.Client().AddRelation(endpoints[0], endpoints[1])
	c.Assert(err, IsNil)
	for _, endpoint := range endpoints {
		service, err := s.State.Service(endpoint)
		c.Assert(err, IsNil)
		rels, err := service.Relations()
		c.Assert(err, IsNil)
		for _, rel := range rels {
			c.Assert(rel.Life(), Equals, state.Alive)
		}
	}
}

func (s *suite) TestSuccessfulDestroyRelation(c *C) {
	s.setUpScenario(c)
	endpoints := []string{"wordpress", "logging"}
	err := s.APIState.Client().DestroyRelation(endpoints[0], endpoints[1])
	c.Assert(err, IsNil)
	for _, endpoint := range endpoints {
		service, err := s.State.Service(endpoint)
		c.Assert(err, IsNil)
		rels, err := service.Relations()
		c.Assert(err, IsNil)
		// When relations are destroyed they don't go away immediately but
		// instead are set to 'Dying', due to references held by the user
		// agent.
		for _, rel := range rels {
			c.Assert(rel.Life(), Equals, state.Dying)
		}
	}
}

func (s *suite) TestNoRelation(c *C) {
	s.setUpScenario(c)
	err := s.APIState.Client().DestroyRelation("wordpress", "mysql")
	c.Assert(err, ErrorMatches, `relation "wordpress:db mysql:server" not found`)
}

func (s *suite) TestClientWatchAll(c *C) {
	// A very simple end-to-end test, because
	// all the logic is tested elsewhere.
	m, err := s.State.AddMachine("series", state.JobManageEnviron)
	c.Assert(err, IsNil)
	err = m.SetInstanceId("i-0")
	c.Assert(err, IsNil)
	watcher, err := s.APIState.Client().WatchAll()
	c.Assert(err, IsNil)
	defer func() {
		err := watcher.Stop()
		c.Assert(err, IsNil)
	}()
	deltas, err := watcher.Next()
	c.Assert(err, IsNil)
	c.Assert(deltas, DeepEquals, []params.Delta{{
		Entity: &params.MachineInfo{
			Id:         m.Id(),
			InstanceId: "i-0",
		},
	}})
}

// openAs connects to the API state as the given entity
// with the default password for that entity.
func (s *suite) openAs(c *C, entityName string) *api.State {
	_, info, err := s.APIConn.Environ.StateInfo()
	c.Assert(err, IsNil)
	info.EntityName = entityName
	info.Password = fmt.Sprintf("%s password", entityName)
	c.Logf("opening state; entity %q; password %q", info.EntityName, info.Password)
	st, err := api.Open(info)
	c.Assert(err, IsNil)
	c.Assert(st, NotNil)
	return st
}<|MERGE_RESOLUTION|>--- conflicted
+++ resolved
@@ -287,21 +287,9 @@
 }
 
 func opClientDestroyRelation(c *C, st *api.State, mst *state.State) (func(), error) {
-<<<<<<< HEAD
-	eps, err := mst.InferEndpoints([]string{"wordpress", "mysql"})
-	c.Assert(err, IsNil)
-	rel, err := mst.AddRelation(eps...)
-	c.Assert(err, IsNil)
-	rel.Refresh()
-
-	err = st.Client().DestroyRelation("wordpress", "mysql")
-	if err != nil {
-		return func() {}, err
-=======
 	err := st.Client().DestroyRelation("nosuch1", "nosuch2")
 	if api.ErrCode(err) == api.CodeNotFound {
 		err = nil
->>>>>>> d96ab154
 	}
 	return func() {}, err
 }
