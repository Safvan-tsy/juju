package apiserver

import (
	"code.google.com/p/go.net/websocket"
	"fmt"
	"launchpad.net/juju-core/charm"
	"launchpad.net/juju-core/juju"
	"launchpad.net/juju-core/log"
	"launchpad.net/juju-core/state"
	"launchpad.net/juju-core/state/api"
	"launchpad.net/juju-core/state/api/params"
	"launchpad.net/juju-core/state/statecmd"
	statewatcher "launchpad.net/juju-core/state/watcher"
	"strconv"
	"sync"
)

// TODO(rog) remove this when the rest of the system
// has been updated to set passwords appropriately.
var AuthenticationEnabled = false

// srvRoot represents a single client's connection to the state.
type srvRoot struct {
	admin    *srvAdmin
	client   *srvClient
	srv      *Server
	conn     *websocket.Conn
	watchers *watchers

	user authUser
}

// srvAdmin is the only object that unlogged-in
// clients can access. It holds any methods
// that are needed to log in.
type srvAdmin struct {
	root *srvRoot
}

// srvMachine serves API methods on a machine.
type srvMachine struct {
	root *srvRoot
	m    *state.Machine
}

// srvUnit serves API methods on a unit.
type srvUnit struct {
	root *srvRoot
	u    *state.Unit
}

// srvUser serves API methods on a state User.
type srvUser struct {
	root *srvRoot
	u    *state.User
}

// srvClient serves client-specific API methods.
type srvClient struct {
	root *srvRoot
}

func newStateServer(srv *Server, conn *websocket.Conn) *srvRoot {
	r := &srvRoot{
		srv:      srv,
		conn:     conn,
		watchers: newWatchers(),
	}
	r.admin = &srvAdmin{
		root: r,
	}
	r.client = &srvClient{
		root: r,
	}
	return r
}

// Kill implements rpc.Killer.  It cleans up any resources that need
// cleaning up to ensure that all outstanding requests return.
func (r *srvRoot) Kill() {
	r.watchers.stopAll()
}

// Admin returns an object that provides API access
// to methods that can be called even when not
// authenticated.
func (r *srvRoot) Admin(id string) (*srvAdmin, error) {
	if id != "" {
		// Safeguard id for possible future use.
		return nil, errBadId
	}
	return r.admin, nil
}

// requireAgent checks whether the current client is an agent and hence
// may access the agent APIs.  We filter out non-agents when calling one
// of the accessor functions (Machine, Unit, etc) which avoids us making
// the check in every single request method.
func (r *srvRoot) requireAgent() error {
	e := r.user.entity()
	if e == nil {
		return errNotLoggedIn
	}
	if !isAgent(e) {
		return errPerm
	}
	return nil
}

// requireClient returns an error unless the current
// client is a juju client user.
func (r *srvRoot) requireClient() error {
	e := r.user.entity()
	if e == nil {
		return errNotLoggedIn
	}
	if isAgent(e) {
		return errPerm
	}
	return nil
}

// Machine returns an object that provides
// API access to methods on a state.Machine.
func (r *srvRoot) Machine(id string) (*srvMachine, error) {
	if err := r.requireAgent(); err != nil {
		return nil, err
	}
	m, err := r.srv.state.Machine(id)
	if err != nil {
		return nil, err
	}
	return &srvMachine{
		root: r,
		m:    m,
	}, nil
}

// Unit returns an object that provides
// API access to methods on a state.Unit.
func (r *srvRoot) Unit(name string) (*srvUnit, error) {
	if err := r.requireAgent(); err != nil {
		return nil, err
	}
	u, err := r.srv.state.Unit(name)
	if err != nil {
		return nil, err
	}
	return &srvUnit{
		root: r,
		u:    u,
	}, nil
}

// User returns an object that provides
// API access to methods on a state.User.
func (r *srvRoot) User(name string) (*srvUser, error) {
	// Any user is allowed to access their own user object.
	// We check at this level rather than at the operation
	// level to stop malicious probing for current user names.
	// When we provide support for user administration,
	// this will need to be changed to allow access to
	// the administrator.
	e := r.user.entity()
	if e == nil {
		return nil, errNotLoggedIn
	}
	if e.EntityName() != name {
		return nil, errPerm
	}
	u, err := r.srv.state.User(name)
	if err != nil {
		return nil, err
	}
	return &srvUser{
		root: r,
		u:    u,
	}, nil
}

// EntityWatcher returns an object that provides
// API access to methods on a state.EntityWatcher.
// Each client has its own current set of watchers, stored
// in r.watchers.
func (r *srvRoot) EntityWatcher(id string) (srvEntityWatcher, error) {
	if err := r.requireAgent(); err != nil {
		return srvEntityWatcher{}, err
	}
	w := r.watchers.get(id)
	if w == nil {
		return srvEntityWatcher{}, errUnknownWatcher
	}
	if _, ok := w.w.(*state.EntityWatcher); !ok {
		return srvEntityWatcher{}, errUnknownWatcher
	}
	return srvEntityWatcher{w}, nil
}

func (r *srvRoot) AllWatcher(id string) (srvClientAllWatcher, error) {
	if err := r.requireClient(); err != nil {
		return srvClientAllWatcher{}, err
	}
	w := r.watchers.get(id)
	if w == nil {
		return srvClientAllWatcher{}, errUnknownWatcher
	}
	if _, ok := w.w.(*state.StateWatcher); !ok {
		return srvClientAllWatcher{}, errUnknownWatcher
	}
	return srvClientAllWatcher{w}, nil

}

// Client returns an object that provides access
// to methods accessible to non-agent clients.
func (r *srvRoot) Client(id string) (*srvClient, error) {
	if err := r.requireClient(); err != nil {
		return nil, err
	}
	if id != "" {
		// Safeguard id for possible future use.
		return nil, errBadId
	}
	return r.client, nil
}

type srvEntityWatcher struct {
	*srvWatcher
}

// Next returns when a change has occurred to the
// entity being watched since the most recent call to Next
// or the Watch call that created the EntityWatcher.
func (w srvEntityWatcher) Next() error {
	ew := w.w.(*state.EntityWatcher)
	if _, ok := <-ew.Changes(); ok {
		return nil
	}
	err := ew.Err()
	if err == nil {
		err = errStoppedWatcher
	}
	return err
}

func (c *srvClient) Status() (api.Status, error) {
	ms, err := c.root.srv.state.AllMachines()
	if err != nil {
		return api.Status{}, err
	}
	status := api.Status{
		Machines: make(map[string]api.MachineInfo),
	}
	for _, m := range ms {
		instId, _ := m.InstanceId()
		status.Machines[m.Id()] = api.MachineInfo{
			InstanceId: string(instId),
		}
	}
	return status, nil
}

func (c *srvClient) WatchAll() (params.AllWatcherId, error) {
	w := c.root.srv.state.Watch()
	return params.AllWatcherId{
		AllWatcherId: c.root.watchers.register(w).id,
	}, nil
}

type srvClientAllWatcher struct {
	*srvWatcher
}

func (aw srvClientAllWatcher) Next() (params.AllWatcherNextResults, error) {
	deltas, err := aw.w.(*state.StateWatcher).Next()
	return params.AllWatcherNextResults{
		Deltas: deltas,
	}, err
}

func (aw srvClientAllWatcher) Stop() error {
	return aw.w.(*state.StateWatcher).Stop()
}

// ServiceSet implements the server side of Client.ServerSet.
func (c *srvClient) ServiceSet(p params.ServiceSet) error {
	return juju.ServiceSet(c.root.srv.state, p)
}

// ServiceSetYAML implements the server side of Client.ServerSetYAML.
func (c *srvClient) ServiceSetYAML(p params.ServiceSetYAML) error {
	return juju.ServiceSetYAML(c.root.srv.state, p)
}

// ServiceGet returns the configuration for a service.
func (c *srvClient) ServiceGet(args params.ServiceGet) (params.ServiceGetResults, error) {
	return statecmd.ServiceGet(c.root.srv.state, args)
}

// Resolved implements the server side of Client.Resolved.
func (c *srvClient) Resolved(p params.Resolved) error {
	return statecmd.Resolved(c.root.srv.state, p)
}

// ServiceExpose changes the juju-managed firewall to expose any ports that
// were also explicitly marked by units as open.
func (c *srvClient) ServiceExpose(args params.ServiceExpose) error {
	return statecmd.ServiceExpose(c.root.srv.state, args)
}

// ServiceUnexpose changes the juju-managed firewall to unexpose any ports that
// were also explicitly marked by units as open.
func (c *srvClient) ServiceUnexpose(args params.ServiceUnexpose) error {
	return statecmd.ServiceUnexpose(c.root.srv.state, args)
}

var CharmStore charm.Repository = charm.Store()

// ServiceDeploy fetches the charm from the charm store and deploys it.  Local
// charms are not supported.
func (c *srvClient) ServiceDeploy(args params.ServiceDeploy) error {
	state := c.root.srv.state
	conf, err := state.EnvironConfig()
	if err != nil {
		return err
	}
	curl, err := charm.InferURL(args.CharmUrl, conf.DefaultSeries())
	if err != nil {
		return err
	}
	conn, err := juju.NewConnFromState(state)
	if err != nil {
		return err
	}
	if args.NumUnits == 0 {
		args.NumUnits = 1
	}
	charm, err := conn.PutCharm(curl, CharmStore, false)
	if err != nil {
		return err
	}
	serviceName := args.ServiceName
	if serviceName == "" {
		serviceName = curl.Name
	}
	deployArgs := juju.DeployServiceParams{
		Charm:       charm,
		ServiceName: serviceName,
		NumUnits:    args.NumUnits,
		Config:      args.Config,
		ConfigYAML:  args.ConfigYAML,
	}
	_, err = conn.DeployService(deployArgs)
	return err
}

// AddServiceUnits adds a given number of units to a service.
func (c *srvClient) AddServiceUnits(args params.AddServiceUnits) error {
	return statecmd.AddServiceUnits(c.root.srv.state, args)
}

// DestroyServiceUnits removes a given set of service units.
func (c *srvClient) DestroyServiceUnits(args params.DestroyServiceUnits) error {
	return statecmd.DestroyServiceUnits(c.root.srv.state, args)
}

// ServiceDestroy destroys a given service.
func (c *srvClient) ServiceDestroy(args params.ServiceDestroy) error {
	return statecmd.ServiceDestroy(c.root.srv.state, args)
}

<<<<<<< HEAD
// SetConstraints sets the constraints for a given service.
func (c *srvClient) SetConstraints(args params.SetConstraints) error {
	return statecmd.SetConstraints(c.root.srv.state, args)
=======
// DestroyRelation removes the relation between the specified endpoints.
func (c *srvClient) DestroyRelation(args params.DestroyRelation) error {
	return statecmd.DestroyRelation(c.root.srv.state, args)
>>>>>>> 9cd55836
}

// CharmInfo returns information about the requested charm.
func (c *srvClient) CharmInfo(args params.CharmInfo) (api.CharmInfo, error) {
	curl, err := charm.ParseURL(args.CharmURL)
	if err != nil {
		return api.CharmInfo{}, err
	}
	charm, err := c.root.srv.state.Charm(curl)
	if err != nil {
		return api.CharmInfo{}, err
	}
	info := api.CharmInfo{
		Revision: charm.Revision(),
		URL:      curl.String(),
		Config:   charm.Config(),
		Meta:     charm.Meta(),
	}
	return info, nil
}

// EnvironmentInfo returns information about the current environment (default
// series and type).
func (c *srvClient) EnvironmentInfo() (api.EnvironmentInfo, error) {
	conf, err := c.root.srv.state.EnvironConfig()
	if err != nil {
		return api.EnvironmentInfo{}, err
	}
	info := api.EnvironmentInfo{
		DefaultSeries: conf.DefaultSeries(),
		ProviderType:  conf.Type(),
	}
	return info, nil
}

// GetAnnotations returns annotations about a given entity.
func (c *srvClient) GetAnnotations(args params.GetAnnotations) (params.GetAnnotationsResults, error) {
	entity, err := c.root.srv.state.Entity(args.EntityId)
	if err != nil {
		return params.GetAnnotationsResults{}, err
	}
	return params.GetAnnotationsResults{Annotations: entity.Annotations()}, nil
}

// SetAnnotation stores an annotation about a given entity.
func (c *srvClient) SetAnnotation(args params.SetAnnotation) error {
	entity, err := c.root.srv.state.Entity(args.EntityId)
	if err != nil {
		return err
	}
	return entity.SetAnnotation(args.Key, args.Value)
}

// Login logs in with the provided credentials.
// All subsequent requests on the connection will
// act as the authenticated user.
func (a *srvAdmin) Login(c params.Creds) error {
	return a.root.user.login(a.root.srv.state, c.EntityName, c.Password)
}

// Get retrieves all the details of a machine.
func (m *srvMachine) Get() (info params.Machine) {
	instId, _ := m.m.InstanceId()
	info.InstanceId = string(instId)
	return
}

func (m *srvMachine) Watch() (params.EntityWatcherId, error) {
	w := m.m.Watch()
	if _, ok := <-w.Changes(); !ok {
		return params.EntityWatcherId{}, statewatcher.MustErr(w)
	}
	return params.EntityWatcherId{
		EntityWatcherId: m.root.watchers.register(w).id,
	}, nil
}

func setPassword(e state.Entity, password string) error {
	// Catch expected common case of mispelled
	// or missing Password parameter.
	if password == "" {
		return fmt.Errorf("password is empty")
	}
	return e.SetPassword(password)
}

// SetPassword sets the machine's password.
func (m *srvMachine) SetPassword(p params.Password) error {
	// Allow:
	// - the machine itself.
	// - the environment manager.
	e := m.root.user.entity()
	allow := e.EntityName() == m.m.EntityName() ||
		isMachineWithJob(e, state.JobManageEnviron)
	if !allow {
		return errPerm
	}
	return setPassword(m.m, p.Password)
}

// Get retrieves all the details of a unit.
func (u *srvUnit) Get() (params.Unit, error) {
	var ru params.Unit
	ru.DeployerName, _ = u.u.DeployerName()
	// TODO add other unit attributes
	return ru, nil
}

// SetPassword sets the unit's password.
func (u *srvUnit) SetPassword(p params.Password) error {
	ename := u.root.user.entity().EntityName()
	// Allow:
	// - the unit itself.
	// - the machine responsible for unit, if unit is principal
	// - the unit's principal unit, if unit is subordinate
	allow := ename == u.u.EntityName()
	if !allow {
		deployerName, ok := u.u.DeployerName()
		allow = ok && ename == deployerName
	}
	if !allow {
		return errPerm
	}
	return setPassword(u.u, p.Password)
}

// SetPassword sets the user's password.
func (u *srvUser) SetPassword(p params.Password) error {
	return setPassword(u.u, p.Password)
}

// Get retrieves all details of a user.
func (u *srvUser) Get() (params.User, error) {
	return params.User{}, nil
}

// authUser holds login details. It's ok to call
// its methods concurrently.
type authUser struct {
	mu      sync.Mutex
	_entity state.Entity // logged-in entity (access only when mu is locked)
}

// login authenticates as entity with the given name,.
func (u *authUser) login(st *state.State, entityName, password string) error {
	u.mu.Lock()
	defer u.mu.Unlock()
	entity, err := st.Entity(entityName)
	if err != nil && !state.IsNotFound(err) {
		return err
	}
	// TODO(rog) remove
	if !AuthenticationEnabled {
		u._entity = entity
		return nil
	}
	// We return the same error when an entity
	// does not exist as for a bad password, so that
	// we don't allow unauthenticated users to find information
	// about existing entities.
	if err != nil || !entity.PasswordValid(password) {
		return errBadCreds
	}
	u._entity = entity
	return nil
}

// entity returns the currently logged-in entity, or nil if not
// currently logged on.  The returned entity should not be modified
// because it may be used concurrently.
func (u *authUser) entity() state.Entity {
	u.mu.Lock()
	defer u.mu.Unlock()
	return u._entity
}

// isMachineWithJob returns whether the given entity is a machine that
// is configured to run the given job.
func isMachineWithJob(e state.Entity, j state.MachineJob) bool {
	m, ok := e.(*state.Machine)
	if !ok {
		return false
	}
	for _, mj := range m.Jobs() {
		if mj == j {
			return true
		}
	}
	return false
}

// isAgent returns whether the given entity is an agent.
func isAgent(e state.Entity) bool {
	_, isUser := e.(*state.User)
	return !isUser
}

// watcher represents the interface provided by state watchers.
type watcher interface {
	Stop() error
}

// watchers holds all the watchers for a connection.
type watchers struct {
	mu    sync.Mutex
	maxId uint64
	ws    map[string]*srvWatcher
}

// srvWatcher holds the details of a watcher.  It also implements the
// Stop RPC method for all watchers.
type srvWatcher struct {
	ws *watchers
	w  watcher
	id string
}

// Stop stops the given watcher. It causes any outstanding
// Next calls to return a CodeStopped error.
// Any subsequent Next calls will return a CodeNotFound
// error because the watcher will no longer exist.
func (w *srvWatcher) Stop() error {
	err := w.w.Stop()
	w.ws.mu.Lock()
	defer w.ws.mu.Unlock()
	delete(w.ws.ws, w.id)
	return err
}

func newWatchers() *watchers {
	return &watchers{
		ws: make(map[string]*srvWatcher),
	}
}

// get returns the srvWatcher registered with the given
// id, or nil if there is no such watcher.
func (ws *watchers) get(id string) *srvWatcher {
	ws.mu.Lock()
	defer ws.mu.Unlock()
	return ws.ws[id]
}

// register records the given watcher and returns
// a srvWatcher instance for it.
func (ws *watchers) register(w watcher) *srvWatcher {
	ws.mu.Lock()
	defer ws.mu.Unlock()
	ws.maxId++
	sw := &srvWatcher{
		ws: ws,
		id: strconv.FormatUint(ws.maxId, 10),
		w:  w,
	}
	ws.ws[sw.id] = sw
	return sw
}

func (ws *watchers) stopAll() {
	ws.mu.Lock()
	defer ws.mu.Unlock()
	for _, w := range ws.ws {
		if err := w.w.Stop(); err != nil {
			log.Errorf("state/api: error stopping %T watcher: %v", w, err)
		}
	}
	ws.ws = make(map[string]*srvWatcher)
}<|MERGE_RESOLUTION|>--- conflicted
+++ resolved
@@ -369,15 +369,14 @@
 	return statecmd.ServiceDestroy(c.root.srv.state, args)
 }
 
-<<<<<<< HEAD
 // SetConstraints sets the constraints for a given service.
 func (c *srvClient) SetConstraints(args params.SetConstraints) error {
 	return statecmd.SetConstraints(c.root.srv.state, args)
-=======
+}
+
 // DestroyRelation removes the relation between the specified endpoints.
 func (c *srvClient) DestroyRelation(args params.DestroyRelation) error {
 	return statecmd.DestroyRelation(c.root.srv.state, args)
->>>>>>> 9cd55836
 }
 
 // CharmInfo returns information about the requested charm.
