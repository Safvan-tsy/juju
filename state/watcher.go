// Copyright 2012, 2013 Canonical Ltd.
// Licensed under the AGPLv3, see LICENCE file for details.

package state

import (
	"fmt"
	"regexp"
	"strings"
	"time"

	"labix.org/v2/mgo"
	"launchpad.net/juju-core/environs/config"
	"launchpad.net/juju-core/errors"
	"launchpad.net/juju-core/instance"
	"launchpad.net/juju-core/state/watcher"
	"launchpad.net/juju-core/utils/set"
	"launchpad.net/loggo"
	"launchpad.net/tomb"
)

<<<<<<< HEAD
// A NotifyWatcher generates signals when something changes, but it does not
// return any content of those changes
type NotifyWatcher interface {
	Stop() error
	Err() error
	Changes() <-chan struct{}
}
=======
var watchLogger = loggo.GetLogger("juju.state.watch")
>>>>>>> 5ba0517e

// commonWatcher is part of all client watchers.
type commonWatcher struct {
	st   *State
	tomb tomb.Tomb
}

// Stop stops the watcher, and returns any error encountered while running
// or shutting down.
func (w *commonWatcher) Stop() error {
	w.tomb.Kill(nil)
	return w.tomb.Wait()
}

// Err returns any error encountered while running or shutting down, or
// tomb.ErrStillAlive if the watcher is still running.
func (w *commonWatcher) Err() error {
	return w.tomb.Err()
}

// collect combines the effects of the one change, and any further changes read
// from more in the next 10ms. The result map describes the existence, or not,
// of every id observed to have changed. If a value is read from the supplied
// stop chan, collect returns false immediately.
func collect(one watcher.Change, more <-chan watcher.Change, stop <-chan struct{}) (map[string]bool, bool) {
	var count int
	result := map[string]bool{}
	handle := func(ch watcher.Change) {
		count++
		result[ch.Id.(string)] = ch.Revno != -1
	}
	handle(one)
	timeout := time.After(10 * time.Millisecond)
	for done := false; !done; {
		select {
		case <-stop:
			return nil, false
		case another := <-more:
			handle(another)
		case <-timeout:
			done = true
		}
	}
	watchLogger.Tracef("read %d events for %d documents", count, len(result))
	return result, true
}

func hasString(changes []string, name string) bool {
	for _, v := range changes {
		if v == name {
			return true
		}
	}
	return false
}

// LifecycleWatcher notifies about lifecycle changes for a set of entities of
// the same kind. The first event emitted will contain the ids of all non-Dead
// entities; subsequent events are emitted whenever one or more entities are
// added, or change their lifecycle state. After an entity is found to be
// Dead, no further event will include it.
type LifecycleWatcher struct {
	commonWatcher
	out chan []string
	// coll is the collection holding all interesting entities.
	coll *mgo.Collection
	// members is used to select the initial set of interesting entities.
	members D
	// filter is used to exclude events not affecting interesting entities.
	filter func(interface{}) bool
	// life holds the most recent known life states of interesting entities.
	life map[string]Life
}

// WatchServices returns a LifecycleWatcher that notifies of changes to
// the lifecycles of the services in the environment.
func (st *State) WatchServices() *LifecycleWatcher {
	return newLifecycleWatcher(st, st.services, nil, nil)
}

// WatchUnits returns a LifecycleWatcher that notifies of changes to the
// lifecycles of units of s.
func (s *Service) WatchUnits() *LifecycleWatcher {
	members := D{{"service", s.doc.Name}}
	prefix := s.doc.Name + "/"
	filter := func(id interface{}) bool {
		return strings.HasPrefix(id.(string), prefix)
	}
	return newLifecycleWatcher(s.st, s.st.units, members, filter)
}

// WatchRelations returns a LifecycleWatcher that notifies of changes to the
// lifecycles of relations involving s.
func (s *Service) WatchRelations() *LifecycleWatcher {
	members := D{{"endpoints.servicename", s.doc.Name}}
	prefix := s.doc.Name + ":"
	infix := " " + prefix
	filter := func(key interface{}) bool {
		k := key.(string)
		return strings.HasPrefix(k, prefix) || strings.Contains(k, infix)
	}
	return newLifecycleWatcher(s.st, s.st.relations, members, filter)
}

// WatchEnvironMachines returns a LifecycleWatcher that notifies of changes to
// the lifecycles of the machines (but not containers) in the environment.
func (st *State) WatchEnvironMachines() *LifecycleWatcher {
	members := D{{"containertype", ""}}
	filter := func(id interface{}) bool {
		return !strings.Contains(id.(string), "/")
	}
	return newLifecycleWatcher(st, st.machines, members, filter)
}

// WatchContainers returns a LifecycleWatcher that notifies of changes to the
// lifecycles of containers on a machine.
func (m *Machine) WatchContainers(ctype instance.ContainerType) *LifecycleWatcher {
	members := D{{"parent", m.doc.Id}}
	match := fmt.Sprintf("^%s/%s/%s$", m.doc.Id, ctype, numberSnippet)
	child := regexp.MustCompile(match)
	filter := func(key interface{}) bool {
		return child.MatchString(key.(string))
	}
	return newLifecycleWatcher(m.st, m.st.machines, members, filter)
}

func newLifecycleWatcher(st *State, coll *mgo.Collection, members D, filter func(key interface{}) bool) *LifecycleWatcher {
	w := &LifecycleWatcher{
		commonWatcher: commonWatcher{st: st},
		coll:          coll,
		members:       members,
		filter:        filter,
		life:          make(map[string]Life),
		out:           make(chan []string),
	}
	go func() {
		defer w.tomb.Done()
		defer close(w.out)
		w.tomb.Kill(w.loop())
	}()
	return w
}

type lifeDoc struct {
	Id   string `bson:"_id"`
	Life Life
}

var lifeFields = D{{"_id", 1}, {"life", 1}}

// Changes returns the event channel for the LifecycleWatcher.
func (w *LifecycleWatcher) Changes() <-chan []string {
	return w.out
}

func (w *LifecycleWatcher) initial() (ids *set.Strings, err error) {
	ids = &set.Strings{}
	var doc lifeDoc
	iter := w.coll.Find(w.members).Select(lifeFields).Iter()
	for iter.Next(&doc) {
		ids.Add(doc.Id)
		if doc.Life != Dead {
			w.life[doc.Id] = doc.Life
		}
	}
	if err := iter.Err(); err != nil {
		return nil, err
	}
	return ids, nil
}

func (w *LifecycleWatcher) merge(ids *set.Strings, updates map[string]bool) error {
	// Separate ids into those thought to exist and those known to be removed.
	changed := []string{}
	latest := map[string]Life{}
	for id, exists := range updates {
		if exists {
			changed = append(changed, id)
		} else {
			latest[id] = Dead
		}
	}

	// Collect life states from ids thought to exist. Any that don't actually
	// exist are ignored (we'll hear about them in the next set of updates --
	// all that's actually happened in that situation is that the watcher
	// events have lagged a little behind reality).
	iter := w.coll.Find(D{{"_id", D{{"$in", changed}}}}).Select(lifeFields).Iter()
	var doc lifeDoc
	for iter.Next(&doc) {
		latest[doc.Id] = doc.Life
	}
	if err := iter.Err(); err != nil {
		return err
	}

	// Add to ids any whose life state is known to have changed.
	for id, newLife := range latest {
		gone := newLife == Dead
		oldLife, known := w.life[id]
		switch {
		case known && gone:
			delete(w.life, id)
		case !known && !gone:
			w.life[id] = newLife
		case known && newLife != oldLife:
			w.life[id] = newLife
		default:
			continue
		}
		ids.Add(id)
	}
	return nil
}

func (w *LifecycleWatcher) loop() (err error) {
	in := make(chan watcher.Change)
	w.st.watcher.WatchCollectionWithFilter(w.coll.Name, in, w.filter)
	defer w.st.watcher.UnwatchCollection(w.coll.Name, in)
	ids, err := w.initial()
	if err != nil {
		return err
	}
	out := w.out
	for {
		select {
		case <-w.tomb.Dying():
			return tomb.ErrDying
		case <-w.st.watcher.Dead():
			return watcher.MustErr(w.st.watcher)
		case ch := <-in:
			updates, ok := collect(ch, in, w.tomb.Dying())
			if !ok {
				return tomb.ErrDying
			}
			if err := w.merge(ids, updates); err != nil {
				return err
			}
			if !ids.IsEmpty() {
				out = w.out
			}
		case out <- ids.Values():
			ids = &set.Strings{}
			out = nil
		}
	}
	return nil
}

// MinUnitsWatcher notifies about MinUnits changes of the services requiring
// a minimum number of units to be alive. The first event returned by the
// watcher is the set of service names requiring a minimum number of units.
// Subsequent events are generated when a service increases MinUnits, or when
// one or more units belonging to a service are destroyed.
type MinUnitsWatcher struct {
	commonWatcher
	known map[string]int
	out   chan []string
}

func newMinUnitsWatcher(st *State) *MinUnitsWatcher {
	w := &MinUnitsWatcher{
		commonWatcher: commonWatcher{st: st},
		known:         make(map[string]int),
		out:           make(chan []string),
	}
	go func() {
		defer w.tomb.Done()
		defer close(w.out)
		w.tomb.Kill(w.loop())
	}()
	return w
}

func (st *State) WatchMinUnits() *MinUnitsWatcher {
	return newMinUnitsWatcher(st)
}

func (w *MinUnitsWatcher) initial() (*set.Strings, error) {
	serviceNames := new(set.Strings)
	doc := &minUnitsDoc{}
	iter := w.st.minUnits.Find(nil).Iter()
	for iter.Next(doc) {
		w.known[doc.ServiceName] = doc.Revno
		serviceNames.Add(doc.ServiceName)
	}
	return serviceNames, iter.Err()
}

func (w *MinUnitsWatcher) merge(serviceNames *set.Strings, change watcher.Change) error {
	serviceName := change.Id.(string)
	if change.Revno == -1 {
		delete(w.known, serviceName)
		serviceNames.Remove(serviceName)
		return nil
	}
	doc := minUnitsDoc{}
	if err := w.st.minUnits.FindId(serviceName).One(&doc); err != nil {
		return err
	}
	revno, known := w.known[serviceName]
	w.known[serviceName] = doc.Revno
	if !known || doc.Revno > revno {
		serviceNames.Add(serviceName)
	}
	return nil
}

func (w *MinUnitsWatcher) loop() (err error) {
	ch := make(chan watcher.Change)
	w.st.watcher.WatchCollection(w.st.minUnits.Name, ch)
	defer w.st.watcher.UnwatchCollection(w.st.minUnits.Name, ch)
	serviceNames, err := w.initial()
	if err != nil {
		return err
	}
	out := w.out
	for {
		select {
		case <-w.tomb.Dying():
			return tomb.ErrDying
		case change, ok := <-ch:
			if !ok {
				return watcher.MustErr(w.st.watcher)
			}
			if err = w.merge(serviceNames, change); err != nil {
				return err
			}
			if !serviceNames.IsEmpty() {
				out = w.out
			}
		case out <- serviceNames.Values():
			out = nil
			serviceNames = new(set.Strings)
		}
	}
	return nil
}

func (w *MinUnitsWatcher) Changes() <-chan []string {
	return w.out
}

// RelationScopeWatcher observes changes to the set of units
// in a particular relation scope.
type RelationScopeWatcher struct {
	commonWatcher
	prefix     string
	ignore     string
	knownUnits set.Strings
	out        chan *RelationScopeChange
}

// RelationScopeChange contains information about units that have
// entered or left a particular scope.
type RelationScopeChange struct {
	Entered []string
	Left    []string
}

func newRelationScopeWatcher(st *State, scope, ignore string) *RelationScopeWatcher {
	w := &RelationScopeWatcher{
		commonWatcher: commonWatcher{st: st},
		prefix:        scope + "#",
		ignore:        ignore,
		out:           make(chan *RelationScopeChange),
	}
	go func() {
		defer w.tomb.Done()
		defer close(w.out)
		w.tomb.Kill(w.loop())
	}()
	return w
}

// Changes returns a channel that will receive changes when units enter and
// leave a relation scope. The Entered field in the first event on the channel
// holds the initial state.
func (w *RelationScopeWatcher) Changes() <-chan *RelationScopeChange {
	return w.out
}

func (changes *RelationScopeChange) isEmpty() bool {
	return len(changes.Entered)+len(changes.Left) == 0
}

func (w *RelationScopeWatcher) mergeChange(changes *RelationScopeChange, ch watcher.Change) (err error) {
	doc := &relationScopeDoc{ch.Id.(string)}
	if !strings.HasPrefix(doc.Key, w.prefix) {
		return nil
	}
	name := doc.unitName()
	if name == w.ignore {
		return nil
	}
	if ch.Revno == -1 {
		if w.knownUnits.Contains(name) {
			changes.Left = append(changes.Left, name)
			w.knownUnits.Remove(name)
		}
		return nil
	}
	if !w.knownUnits.Contains(name) {
		changes.Entered = append(changes.Entered, name)
		w.knownUnits.Add(name)
	}
	return nil
}

func (w *RelationScopeWatcher) getInitialEvent() (initial *RelationScopeChange, err error) {
	changes := &RelationScopeChange{}
	docs := []relationScopeDoc{}
	sel := D{{"_id", D{{"$regex", "^" + w.prefix}}}}
	err = w.st.relationScopes.Find(sel).All(&docs)
	if err != nil {
		return nil, err
	}
	for _, doc := range docs {
		if name := doc.unitName(); name != w.ignore {
			changes.Entered = append(changes.Entered, name)
			w.knownUnits.Add(name)
		}
	}
	return changes, nil
}

func (w *RelationScopeWatcher) loop() error {
	ch := make(chan watcher.Change)
	w.st.watcher.WatchCollection(w.st.relationScopes.Name, ch)
	defer w.st.watcher.UnwatchCollection(w.st.relationScopes.Name, ch)
	changes, err := w.getInitialEvent()
	if err != nil {
		return err
	}
	out := w.out
	for {
		select {
		case <-w.st.watcher.Dead():
			return watcher.MustErr(w.st.watcher)
		case <-w.tomb.Dying():
			return tomb.ErrDying
		case c := <-ch:
			if err := w.mergeChange(changes, c); err != nil {
				return err
			}
			if !changes.isEmpty() {
				out = w.out
			}
		case out <- changes:
			changes = &RelationScopeChange{}
			out = nil
		}
	}
	return nil
}

// RelationUnitsWatcher sends notifications of units entering and leaving the
// scope of a RelationUnit, and changes to the settings of those units known
// to have entered.
type RelationUnitsWatcher struct {
	commonWatcher
	sw       *RelationScopeWatcher
	watching set.Strings
	updates  chan watcher.Change
	out      chan RelationUnitsChange
}

// RelationUnitsChange holds notifications of units entering and leaving the
// scope of a RelationUnit, and changes to the settings of those units known
// to have entered.
//
// When a counterpart first enters scope, it is/ noted in the Joined field,
// and its settings are noted in the Changed field. Subsequently, settings
// changes will be noted in the Changed field alone, until the couterpart
// leaves the scope; at that point, it will be noted in the Departed field,
// and no further events will be sent for that counterpart unit.
type RelationUnitsChange struct {
	Joined   []string
	Changed  map[string]UnitSettings
	Departed []string
}

// Watch returns a watcher that notifies of changes to conterpart units in
// the relation.
func (ru *RelationUnit) Watch() *RelationUnitsWatcher {
	return newRelationUnitsWatcher(ru)
}

func newRelationUnitsWatcher(ru *RelationUnit) *RelationUnitsWatcher {
	w := &RelationUnitsWatcher{
		commonWatcher: commonWatcher{st: ru.st},
		sw:            ru.WatchScope(),
		updates:       make(chan watcher.Change),
		out:           make(chan RelationUnitsChange),
	}
	go func() {
		defer w.finish()
		w.tomb.Kill(w.loop())
	}()
	return w
}

// Changes returns a channel that will receive the changes to
// counterpart units in a relation. The first event on the
// channel holds the initial state of the relation in its
// Joined and Changed fields.
func (w *RelationUnitsWatcher) Changes() <-chan RelationUnitsChange {
	return w.out
}

func (changes *RelationUnitsChange) empty() bool {
	return len(changes.Joined)+len(changes.Changed)+len(changes.Departed) == 0
}

// mergeSettings reads the relation settings node for the unit with the
// supplied id, and sets a value in the Changed field keyed on the unit's
// name. It returns the mgo/txn revision number of the settings node.
func (w *RelationUnitsWatcher) mergeSettings(changes *RelationUnitsChange, key string) (int64, error) {
	node, err := readSettings(w.st, key)
	if err != nil {
		return -1, err
	}
	name := (&relationScopeDoc{key}).unitName()
	settings := UnitSettings{node.txnRevno, node.Map()}
	if changes.Changed == nil {
		changes.Changed = map[string]UnitSettings{name: settings}
	} else {
		changes.Changed[name] = settings
	}
	return node.txnRevno, nil
}

// mergeScope starts and stops settings watches on the units entering and
// leaving the scope in the supplied RelationScopeChange event, and applies
// the expressed changes to the supplied RelationUnitsChange event.
func (w *RelationUnitsWatcher) mergeScope(changes *RelationUnitsChange, c *RelationScopeChange) error {
	for _, name := range c.Entered {
		key := w.sw.prefix + name
		revno, err := w.mergeSettings(changes, key)
		if err != nil {
			return err
		}
		changes.Joined = append(changes.Joined, name)
		changes.Departed = remove(changes.Departed, name)
		w.st.watcher.Watch(w.st.settings.Name, key, revno, w.updates)
		w.watching.Add(key)
	}
	for _, name := range c.Left {
		key := w.sw.prefix + name
		changes.Departed = append(changes.Departed, name)
		if changes.Changed != nil {
			delete(changes.Changed, name)
		}
		changes.Joined = remove(changes.Joined, name)
		w.st.watcher.Unwatch(w.st.settings.Name, key, w.updates)
		w.watching.Remove(key)
	}
	return nil
}

// remove removes s from strs and returns the modified slice.
func remove(strs []string, s string) []string {
	for i, v := range strs {
		if s == v {
			strs[i] = strs[len(strs)-1]
			return strs[:len(strs)-1]
		}
	}
	return strs
}

func (w *RelationUnitsWatcher) finish() {
	watcher.Stop(w.sw, &w.tomb)
	for _, watchedValue := range w.watching.Values() {
		w.st.watcher.Unwatch(w.st.settings.Name, watchedValue, w.updates)
	}
	close(w.updates)
	close(w.out)
	w.tomb.Done()
}

func (w *RelationUnitsWatcher) loop() (err error) {
	sentInitial := false
	changes := RelationUnitsChange{}
	out := w.out
	out = nil
	for {
		select {
		case <-w.st.watcher.Dead():
			return watcher.MustErr(w.st.watcher)
		case <-w.tomb.Dying():
			return tomb.ErrDying
		case c, ok := <-w.sw.Changes():
			if !ok {
				return watcher.MustErr(w.sw)
			}
			if err = w.mergeScope(&changes, c); err != nil {
				return err
			}
			if !sentInitial || !changes.empty() {
				out = w.out
			} else {
				out = nil
			}
		case c := <-w.updates:
			if _, err = w.mergeSettings(&changes, c.Id.(string)); err != nil {
				return err
			}
			out = w.out
		case out <- changes:
			sentInitial = true
			changes = RelationUnitsChange{}
			out = nil
		}
	}
	panic("unreachable")
}

// UnitsWatcher notifies of changes to a set of units. Notifications will be
// sent when units enter or leave the set, and when units in the set change
// their lifecycle status. The initial event contains all units in the set,
// regardless of lifecycle status; once a unit observed to be Dead or removed
// has been reported, it will not be reported again.
type UnitsWatcher struct {
	commonWatcher
	tag      string
	getUnits func() ([]string, error)
	life     map[string]Life
	in       chan watcher.Change
	out      chan []string
}

// WatchSubordinateUnits returns a UnitsWatcher tracking the unit's subordinate units.
func (u *Unit) WatchSubordinateUnits() *UnitsWatcher {
	u = &Unit{st: u.st, doc: u.doc}
	coll := u.st.units.Name
	getUnits := func() ([]string, error) {
		if err := u.Refresh(); err != nil {
			return nil, err
		}
		return u.doc.Subordinates, nil
	}
	return newUnitsWatcher(u.st, u.Tag(), getUnits, coll, u.doc.Name, u.doc.TxnRevno)
}

// WatchPrincipalUnits returns a UnitsWatcher tracking the machine's principal
// units.
func (m *Machine) WatchPrincipalUnits() *UnitsWatcher {
	m = &Machine{st: m.st, doc: m.doc}
	coll := m.st.machines.Name
	getUnits := func() ([]string, error) {
		if err := m.Refresh(); err != nil {
			return nil, err
		}
		return m.doc.Principals, nil
	}
	return newUnitsWatcher(m.st, m.Tag(), getUnits, coll, m.doc.Id, m.doc.TxnRevno)
}

func newUnitsWatcher(st *State, tag string, getUnits func() ([]string, error), coll, id string, revno int64) *UnitsWatcher {
	w := &UnitsWatcher{
		commonWatcher: commonWatcher{st: st},
		tag:           tag,
		getUnits:      getUnits,
		life:          map[string]Life{},
		in:            make(chan watcher.Change),
		out:           make(chan []string),
	}
	go func() {
		defer w.tomb.Done()
		defer close(w.out)
		w.tomb.Kill(w.loop(coll, id, revno))
	}()
	return w
}

// Tag returns the tag of the entity whose units are being watched.
func (w *UnitsWatcher) Tag() string {
	return w.tag
}

// Changes returns the UnitsWatcher's output channel.
func (w *UnitsWatcher) Changes() <-chan []string {
	return w.out
}

// lifeWatchDoc holds the fields used in starting and maintaining a watch
// on a entity's lifecycle.
type lifeWatchDoc struct {
	Id       string `bson:"_id"`
	Life     Life
	TxnRevno int64 `bson:"txn-revno"`
}

// lifeWatchFields specifies the fields of a lifeWatchDoc.
var lifeWatchFields = D{{"_id", 1}, {"life", 1}, {"txn-revno", 1}}

// initial returns every member of the tracked set.
func (w *UnitsWatcher) initial() ([]string, error) {
	initial, err := w.getUnits()
	if err != nil {
		return nil, err
	}
	docs := []lifeWatchDoc{}
	query := D{{"_id", D{{"$in", initial}}}}
	if err := w.st.units.Find(query).Select(lifeWatchFields).All(&docs); err != nil {
		return nil, err
	}
	changes := []string{}
	for _, doc := range docs {
		changes = append(changes, doc.Id)
		if doc.Life != Dead {
			w.life[doc.Id] = doc.Life
			w.st.watcher.Watch(w.st.units.Name, doc.Id, doc.TxnRevno, w.in)
		}
	}
	return changes, nil
}

// update adds to and returns changes, such that it contains the names of any
// non-Dead units to have entered or left the tracked set.
func (w *UnitsWatcher) update(changes []string) ([]string, error) {
	latest, err := w.getUnits()
	if err != nil {
		return nil, err
	}
	for _, name := range latest {
		if _, known := w.life[name]; !known {
			changes, err = w.merge(changes, name)
			if err != nil {
				return nil, err
			}
		}
	}
	for name := range w.life {
		if hasString(latest, name) {
			continue
		}
		if !hasString(changes, name) {
			changes = append(changes, name)
		}
		delete(w.life, name)
		w.st.watcher.Unwatch(w.st.units.Name, name, w.in)
	}
	return changes, nil
}

// merge adds to and returns changes, such that it contains the supplied unit
// name if that unit is unknown and non-Dead, or has changed lifecycle status.
func (w *UnitsWatcher) merge(changes []string, name string) ([]string, error) {
	doc := lifeWatchDoc{}
	err := w.st.units.FindId(name).Select(lifeWatchFields).One(&doc)
	gone := false
	if err == mgo.ErrNotFound {
		gone = true
	} else if err != nil {
		return nil, err
	} else if doc.Life == Dead {
		gone = true
	}
	life, known := w.life[name]
	switch {
	case known && gone:
		delete(w.life, name)
		w.st.watcher.Unwatch(w.st.units.Name, name, w.in)
	case !known && !gone:
		w.st.watcher.Watch(w.st.units.Name, name, doc.TxnRevno, w.in)
		w.life[name] = doc.Life
	case known && life != doc.Life:
		w.life[name] = doc.Life
	default:
		return changes, nil
	}
	if !hasString(changes, name) {
		changes = append(changes, name)
	}
	return changes, nil
}

func (w *UnitsWatcher) loop(coll, id string, revno int64) error {
	w.st.watcher.Watch(coll, id, revno, w.in)
	defer func() {
		w.st.watcher.Unwatch(coll, id, w.in)
		for name := range w.life {
			w.st.watcher.Unwatch(w.st.units.Name, name, w.in)
		}
	}()
	changes, err := w.initial()
	if err != nil {
		return err
	}
	out := w.out
	for {
		select {
		case <-w.st.watcher.Dead():
			return watcher.MustErr(w.st.watcher)
		case <-w.tomb.Dying():
			return tomb.ErrDying
		case c := <-w.in:
			name := c.Id.(string)
			if name == id {
				changes, err = w.update(changes)
			} else {
				changes, err = w.merge(changes, name)
			}
			if err != nil {
				return err
			}
			if len(changes) > 0 {
				out = w.out
			}
		case out <- changes:
			out = nil
			changes = nil
		}
	}
	return nil
}

// EnvironConfigWatcher observes changes to the
// environment configuration.
type EnvironConfigWatcher struct {
	commonWatcher
	out chan *config.Config
}

// WatchEnvironConfig returns a watcher for observing changes
// to the environment configuration.
func (s *State) WatchEnvironConfig() *EnvironConfigWatcher {
	return newEnvironConfigWatcher(s)
}

func newEnvironConfigWatcher(s *State) *EnvironConfigWatcher {
	w := &EnvironConfigWatcher{
		commonWatcher: commonWatcher{st: s},
		out:           make(chan *config.Config),
	}
	go func() {
		defer w.tomb.Done()
		defer close(w.out)
		w.tomb.Kill(w.loop())
	}()
	return w
}

// Changes returns a channel that will receive the new environment
// configuration when a change is detected. Note that multiple changes may
// be observed as a single event in the channel.
func (w *EnvironConfigWatcher) Changes() <-chan *config.Config {
	return w.out
}

func (w *EnvironConfigWatcher) loop() (err error) {
	sw := w.st.watchSettings(environGlobalKey)
	defer sw.Stop()
	out := w.out
	out = nil
	cfg := &config.Config{}
	for {
		select {
		case <-w.st.watcher.Dead():
			return watcher.MustErr(w.st.watcher)
		case <-w.tomb.Dying():
			return tomb.ErrDying
		case settings, ok := <-sw.Changes():
			if !ok {
				return watcher.MustErr(sw)
			}
			cfg, err = config.New(settings.Map())
			if err == nil {
				out = w.out
			} else {
				out = nil
			}
		case out <- cfg:
			out = nil
		}
	}
	return nil
}

type settingsWatcher struct {
	commonWatcher
	out chan *Settings
}

// watchSettings creates a watcher for observing changes to settings.
func (s *State) watchSettings(key string) *settingsWatcher {
	return newSettingsWatcher(s, key)
}

func newSettingsWatcher(s *State, key string) *settingsWatcher {
	w := &settingsWatcher{
		commonWatcher: commonWatcher{st: s},
		out:           make(chan *Settings),
	}
	go func() {
		defer w.tomb.Done()
		defer close(w.out)
		w.tomb.Kill(w.loop(key))
	}()
	return w
}

// Changes returns a channel that will receive the new settings.
// Multiple changes may be observed as a single event in the channel.
func (w *settingsWatcher) Changes() <-chan *Settings {
	return w.out
}

func (w *settingsWatcher) loop(key string) (err error) {
	ch := make(chan watcher.Change)
	revno := int64(-1)
	settings, err := readSettings(w.st, key)
	if err == nil {
		revno = settings.txnRevno
	} else if !errors.IsNotFoundError(err) {
		return err
	}
	w.st.watcher.Watch(w.st.settings.Name, key, revno, ch)
	defer w.st.watcher.Unwatch(w.st.settings.Name, key, ch)
	out := w.out
	if revno == -1 {
		out = nil
	}
	for {
		select {
		case <-w.st.watcher.Dead():
			return watcher.MustErr(w.st.watcher)
		case <-w.tomb.Dying():
			return tomb.ErrDying
		case <-ch:
			settings, err = readSettings(w.st, key)
			if err != nil {
				return err
			}
			out = w.out
		case out <- settings:
			out = nil
		}
	}
	return nil
}

// entityWatcher generates an event when a document in the db changes
type entityWatcher struct {
	commonWatcher
	out chan struct{}
}

<<<<<<< HEAD
// Watch return a watcher for observing changes to a machine.
func (m *Machine) Watch() NotifyWatcher {
	return newEntityWatcher(m.st, m.st.machines.Name, m.doc.Id, m.doc.TxnRevno)
}

// WatchContainers returns a watcher that notifies of changes to the lifecycle of containers on a machine.
func (m *Machine) WatchContainers(ctype instance.ContainerType) *LifecycleWatcher {
	filter := func(key interface{}) bool {
		// Filter out ids which are not of the specified container type on this machine.
		id := key.(string)
		// Ignore containers on different machines.
		if ParentId(id) != m.Id() {
			return false
		}
		// Extract the container type from the id.
		idParts := strings.Split(id, "/")
		containerType := instance.ContainerType(idParts[len(idParts)-2])
		return ctype == containerType
	}

	return newLifecycleWatcher(m.st, m.st.machines, filter)
}

// WatchHardwareCharacteristics returns a watcher for observing changes to a machine's hardware characteristics.
func (m *Machine) WatchHardwareCharacteristics() (NotifyWatcher, error) {
	var txnRevNo int64
	if instData, err := getInstanceData(m.st, m.Id()); errors.IsNotFoundError(err) {
		txnRevNo = -1
	} else if err == nil {
		txnRevNo = instData.TxnRevno
	} else {
		return nil, err
	}
	return newEntityWatcher(m.st, m.st.instanceData.Name, m.doc.Id, txnRevNo), nil
}

// Watch return a watcher for observing changes to a service.
func (s *Service) Watch() NotifyWatcher {
	return newEntityWatcher(s.st, s.st.services.Name, s.doc.Name, s.doc.TxnRevno)
}

// Watch return a watcher for observing changes to a unit.
func (u *Unit) Watch() NotifyWatcher {
	return newEntityWatcher(u.st, u.st.units.Name, u.doc.Name, u.doc.TxnRevno)
=======
// WatchHardwareCharacteristics returns a watcher for observing changes to a machine's hardware characteristics.
func (m *Machine) WatchHardwareCharacteristics() *EntityWatcher {
	return newEntityWatcher(m.st, m.st.instanceData, m.doc.Id)
}

// Watch return a watcher for observing changes to a machine.
func (m *Machine) Watch() *EntityWatcher {
	return newEntityWatcher(m.st, m.st.machines, m.doc.Id)
}

// Watch return a watcher for observing changes to a service.
func (s *Service) Watch() *EntityWatcher {
	return newEntityWatcher(s.st, s.st.services, s.doc.Name)
}

// Watch return a watcher for observing changes to a unit.
func (u *Unit) Watch() *EntityWatcher {
	return newEntityWatcher(u.st, u.st.units, u.doc.Name)
>>>>>>> 5ba0517e
}

// WatchConfigSettings returns a watcher for observing changes to the
// unit's service configuration settings. The unit must have a charm URL
// set before this method is called, and the returned watcher will be
// valid only while the unit's charm URL is not changed.
// TODO(fwereade): this could be much smarter; if it were, uniter.Filter
// could be somewhat simpler.
func (u *Unit) WatchConfigSettings() (NotifyWatcher, error) {
	if u.doc.CharmURL == nil {
		return nil, fmt.Errorf("unit charm not set")
	}
	settingsKey := serviceSettingsKey(u.doc.Service, u.doc.CharmURL)
	return newEntityWatcher(u.st, u.st.settings, settingsKey), nil
}

<<<<<<< HEAD
func newEntityWatcher(st *State, coll string, key interface{}, revno int64) NotifyWatcher {
	w := &entityWatcher{
=======
func newEntityWatcher(st *State, coll *mgo.Collection, key string) *EntityWatcher {
	w := &EntityWatcher{
>>>>>>> 5ba0517e
		commonWatcher: commonWatcher{st: st},
		out:           make(chan struct{}),
	}
	go func() {
		defer w.tomb.Done()
		defer close(w.out)
		w.tomb.Kill(w.loop(coll, key))
	}()
	return w
}

// Changes returns the event channel for the entityWatcher.
func (w *entityWatcher) Changes() <-chan struct{} {
	return w.out
}

<<<<<<< HEAD
func (w *entityWatcher) loop(ch <-chan watcher.Change) (err error) {
=======
func (w *EntityWatcher) loop(coll *mgo.Collection, key string) (err error) {
	doc := &struct {
		TxnRevno int64 `bson:"txn-revno"`
	}{}
	fields := D{{"txn-revno", 1}}
	if err := coll.FindId(key).Select(fields).One(doc); err == mgo.ErrNotFound {
		doc.TxnRevno = -1
	} else if err != nil {
		return err
	}
	in := make(chan watcher.Change)
	w.st.watcher.Watch(coll.Name, key, doc.TxnRevno, in)
	defer w.st.watcher.Unwatch(coll.Name, key, in)
>>>>>>> 5ba0517e
	out := w.out
	for {
		select {
		case <-w.tomb.Dying():
			return tomb.ErrDying
		case <-w.st.watcher.Dead():
			return watcher.MustErr(w.st.watcher)
		case ch := <-in:
			if _, ok := collect(ch, in, w.tomb.Dying()); !ok {
				return tomb.ErrDying
			}
			out = w.out
		case out <- struct{}{}:
			out = nil
		}
	}
	return nil
}

// MachineUnitsWatcher notifies about assignments and lifecycle changes
// for all units of a machine.
//
// The first event emitted contains the unit names of all units currently
// assigned to the machine, irrespective of their life state. From then on,
// a new event is emitted whenever a unit is assigned to or unassigned from
// the machine, or the lifecycle of a unit that is currently assigned to
// the machine changes.
//
// After a unit is found to be Dead, no further event will include it.
type MachineUnitsWatcher struct {
	commonWatcher
	machine *Machine
	out     chan []string
	in      chan watcher.Change
	known   map[string]Life
}

// WatchUnits returns a new MachineUnitsWatcher for m.
func (m *Machine) WatchUnits() *MachineUnitsWatcher {
	return newMachineUnitsWatcher(m)
}

func newMachineUnitsWatcher(m *Machine) *MachineUnitsWatcher {
	w := &MachineUnitsWatcher{
		commonWatcher: commonWatcher{st: m.st},
		out:           make(chan []string),
		in:            make(chan watcher.Change),
		known:         make(map[string]Life),
		machine:       &Machine{st: m.st, doc: m.doc}, // Copy so it may be freely refreshed
	}
	go func() {
		defer w.tomb.Done()
		defer close(w.out)
		w.tomb.Kill(w.loop())
	}()
	return w
}

// Changes returns the event channel for w.
func (w *MachineUnitsWatcher) Changes() <-chan []string {
	return w.out
}

func (w *MachineUnitsWatcher) updateMachine(pending []string) (new []string, err error) {
	err = w.machine.Refresh()
	if err != nil {
		return nil, err
	}
	for _, unit := range w.machine.doc.Principals {
		if _, ok := w.known[unit]; !ok {
			pending, err = w.merge(pending, unit)
			if err != nil {
				return nil, err
			}
		}
	}
	return pending, nil
}

func (w *MachineUnitsWatcher) merge(pending []string, unit string) (new []string, err error) {
	doc := unitDoc{}
	err = w.st.units.FindId(unit).One(&doc)
	if err != nil && err != mgo.ErrNotFound {
		return nil, err
	}
	life, known := w.known[unit]
	if err == mgo.ErrNotFound || doc.Principal == "" && (doc.MachineId == "" || doc.MachineId != w.machine.doc.Id) {
		// Unit was removed or unassigned from w.machine.
		if known {
			delete(w.known, unit)
			w.st.watcher.Unwatch(w.st.units.Name, unit, w.in)
			if life != Dead && !hasString(pending, unit) {
				pending = append(pending, unit)
			}
			for _, subunit := range doc.Subordinates {
				if sublife, subknown := w.known[subunit]; subknown {
					delete(w.known, subunit)
					w.st.watcher.Unwatch(w.st.units.Name, subunit, w.in)
					if sublife != Dead && !hasString(pending, subunit) {
						pending = append(pending, subunit)
					}
				}
			}
		}
		return pending, nil
	}
	if !known {
		w.st.watcher.Watch(w.st.units.Name, unit, doc.TxnRevno, w.in)
		pending = append(pending, unit)
	} else if life != doc.Life && !hasString(pending, unit) {
		pending = append(pending, unit)
	}
	w.known[unit] = doc.Life
	for _, subunit := range doc.Subordinates {
		if _, ok := w.known[subunit]; !ok {
			pending, err = w.merge(pending, subunit)
			if err != nil {
				return nil, err
			}
		}
	}
	return pending, nil
}

func (w *MachineUnitsWatcher) loop() (err error) {
	defer func() {
		for unit := range w.known {
			w.st.watcher.Unwatch(w.st.units.Name, unit, w.in)
		}
	}()
	machineCh := make(chan watcher.Change)
	w.st.watcher.Watch(w.st.machines.Name, w.machine.doc.Id, w.machine.doc.TxnRevno, machineCh)
	defer w.st.watcher.Unwatch(w.st.machines.Name, w.machine.doc.Id, machineCh)
	changes, err := w.updateMachine([]string(nil))
	if err != nil {
		return err
	}
	out := w.out
	for {
		select {
		case <-w.st.watcher.Dead():
			return watcher.MustErr(w.st.watcher)
		case <-w.tomb.Dying():
			return tomb.ErrDying
		case <-machineCh:
			changes, err = w.updateMachine(changes)
			if err != nil {
				return err
			}
			if len(changes) > 0 {
				out = w.out
			}
		case c := <-w.in:
			changes, err = w.merge(changes, c.Id.(string))
			if err != nil {
				return err
			}
			if len(changes) > 0 {
				out = w.out
			}
		case out <- changes:
			out = nil
			changes = nil
		}
	}
	panic("unreachable")
}

// CleanupWatcher notifies of changes in the cleanups collection.
type CleanupWatcher struct {
	commonWatcher
	out chan struct{}
}

// WatchCleanups starts and returns a CleanupWatcher.
func (st *State) WatchCleanups() *CleanupWatcher {
	return newCleanupWatcher(st)
}

func newCleanupWatcher(st *State) *CleanupWatcher {
	w := &CleanupWatcher{
		commonWatcher: commonWatcher{st: st},
		out:           make(chan struct{}),
	}
	go func() {
		defer w.tomb.Done()
		defer close(w.out)
		w.tomb.Kill(w.loop())
	}()
	return w
}

// Changes returns the event channel for w.
func (w *CleanupWatcher) Changes() <-chan struct{} {
	return w.out
}

func (w *CleanupWatcher) loop() (err error) {
	in := make(chan watcher.Change)

	w.st.watcher.WatchCollection(w.st.cleanups.Name, in)
	defer w.st.watcher.UnwatchCollection(w.st.cleanups.Name, in)

	out := w.out
	for {
		select {
		case <-w.tomb.Dying():
			return tomb.ErrDying
		case <-w.st.watcher.Dead():
			return watcher.MustErr(w.st.watcher)
		case <-in:
			// Simply emit event for each change.
			out = w.out
		case out <- struct{}{}:
			out = nil
		}
	}
	panic("unreachable")
}<|MERGE_RESOLUTION|>--- conflicted
+++ resolved
@@ -19,17 +19,15 @@
 	"launchpad.net/tomb"
 )
 
-<<<<<<< HEAD
-// A NotifyWatcher generates signals when something changes, but it does not
-// return any content of those changes
+var watchLogger = loggo.GetLogger("juju.state.watch")
+
+// NotifyWatcher generates signals when something changes, but it does not
+// return any content for those changes
 type NotifyWatcher interface {
 	Stop() error
 	Err() error
 	Changes() <-chan struct{}
 }
-=======
-var watchLogger = loggo.GetLogger("juju.state.watch")
->>>>>>> 5ba0517e
 
 // commonWatcher is part of all client watchers.
 type commonWatcher struct {
@@ -980,71 +978,24 @@
 	out chan struct{}
 }
 
-<<<<<<< HEAD
-// Watch return a watcher for observing changes to a machine.
+// WatchHardwareCharacteristics returns a watcher for observing changes to a machine's hardware characteristics.
+func (m *Machine) WatchHardwareCharacteristics() NotifyWatcher {
+	return newEntityWatcher(m.st, m.st.instanceData, m.doc.Id)
+}
+
+// Watch returns a watcher for observing changes to a machine.
 func (m *Machine) Watch() NotifyWatcher {
-	return newEntityWatcher(m.st, m.st.machines.Name, m.doc.Id, m.doc.TxnRevno)
-}
-
-// WatchContainers returns a watcher that notifies of changes to the lifecycle of containers on a machine.
-func (m *Machine) WatchContainers(ctype instance.ContainerType) *LifecycleWatcher {
-	filter := func(key interface{}) bool {
-		// Filter out ids which are not of the specified container type on this machine.
-		id := key.(string)
-		// Ignore containers on different machines.
-		if ParentId(id) != m.Id() {
-			return false
-		}
-		// Extract the container type from the id.
-		idParts := strings.Split(id, "/")
-		containerType := instance.ContainerType(idParts[len(idParts)-2])
-		return ctype == containerType
-	}
-
-	return newLifecycleWatcher(m.st, m.st.machines, filter)
-}
-
-// WatchHardwareCharacteristics returns a watcher for observing changes to a machine's hardware characteristics.
-func (m *Machine) WatchHardwareCharacteristics() (NotifyWatcher, error) {
-	var txnRevNo int64
-	if instData, err := getInstanceData(m.st, m.Id()); errors.IsNotFoundError(err) {
-		txnRevNo = -1
-	} else if err == nil {
-		txnRevNo = instData.TxnRevno
-	} else {
-		return nil, err
-	}
-	return newEntityWatcher(m.st, m.st.instanceData.Name, m.doc.Id, txnRevNo), nil
-}
-
-// Watch return a watcher for observing changes to a service.
+	return newEntityWatcher(m.st, m.st.machines, m.doc.Id)
+}
+
+// Watch returns a watcher for observing changes to a service.
 func (s *Service) Watch() NotifyWatcher {
-	return newEntityWatcher(s.st, s.st.services.Name, s.doc.Name, s.doc.TxnRevno)
-}
-
-// Watch return a watcher for observing changes to a unit.
+	return newEntityWatcher(s.st, s.st.services, s.doc.Name)
+}
+
+// Watch returns a watcher for observing changes to a unit.
 func (u *Unit) Watch() NotifyWatcher {
-	return newEntityWatcher(u.st, u.st.units.Name, u.doc.Name, u.doc.TxnRevno)
-=======
-// WatchHardwareCharacteristics returns a watcher for observing changes to a machine's hardware characteristics.
-func (m *Machine) WatchHardwareCharacteristics() *EntityWatcher {
-	return newEntityWatcher(m.st, m.st.instanceData, m.doc.Id)
-}
-
-// Watch return a watcher for observing changes to a machine.
-func (m *Machine) Watch() *EntityWatcher {
-	return newEntityWatcher(m.st, m.st.machines, m.doc.Id)
-}
-
-// Watch return a watcher for observing changes to a service.
-func (s *Service) Watch() *EntityWatcher {
-	return newEntityWatcher(s.st, s.st.services, s.doc.Name)
-}
-
-// Watch return a watcher for observing changes to a unit.
-func (u *Unit) Watch() *EntityWatcher {
 	return newEntityWatcher(u.st, u.st.units, u.doc.Name)
->>>>>>> 5ba0517e
 }
 
 // WatchConfigSettings returns a watcher for observing changes to the
@@ -1061,13 +1012,8 @@
 	return newEntityWatcher(u.st, u.st.settings, settingsKey), nil
 }
 
-<<<<<<< HEAD
-func newEntityWatcher(st *State, coll string, key interface{}, revno int64) NotifyWatcher {
+func newEntityWatcher(st *State, coll *mgo.Collection, key string) NotifyWatcher {
 	w := &entityWatcher{
-=======
-func newEntityWatcher(st *State, coll *mgo.Collection, key string) *EntityWatcher {
-	w := &EntityWatcher{
->>>>>>> 5ba0517e
 		commonWatcher: commonWatcher{st: st},
 		out:           make(chan struct{}),
 	}
@@ -1084,10 +1030,7 @@
 	return w.out
 }
 
-<<<<<<< HEAD
-func (w *entityWatcher) loop(ch <-chan watcher.Change) (err error) {
-=======
-func (w *EntityWatcher) loop(coll *mgo.Collection, key string) (err error) {
+func (w *entityWatcher) loop(coll *mgo.Collection, key string) (err error) {
 	doc := &struct {
 		TxnRevno int64 `bson:"txn-revno"`
 	}{}
@@ -1100,7 +1043,6 @@
 	in := make(chan watcher.Change)
 	w.st.watcher.Watch(coll.Name, key, doc.TxnRevno, in)
 	defer w.st.watcher.Unwatch(coll.Name, key, in)
->>>>>>> 5ba0517e
 	out := w.out
 	for {
 		select {
