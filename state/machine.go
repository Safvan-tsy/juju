// Copyright 2012, 2013 Canonical Ltd.
// Licensed under the AGPLv3, see LICENCE file for details.

package state

import (
	"fmt"
	"strings"
	"time"

	"github.com/juju/collections/set"
	"github.com/juju/errors"
	"github.com/juju/names/v4"
	jujutxn "github.com/juju/txn"
	"github.com/juju/utils/v2"
	"github.com/juju/version"
	"github.com/kr/pretty"
	"gopkg.in/mgo.v2"
	"gopkg.in/mgo.v2/bson"
	"gopkg.in/mgo.v2/txn"

	"github.com/juju/juju/core/actions"
	"github.com/juju/juju/core/constraints"
	"github.com/juju/juju/core/instance"
	"github.com/juju/juju/core/model"
	corenetwork "github.com/juju/juju/core/network"
	"github.com/juju/juju/core/status"
	"github.com/juju/juju/mongo"
	"github.com/juju/juju/network"
	stateerrors "github.com/juju/juju/state/errors"
	"github.com/juju/juju/tools"
)

// Machine represents the state of a machine.
type Machine struct {
	st  *State
	doc machineDoc
}

// MachineJob values define responsibilities that machines may be
// expected to fulfil.
type MachineJob int

const (
	_ MachineJob = iota
	JobHostUnits
	JobManageModel
)

var (
	jobNames = map[MachineJob]model.MachineJob{
		JobHostUnits:   model.JobHostUnits,
		JobManageModel: model.JobManageModel,
	}
	jobMigrationValue = map[MachineJob]string{
		JobHostUnits:   "host-units",
		JobManageModel: "api-server",
	}
)

// ToParams returns the job as model.MachineJob.
func (job MachineJob) ToParams() model.MachineJob {
	if jujuJob, ok := jobNames[job]; ok {
		return jujuJob
	}
	return model.MachineJob(fmt.Sprintf("<unknown job %d>", int(job)))
}

// paramsJobsFromJobs converts state jobs to juju jobs.
func paramsJobsFromJobs(jobs []MachineJob) []model.MachineJob {
	jujuJobs := make([]model.MachineJob, len(jobs))
	for i, machineJob := range jobs {
		jujuJobs[i] = machineJob.ToParams()
	}
	return jujuJobs
}

// MigrationValue converts the state job into a useful human readable
// string for model migration.
func (job MachineJob) MigrationValue() string {
	if value, ok := jobMigrationValue[job]; ok {
		return value
	}
	return "unknown"
}

func (job MachineJob) String() string {
	return string(job.ToParams())
}

// manualMachinePrefix signals as prefix of Nonce that a machine is
// manually provisioned.
const manualMachinePrefix = "manual:"

// machineDoc represents the internal state of a machine in MongoDB.
// Note the correspondence with MachineInfo in apiserver/juju.
type machineDoc struct {
	DocID          string `bson:"_id"`
	Id             string `bson:"machineid"`
	ModelUUID      string `bson:"model-uuid"`
	Nonce          string
	Series         string
	ContainerType  string
	Principals     []string
	Life           Life
	Tools          *tools.Tools `bson:",omitempty"`
	Jobs           []MachineJob
	PasswordHash   string
	Clean          bool
	ForceDestroyed bool `bson:"force-destroyed"`

	// Volumes contains the names of volumes attached to the machine.
	Volumes []string `bson:"volumes,omitempty"`
	// Filesystems contains the names of filesystems attached to the machine.
	Filesystems []string `bson:"filesystems,omitempty"`

	// We store 2 different sets of addresses for the machine, obtained
	// from different sources.
	// Addresses is the set of addresses obtained by asking the provider.
	Addresses []address

	// MachineAddresses is the set of addresses obtained from the machine itself.
	MachineAddresses []address

	// PreferredPublicAddress is the preferred address to be used for
	// the machine when a public address is requested.
	PreferredPublicAddress address `bson:",omitempty"`

	// PreferredPrivateAddress is the preferred address to be used for
	// the machine when a private address is requested.
	PreferredPrivateAddress address `bson:",omitempty"`

	// The SupportedContainers attributes are used to advertise what containers this
	// machine is capable of hosting.
	SupportedContainersKnown bool
	SupportedContainers      []instance.ContainerType `bson:",omitempty"`
	// Placement is the placement directive that should be used when provisioning
	// an instance for the machine.
	Placement string `bson:",omitempty"`

	// StopMongoUntilVersion holds the version that must be checked to
	// know if mongo must be stopped.
	StopMongoUntilVersion string `bson:",omitempty"`

	// AgentStartedAt records the time when the machine agent started.
	AgentStartedAt time.Time `bson:"agent-started-at,omitempty"`
}

func newMachine(st *State, doc *machineDoc) *Machine {
	machine := &Machine{
		st:  st,
		doc: *doc,
	}
	return machine
}

// Id returns the machine id.
func (m *Machine) Id() string {
	return m.doc.Id
}

// Principals returns the principals for the machine.
func (m *Machine) Principals() []string {
	return m.doc.Principals
}

// Series returns the operating system series running on the machine.
func (m *Machine) Series() string {
	return m.doc.Series
}

// ContainerType returns the type of container hosting this machine.
func (m *Machine) ContainerType() instance.ContainerType {
	return instance.ContainerType(m.doc.ContainerType)
}

func (m *Machine) ModelName() string {
	name, err := m.st.modelName()
	if err != nil {
		logger.Errorf(err.Error())
	}
	return name
}

// ForceDestroyed returns whether the destruction of a dying/dead
// machine was forced. It's always false for a machine that's alive.
func (m *Machine) ForceDestroyed() bool {
	return m.doc.ForceDestroyed
}

func (m *Machine) forceDestroyedOps() []txn.Op {
	return []txn.Op{{
		C:      machinesC,
		Id:     m.doc.DocID,
		Assert: txn.DocExists,
		Update: bson.D{{"$set", bson.D{{"force-destroyed", true}}}},
	}}
}

// machineGlobalKey returns the global database key for the identified machine.
func machineGlobalKey(id string) string {
	return "m#" + id
}

// machineGlobalInstanceKey returns the global database key for the identified
// machine's instance.
func machineGlobalInstanceKey(id string) string {
	return machineGlobalKey(id) + "#instance"
}

// globalInstanceKey returns the global database key for the machine's instance.
func (m *Machine) globalInstanceKey() string {
	return machineGlobalInstanceKey(m.doc.Id)
}

// machineGlobalModificationKey returns the global database key for the
// identified machine's modification changes.
func machineGlobalModificationKey(id string) string {
	return machineGlobalKey(id) + "#modification"
}

// globalModificationKey returns the global database key for the machine's
// modification changes.
func (m *Machine) globalModificationKey() string {
	return machineGlobalModificationKey(m.doc.Id)
}

// globalKey returns the global database key for the machine.
func (m *Machine) globalKey() string {
	return machineGlobalKey(m.doc.Id)
}

// instanceData holds attributes relevant to a provisioned machine.
type instanceData struct {
	DocID          string      `bson:"_id"`
	MachineId      string      `bson:"machineid"`
	InstanceId     instance.Id `bson:"instanceid"`
	DisplayName    string      `bson:"display-name"`
	ModelUUID      string      `bson:"model-uuid"`
	Arch           *string     `bson:"arch,omitempty"`
	Mem            *uint64     `bson:"mem,omitempty"`
	RootDisk       *uint64     `bson:"rootdisk,omitempty"`
	RootDiskSource *string     `bson:"rootdisksource,omitempty"`
	CpuCores       *uint64     `bson:"cpucores,omitempty"`
	CpuPower       *uint64     `bson:"cpupower,omitempty"`
	Tags           *[]string   `bson:"tags,omitempty"`
	AvailZone      *string     `bson:"availzone,omitempty"`

	// KeepInstance is set to true if, on machine removal from Juju,
	// the cloud instance should be retained.
	KeepInstance bool `bson:"keep-instance,omitempty"`

	// CharmProfiles contains the names of LXD profiles used by this machine.
	// Profiles would have been defined in the charm deployed to this machine.
	CharmProfiles []string `bson:"charm-profiles,omitempty"`
}

func hardwareCharacteristics(instData instanceData) *instance.HardwareCharacteristics {
	return &instance.HardwareCharacteristics{
		Arch:             instData.Arch,
		Mem:              instData.Mem,
		RootDisk:         instData.RootDisk,
		RootDiskSource:   instData.RootDiskSource,
		CpuCores:         instData.CpuCores,
		CpuPower:         instData.CpuPower,
		Tags:             instData.Tags,
		AvailabilityZone: instData.AvailZone,
	}
}

// TODO(wallyworld): move this method to a service.
func (m *Machine) HardwareCharacteristics() (*instance.HardwareCharacteristics, error) {
	instData, err := getInstanceData(m.st, m.Id())
	if err != nil {
		return nil, err
	}
	return hardwareCharacteristics(instData), nil
}

func getInstanceData(st *State, id string) (instanceData, error) {
	instanceDataCollection, closer := st.db().GetCollection(instanceDataC)
	defer closer()

	var instData instanceData
	err := instanceDataCollection.FindId(id).One(&instData)
	if err == mgo.ErrNotFound {
		return instanceData{}, errors.NotFoundf("instance data for machine %v", id)
	}
	if err != nil {
		return instanceData{}, fmt.Errorf("cannot get instance data for machine %v: %v", id, err)
	}
	return instData, nil
}

// removeInstanceDataOp returns the operation needed to remove the
// instance data document associated with the given globalKey.
func removeInstanceDataOp(globalKey string) txn.Op {
	return txn.Op{
		C:      instanceDataC,
		Id:     globalKey,
		Remove: true,
	}
}

// AllInstanceData retrieves all instance data in the model
// and provides a way to query hardware characteristics and
// charm profiles by machine.
func (m *Model) AllInstanceData() (*ModelInstanceData, error) {
	coll, closer := m.st.db().GetCollection(instanceDataC)
	defer closer()

	var docs []instanceData
	err := coll.Find(nil).All(&docs)
	if err != nil {
		return nil, errors.Annotate(err, "cannot get all instance data for model")
	}
	all := &ModelInstanceData{
		data: make(map[string]instanceData),
	}
	for _, doc := range docs {
		all.data[doc.MachineId] = doc
	}
	return all, nil
}

// ModelInstanceData represents all the instance data for a model
// keyed on machine ID.
type ModelInstanceData struct {
	data map[string]instanceData
}

// HardwareCharacteristics returns the hardware characteristics of the
// machine. If it isn't found in the map, a nil is returned.
func (d *ModelInstanceData) HardwareCharacteristics(machineID string) *instance.HardwareCharacteristics {
	instData, found := d.data[machineID]
	if !found {
		return nil
	}
	return hardwareCharacteristics(instData)
}

// CharmProfiles returns the names of the profiles that are defined for
// the machine. If the machine isn't found in the map, a nil is returned.
func (d *ModelInstanceData) CharmProfiles(machineID string) []string {
	instData, found := d.data[machineID]
	if !found {
		return nil
	}
	return instData.CharmProfiles
}

// InstanceNames returns both the provider instance id and the user
// friendly name. If the machine isn't found, empty strings are returned.
func (d *ModelInstanceData) InstanceNames(machineID string) (instance.Id, string) {
	instData, found := d.data[machineID]
	if !found {
		return "", ""
	}
	return instData.InstanceId, instData.DisplayName
}

// Tag returns a tag identifying the machine. The String method provides a
// string representation that is safe to use as a file name. The returned name
// will be different from other Tag values returned by any other entities
// from the same state.
func (m *Machine) Tag() names.Tag {
	return m.MachineTag()
}

// MachineTag returns the more specific MachineTag type as opposed
// to the more generic Tag type.
func (m *Machine) MachineTag() names.MachineTag {
	return names.NewMachineTag(m.Id())
}

// Life returns whether the machine is Alive, Dying or Dead.
func (m *Machine) Life() Life {
	return m.doc.Life
}

// Jobs returns the responsibilities that must be fulfilled by m's agent.
func (m *Machine) Jobs() []MachineJob {
	return m.doc.Jobs
}

// SetKeepInstance sets whether the cloud machine instance
// will be retained when the machine is removed from Juju.
// This is only relevant if an instance exists.
func (m *Machine) SetKeepInstance(keepInstance bool) error {
	ops := []txn.Op{{
		C:      instanceDataC,
		Id:     m.doc.DocID,
		Assert: txn.DocExists,
		Update: bson.D{{"$set", bson.D{{"keep-instance", keepInstance}}}},
	}}
	if err := m.st.db().RunTransaction(ops); err != nil {
		// If instance doc doesn't exist, that's ok; there's nothing to keep,
		// but that's not an error we care about.
		return errors.Annotatef(onAbort(err, nil), "cannot set KeepInstance on machine %v", m)
	}
	return nil
}

// KeepInstance reports whether a machine, when removed from
// Juju, will cause the corresponding cloud instance to be stopped.
func (m *Machine) KeepInstance() (bool, error) {
	instData, err := getInstanceData(m.st, m.Id())
	if err != nil {
		return false, err
	}
	return instData.KeepInstance, nil
}

// CharmProfiles returns the names of any LXD profiles used by the machine,
// which were defined in the charm deployed to that machine.
func (m *Machine) CharmProfiles() ([]string, error) {
	instData, err := getInstanceData(m.st, m.Id())
	if errors.IsNotFound(err) {
		err = errors.NotProvisionedf("machine %v", m.Id())
	}
	if err != nil {
		return nil, err
	}
	return instData.CharmProfiles, nil
}

// SetCharmProfiles sets the names of the charm profiles used on a machine
// in its instanceData.
func (m *Machine) SetCharmProfiles(profiles []string) error {
	if len(profiles) == 0 {
		return nil
	}
	buildTxn := func(attempt int) ([]txn.Op, error) {
		if attempt > 0 {
			if err := m.Refresh(); err != nil {
				return nil, errors.Trace(err)
			}
		}
		// Exit early if the Machine profiles doesn't need to change.
		mProfiles, err := m.CharmProfiles()
		if err != nil {
			return nil, errors.Trace(err)
		}
		mProfilesSet := set.NewStrings(mProfiles...)
		if mProfilesSet.Union(set.NewStrings(profiles...)).Size() == mProfilesSet.Size() {
			return nil, jujutxn.ErrNoOperations
		}

		ops := []txn.Op{{
			C:      instanceDataC,
			Id:     m.doc.DocID,
			Assert: txn.DocExists,
			Update: bson.D{{"$set", bson.D{{"charm-profiles", profiles}}}},
		}}

		return ops, nil
	}
	err := m.st.db().Run(buildTxn)
	return errors.Annotatef(err, "cannot update profiles for %q to %s", m, strings.Join(profiles, ", "))
}

// SetStopMongoUntilVersion sets a version that is to be checked against
// the agent config before deciding if mongo must be started on a
// state server.
func (m *Machine) SetStopMongoUntilVersion(v mongo.Version) error {
	ops := []txn.Op{{
		C:      machinesC,
		Id:     m.doc.DocID,
		Update: bson.D{{"$set", bson.D{{"stopmongountilversion", v.String()}}}},
	}}
	if err := m.st.db().RunTransaction(ops); err != nil {
		return fmt.Errorf("cannot set StopMongoUntilVersion %v: %v", m, onAbort(err, stateerrors.ErrDead))
	}
	m.doc.StopMongoUntilVersion = v.String()
	return nil
}

// StopMongoUntilVersion returns the current minimum version that
// is required for this machine to have mongo running.
func (m *Machine) StopMongoUntilVersion() (mongo.Version, error) {
	return mongo.NewVersion(m.doc.StopMongoUntilVersion)
}

// IsManager returns true if the machine has JobManageModel.
func (m *Machine) IsManager() bool {
	return isController(&m.doc)
}

// IsManual returns true if the machine was manually provisioned.
func (m *Machine) IsManual() (bool, error) {
	// To avoid unnecessary db lookups, a little of the
	// logic from isManualMachine() below is duplicated here
	// so we can exit early if possible.
	if strings.HasPrefix(m.doc.Nonce, manualMachinePrefix) {
		return true, nil
	}
	if m.doc.Id != "0" {
		return false, nil
	}
	modelSettings, err := readSettings(m.st.db(), settingsC, modelGlobalKey)
	if err != nil {
		return false, errors.Trace(err)
	}
	providerRaw, _ := modelSettings.Get("type")
	providerType, _ := providerRaw.(string)
	return isManualMachine(m.doc.Id, m.doc.Nonce, providerType), nil
}

func isManualMachine(id, nonce, providerType string) bool {
	// Apart from the bootstrap machine, manually provisioned
	// machines have a nonce prefixed with "manual:". This is
	// unique to manual provisioning.
	if strings.HasPrefix(nonce, manualMachinePrefix) {
		return true
	}
	// The bootstrap machine uses BootstrapNonce, so in that
	// case we need to check if its provider type is "manual".
	// We also check for "null", which is an alias for manual.
	return id == "0" && (providerType == "null" || providerType == "manual")
}

// AgentTools returns the tools that the agent is currently running.
// It returns an error that satisfies errors.IsNotFound if the tools
// have not yet been set.
func (m *Machine) AgentTools() (*tools.Tools, error) {
	if m.doc.Tools == nil {
		return nil, errors.NotFoundf("agent binaries for machine %v", m)
	}
	tools := *m.doc.Tools
	return &tools, nil
}

// checkVersionValidity checks whether the given version is suitable
// for passing to SetAgentVersion.
func checkVersionValidity(v version.Binary) error {
	if v.Series == "" || v.Arch == "" {
		return fmt.Errorf("empty series or arch")
	}
	return nil
}

// SetAgentVersion sets the version of juju that the agent is
// currently running.
func (m *Machine) SetAgentVersion(v version.Binary) (err error) {
	defer errors.DeferredAnnotatef(&err, "cannot set agent version for machine %v", m)
	ops, tools, err := m.setAgentVersionOps(v)
	if err != nil {
		return errors.Trace(err)
	}
	// A "raw" transaction is needed here because this function gets
	// called before database migrations have run so we don't
	// necessarily want the model UUID added to the id.
	if err := m.st.runRawTransaction(ops); err != nil {
		return onAbort(err, stateerrors.ErrDead)
	}
	m.doc.Tools = tools
	return nil
}

func (m *Machine) setAgentVersionOps(v version.Binary) ([]txn.Op, *tools.Tools, error) {
	if err := checkVersionValidity(v); err != nil {
		return nil, nil, err
	}
	tools := &tools.Tools{Version: v}
	ops := []txn.Op{{
		C:      machinesC,
		Id:     m.doc.DocID,
		Assert: notDeadDoc,
		Update: bson.D{{"$set", bson.D{{"tools", tools}}}},
	}}
	return ops, tools, nil
}

// SetMongoPassword sets the password the agent responsible for the machine
// should use to communicate with the controllers.  Previous passwords
// are invalidated.
func (m *Machine) SetMongoPassword(password string) error {
	if !m.IsManager() {
		return errors.NotSupportedf("setting mongo password for non-controller machine %v", m)
	}
	return mongo.SetAdminMongoPassword(m.st.session, m.Tag().String(), password)
}

// SetPassword sets the password for the machine's agent.
func (m *Machine) SetPassword(password string) error {
	if len(password) < utils.MinAgentPasswordLength {
		return errors.Errorf("password is only %d bytes long, and is not a valid Agent password", len(password))
	}
	passwordHash := utils.AgentPasswordHash(password)
	op := m.UpdateOperation()
	op.PasswordHash = &passwordHash
	if err := m.st.ApplyOperation(op); err != nil {
		return errors.Trace(err)
	}
	m.doc.PasswordHash = passwordHash
	return nil
}

func (m *Machine) setPasswordHashOps(passwordHash string) ([]txn.Op, error) {
	if m.doc.Life == Dead {
		return nil, stateerrors.ErrDead
	}
	ops := []txn.Op{{
		C:      machinesC,
		Id:     m.doc.DocID,
		Assert: notDeadDoc,
		Update: bson.D{{"$set", bson.D{{"passwordhash", passwordHash}}}},
	}}
	return ops, nil
}

// PasswordValid returns whether the given password is valid
// for the given machine.
func (m *Machine) PasswordValid(password string) bool {
	agentHash := utils.AgentPasswordHash(password)
	return agentHash == m.doc.PasswordHash
}

// Destroy sets the machine lifecycle to Dying if it is Alive. It does
// nothing otherwise. Destroy will fail if the machine has principal
// units assigned, or if the machine has JobManageModel.
// If the machine has assigned units, Destroy will return
// a HasAssignedUnitsError.  If the machine has containers, Destroy
// will return HasContainersError.
func (m *Machine) Destroy() error {
	return errors.Trace(m.advanceLifecycle(Dying, false, false, 0))
}

// DestroyWithContainers sets the machine lifecycle to Dying if it is Alive.
// It does nothing otherwise. DestroyWithContainers will fail if the machine
// has principal units assigned, or if the machine has JobManageModel. If the
// machine has assigned units, DestroyWithContainers will return a
// HasAssignedUnitsError.  The machine is allowed to have containers.  Use with
// caution.  Intended for model tear down.
func (m *Machine) DestroyWithContainers() error {
	return m.advanceLifecycle(Dying, false, true, 0)
}

// ForceDestroy queues the machine for complete removal, including the
// destruction of all units and containers on the machine.
func (m *Machine) ForceDestroy(maxWait time.Duration) error {
	ops, err := m.forceDestroyOps(maxWait)
	if err != nil {
		return errors.Trace(err)
	}
	if err := m.st.db().RunTransaction(ops); err != txn.ErrAborted {
		return errors.Annotatef(err, "failed to run transaction: %s", pretty.Sprint(ops))
	}
	return nil
}

func (m *Machine) forceDestroyOps(maxWait time.Duration) ([]txn.Op, error) {
	if m.IsManager() {
		controllerIds, err := m.st.ControllerIds()
		if err != nil {
			return nil, errors.Annotatef(err, "reading controller info")
		}
		if len(controllerIds) <= 1 {
			return nil, errors.Errorf("controller %s is the only controller", m.Id())
		}
		// We set the machine to Dying if it isn't already dead.
		var machineOp txn.Op
		if m.Life() < Dead {
			// Make sure we don't want the vote, and we are queued to be Dying.
			// Since we are force deleting, life assert should be current machine's life.
			machineOp = txn.Op{
				C:      machinesC,
				Id:     m.doc.DocID,
				Assert: bson.D{{"life", bson.D{{"$in", []Life{Alive, Dying}}}}},
				Update: bson.D{{"$set", bson.D{{"life", Dying}}}},
			}
		}
		controllerOp := txn.Op{
			C:      controllersC,
			Id:     modelGlobalKey,
			Assert: bson.D{{"controller-ids", controllerIds}},
		}
		// Note that ForceDestroy does *not* cleanup the replicaset, so it might cause problems.
		// However, we're letting the user handle times when the machine agent isn't running, etc.
		// We may need to update the peergrouper for this.
		return []txn.Op{
			machineOp,
			controllerOp,
			setControllerWantsVoteOp(m.st, m.Id(), false),
			newCleanupOp(cleanupForceDestroyedMachine, m.doc.Id, maxWait),
		}, nil
	} else {
		// Make sure the machine doesn't become a manager while we're destroying it
		return []txn.Op{{
			C:      machinesC,
			Id:     m.doc.DocID,
			Assert: bson.D{{"jobs", bson.D{{"$nin", []MachineJob{JobManageModel}}}}},
		}, newCleanupOp(cleanupForceDestroyedMachine, m.doc.Id, maxWait),
		}, nil
	}
}

// EnsureDead sets the machine lifecycle to Dead if it is Alive or Dying.
// It does nothing otherwise. EnsureDead will fail if the machine has
// principal units assigned, or if the machine has JobManageModel.
// If the machine has assigned units, EnsureDead will return
// a HasAssignedUnitsError.
func (m *Machine) EnsureDead() error {
	return m.advanceLifecycle(Dead, false, false, 0)
}

// Containers returns the container ids belonging to a parent machine.
// TODO(wallyworld): move this method to a service
func (m *Machine) Containers() ([]string, error) {
	containerRefs, closer := m.st.db().GetCollection(containerRefsC)
	defer closer()

	var mc machineContainers
	err := containerRefs.FindId(m.doc.DocID).One(&mc)
	if err == nil {
		return mc.Children, nil
	}
	if err == mgo.ErrNotFound {
		return nil, errors.NotFoundf("container info for machine %v", m.Id())
	}
	return nil, err
}

// ParentId returns the Id of the host machine if this machine is a container.
func (m *Machine) ParentId() (string, bool) {
	parentId := ParentId(m.Id())
	return parentId, parentId != ""
}

// IsContainer returns true if the machine is a container.
func (m *Machine) IsContainer() bool {
	_, isContainer := m.ParentId()
	return isContainer
}

// advanceLifecycle ensures that the machine's lifecycle is no earlier
// than the supplied value. If the machine already has that lifecycle
// value, or a later one, no changes will be made to remote state. If
// the machine has any responsibilities that preclude a valid change in
// lifecycle, it will return an error. dyingAllowContainers indicates
// whether the machine can have containers when moving to the dying state.
// Not allowed for moving to dead.
func (original *Machine) advanceLifecycle(life Life, force, dyingAllowContainers bool, maxWait time.Duration) (err error) {
	logger.Debugf("%s.advanceLifecycle(%s, %t, %t)", original.Id(), life, force, dyingAllowContainers)

	if life == Dead && dyingAllowContainers {
		return errors.BadRequestf("life cannot be Dead if dyingAllowContainers true.")
	}
<<<<<<< HEAD
	if len(containers) > 0 {
		return newHasContainersError(original.doc.Id, containers)
=======

	// A machine can be set to dying with containers, but cannot have any when
	// advanced to dead.
	if !dyingAllowContainers && life == Dying {
		if err := original.advanceLifecycleIfNoContainers(); err != nil {
			return err
		}
>>>>>>> a524d252
	}

	locked, err := original.IsLockedForSeriesUpgrade()
	if err != nil {
		return errors.Annotatef(err, "reading machine %s upgrade-series lock", original.Id())
	}
	if locked {
		return errors.Errorf("machine %s is locked for series upgrade", original.Id())
	}

	m := original
	defer func() {
		if err == nil {
			// The machine's lifecycle is known to have advanced; it may be
			// known to have already advanced further than requested, in
			// which case we set the latest known valid value.
			if m == nil {
				life = Dead
			} else if m.doc.Life > life {
				life = m.doc.Life
			}
			original.doc.Life = life
		}
	}()

	ops := m.advanceLifecyleInitialOps(life)

	// multiple attempts: one with original data, one with refreshed data, and a final
	// one intended to determine the cause of failure of the preceding attempt.
	buildTxn := func(attempt int) ([]txn.Op, error) {
		var asserts bson.D
		// Grab a fresh copy of the machine data.
		// We don't write to original, because the expectation is that state-
		// changing methods only set the requested change on the receiver; a case
		// could perhaps be made that this is not a helpful convention in the
		// context of the new state API, but we maintain consistency in the
		// face of uncertainty.
		if m, err = m.st.Machine(m.doc.Id); errors.IsNotFound(err) {
			return nil, jujutxn.ErrNoOperations
		} else if err != nil {
			return nil, err
		}
		node, err := m.st.ControllerNode(m.doc.Id)
		if err != nil && !errors.IsNotFound(err) {
			return nil, err
		}
		hasVote := err == nil && node.HasVote()

		// Check that the life change is sane, and collect the assertions
		// necessary to determine that it remains so.
		switch life {
		case Dying:
			if m.doc.Life != Alive {
				return nil, jujutxn.ErrNoOperations
			}
			// Manager nodes are allowed to go to dying even when they have
			// the vote, as that is used as the signal that they should lose
			// their vote.
			asserts = append(asserts, isAliveDoc...)
		case Dead:
			if m.doc.Life == Dead {
				return nil, jujutxn.ErrNoOperations
			}
			if hasVote {
				return nil, fmt.Errorf("machine %s is still a voting controller member", m.doc.Id)
			}
			if m.IsManager() {
				return nil, errors.Errorf("machine %s is still a controller member", m.Id())
			}
			asserts = append(asserts, bson.DocElem{
				Name: "jobs", Value: bson.D{{Name: "$nin", Value: []MachineJob{JobManageModel}}}})
			asserts = append(asserts, notDeadDoc...)
			ops = append(ops, controllerAdvanceLifecyleVoteOp())
		default:
			panic(fmt.Errorf("cannot advance lifecycle to %v", life))
		}

		// Check that the machine does not have any responsibilities that
		// prevent a lifecycle change.
		// If there are no alive units left on the machine, or all the applications are dying,
		// then the machine may be soon destroyed by a cleanup worker.
		// In that case, we don't want to return any error about not being able to
		// destroy a machine with units as it will be a lie.
		if life == Dying {
			canDie := true
			if isController(&m.doc) || hasVote {
				// If we're responsible for managing the model, make sure we ask to drop our vote
				ops[0].Update = bson.D{
					{"$set", bson.D{{"life", life}}},
				}
				controllerOp, err := m.controllerIDsOp()
				if err != nil {
					return nil, errors.Trace(err)
				}
				ops = append(ops, controllerOp)
				ops = append(ops, setControllerWantsVoteOp(m.st, m.doc.Id, false))
			}

			var principalUnitNames []string
			for _, principalUnit := range m.doc.Principals {
				principalUnitNames = append(principalUnitNames, principalUnit)
				canDie, err = m.assessCanDieUnit(principalUnit)
				if err != nil {
					return nil, errors.Trace(err)
				}
				if !canDie {
					break
				}
			}

			if canDie && !dyingAllowContainers {
				if err := m.advanceLifecycleIfNoContainers(); err != nil && !IsHasContainersError(err) {
					return nil, err
				} else if IsHasContainersError(err) {
					canDie = false
				}
				ops = append(ops, m.noContainersOp())
			}

			cleanupOp := newCleanupOp(cleanupDyingMachine, m.doc.Id, force, maxWait)
			ops = append(ops, cleanupOp)

			if canDie {
				ops[0].Assert = append(asserts, advanceLifecycleUnitAsserts(principalUnitNames))
				txnLogger.Debugf("txn moving machine %q to %s", m.Id(), life)
				return ops, nil
			}
		}

		if len(m.doc.Principals) > 0 {
			return nil, newHasAssignedUnitsError(m.doc.Id, m.doc.Principals)
		}
		asserts = append(asserts, noUnitAsserts())

		if life == Dead {
			// A machine may not become Dead until it has no
			// containers.
			if err := m.advanceLifecycleIfNoContainers(); err != nil {
				return nil, err
			}
			ops = append(ops, m.noContainersOp())
			if isController(&m.doc) {
				return nil, errors.Errorf("machine %s is still responsible for being a controller", m.Id())
			}
			// A machine may not become Dead until it has no more
			// attachments to detachable storage.
			storageAsserts, err := m.assertNoPersistentStorage()
			if err != nil {
				return nil, errors.Trace(err)
			}
			asserts = append(asserts, storageAsserts...)
		}

		// Add the additional asserts needed for this transaction.
		ops[0].Assert = asserts
		return ops, nil
	}

	if err = m.st.db().Run(buildTxn); err == jujutxn.ErrExcessiveContention {
		err = errors.Annotatef(err, "machine %s cannot advance lifecycle", m)
	}
	return err
}

func (m *Machine) advanceLifecyleInitialOps(life Life) []txn.Op {
	return []txn.Op{
		{
			C:      machinesC,
			Id:     m.doc.DocID,
			Update: bson.D{{"$set", bson.D{{"life", life}}}},
		},
		{
			C:      machineUpgradeSeriesLocksC,
			Id:     m.doc.Id,
			Assert: txn.DocMissing,
		},
	}
}

func controllerAdvanceLifecyleVoteOp() txn.Op {
	return txn.Op{
		C:  controllersC,
		Id: modelGlobalKey,
		Assert: bson.D{
			{"has-vote", bson.M{"$ne": true}},
			{"wants-vote", bson.M{"$ne": true}},
		},
	}
}

// controllerIDsOp returns an Op to assert that the machine's
// controllerIDs do not change.
func (m *Machine) controllerIDsOp() (txn.Op, error) {
	controllerIds, err := m.st.ControllerIds()
	if err != nil {
		return txn.Op{}, errors.Annotatef(err, "reading controller info")
	}
	if len(controllerIds) <= 1 {
		return txn.Op{}, errors.Errorf("controller %s is the only controller", m.Id())
	}
	return txn.Op{
		C:      controllersC,
		Id:     modelGlobalKey,
		Assert: bson.D{{"controller-ids", controllerIds}},
	}, nil
}

// noContainersOp returns an Op to assert that the machine
// has no containers.
func (m *Machine) noContainersOp() txn.Op {
	return txn.Op{
		C:  containerRefsC,
		Id: m.doc.DocID,
		Assert: bson.D{{"$or", []bson.D{
			{{"children", bson.D{{"$size", 0}}}},
			{{"children", bson.D{{"$exists", false}}}},
		}}},
	}
}

// assessCanDieUnit returns true if the machine can die, based on
// evaluating the provided unit.
func (m *Machine) assessCanDieUnit(principalUnit string) (bool, error) {
	canDie := true
	u, err := m.st.Unit(principalUnit)
	if err != nil {
		return false, errors.Annotatef(err, "reading machine %s principal unit %v", m, m.doc.Principals[0])
	}
	app, err := u.Application()
	if err != nil {
		return false, errors.Annotatef(err, "reading machine %s principal unit application %v", m, u.doc.Application)
	}
	if u.Life() == Alive && app.Life() == Alive {
		canDie = false
	}
	return canDie, nil
}

// noUnitAsserts returns bson DocElem which assert that there are
// no units for the machine.
func noUnitAsserts() bson.DocElem {
	return bson.DocElem{
		Name: "$or", Value: []bson.D{
			{{"principals", bson.D{{"$size", 0}}}},
			{{"principals", bson.D{{"$exists", false}}}},
		},
	}
}

// advanceLifecycleUnitAsserts returns bson DocElem which assert that there are
// no units for the machine, or that the list of units has not changed.
func advanceLifecycleUnitAsserts(principalUnitNames []string) bson.DocElem {
	return bson.DocElem{
		Name: "$or", Value: []bson.D{
			{{Name: "principals", Value: principalUnitNames}},
			{{Name: "principals", Value: bson.D{{"$size", 0}}}},
			{{Name: "principals", Value: bson.D{{"$exists", false}}}},
		},
	}
}

// advanceLifecycleIfNoContainers determines if the machine has
// containers, if so, returns the appropriate error.
func (m *Machine) advanceLifecycleIfNoContainers() error {
	containers, err := m.Containers()
	if err != nil {
		return errors.Annotatef(err, "reading machine %s containers", m)
	}

	if len(containers) > 0 {
		return &HasContainersError{
			MachineId:    m.doc.Id,
			ContainerIds: containers,
		}
	}
	return nil
}

// assertNoPersistentStorage ensures that there are no persistent volumes or
// filesystems attached to the machine, and returns any mgo/txn assertions
// required to ensure that remains true.
func (m *Machine) assertNoPersistentStorage() (bson.D, error) {
	attachments := names.NewSet()
	for _, v := range m.doc.Volumes {
		tag := names.NewVolumeTag(v)
		detachable, err := isDetachableVolumeTag(m.st.db(), tag)
		if err != nil {
			return nil, errors.Trace(err)
		}
		if detachable {
			attachments.Add(tag)
		}
	}
	for _, f := range m.doc.Filesystems {
		tag := names.NewFilesystemTag(f)
		detachable, err := isDetachableFilesystemTag(m.st.db(), tag)
		if err != nil {
			return nil, errors.Trace(err)
		}
		if detachable {
			attachments.Add(tag)
		}
	}
	if len(attachments) > 0 {
		return nil, newHasAttachmentsError(m.doc.Id, attachments.SortedValues())
	}
	if m.doc.Life == Dying {
		return nil, nil
	}
	// A Dying machine cannot have attachments added to it,
	// but if we're advancing from Alive to Dead then we
	// must ensure no concurrent attachments are made.
	noNewVolumes := bson.DocElem{
		Name: "volumes", Value: bson.D{{
			"$not", bson.D{{
				"$elemMatch", bson.D{{
					"$nin", m.doc.Volumes,
				}},
			}},
		}},
		// There are no volumes that are not in
		// the set of volumes we previously knew
		// about => the current set of volumes
		// is a subset of the previously known set.
	}
	noNewFilesystems := bson.DocElem{
		Name: "filesystems", Value: bson.D{{
			"$not", bson.D{{
				"$elemMatch", bson.D{{
					"$nin", m.doc.Filesystems,
				}},
			}},
		}},
	}
	return bson.D{noNewVolumes, noNewFilesystems}, nil
}

func (m *Machine) removePortsOps() ([]txn.Op, error) {
	if m.doc.Life != Dead {
		return nil, errors.Errorf("machine is not dead")
	}
	machRanges, err := m.OpenedPortRanges()
	if err != nil {
		return nil, err
	}

	mpr := machRanges.(*machinePortRanges)
	if !mpr.Persisted() {
		return nil, nil
	}
	return mpr.removeOps(), nil
}

func (m *Machine) removeOps() ([]txn.Op, error) {
	if m.doc.Life != Dead {
		return nil, fmt.Errorf("machine is not dead")
	}
	ops := []txn.Op{
		{
			C:      machinesC,
			Id:     m.doc.DocID,
			Assert: txn.DocExists,
			Remove: true,
		},
		{
			C:      machinesC,
			Id:     m.doc.DocID,
			Assert: isDeadDoc,
		},
		removeStatusOp(m.st, m.globalKey()),
		removeStatusOp(m.st, m.globalInstanceKey()),
		removeStatusOp(m.st, m.globalModificationKey()),
		removeConstraintsOp(m.globalKey()),
		annotationRemoveOp(m.st, m.globalKey()),
		removeRebootDocOp(m.st, m.globalKey()),
		removeMachineBlockDevicesOp(m.Id()),
		removeModelMachineRefOp(m.st, m.Id()),
		removeSSHHostKeyOp(m.globalKey()),
		removeInstanceDataOp(m.doc.DocID),
	}
	linkLayerDevicesOps, err := m.removeAllLinkLayerDevicesOps()
	if err != nil {
		return nil, errors.Trace(err)
	}
	devicesAddressesOps, err := m.removeAllAddressesOps()
	if err != nil {
		return nil, errors.Trace(err)
	}
	portsOps, err := m.removePortsOps()
	if err != nil {
		return nil, errors.Trace(err)
	}

	sb, err := NewStorageBackend(m.st)
	if err != nil {
		return nil, errors.Trace(err)
	}
	filesystemOps, err := sb.removeMachineFilesystemsOps(m)
	if err != nil {
		return nil, errors.Trace(err)
	}
	volumeOps, err := sb.removeMachineVolumesOps(m)
	if err != nil {
		return nil, errors.Trace(err)
	}

	ops = append(ops, removeControllerNodeOp(m.st, m.Id()))
	ops = append(ops, linkLayerDevicesOps...)
	ops = append(ops, devicesAddressesOps...)
	ops = append(ops, portsOps...)
	ops = append(ops, removeContainerRefOps(m.st, m.Id())...)
	ops = append(ops, filesystemOps...)
	ops = append(ops, volumeOps...)
	return ops, nil
}

// Remove removes the machine from state. It will fail if the machine
// is not Dead.
func (m *Machine) Remove() (err error) {
	defer errors.DeferredAnnotatef(&err, "cannot remove machine %s", m.doc.Id)
	logger.Tracef("removing machine %q", m.Id())
	// Local variable so we can re-get the machine without disrupting
	// the caller.
	machine := m
	buildTxn := func(attempt int) ([]txn.Op, error) {
		if attempt != 0 {
			machine, err = machine.st.Machine(machine.Id())
			if errors.IsNotFound(err) {
				// The machine's gone away, that's fine.
				return nil, jujutxn.ErrNoOperations
			}
			if err != nil {
				return nil, errors.Trace(err)
			}
		}
		ops, err := machine.removeOps()
		if err != nil {
			return nil, errors.Trace(err)
		}
		return ops, nil
	}
	return m.st.db().Run(buildTxn)
}

// Refresh refreshes the contents of the machine from the underlying
// state. It returns an error that satisfies errors.IsNotFound if the
// machine has been removed.
func (m *Machine) Refresh() error {
	mdoc, err := m.st.getMachineDoc(m.Id())
	if err != nil {
		if errors.IsNotFound(err) {
			return err
		}
		return errors.Annotatef(err, "cannot refresh machine %v", m)
	}
	m.doc = *mdoc
	return nil
}

// InstanceId returns the provider specific instance id for this
// machine, or a NotProvisionedError, if not set.
func (m *Machine) InstanceId() (instance.Id, error) {
	instId, _, err := m.InstanceNames()
	return instId, err
}

// InstanceNames returns both the provider's instance id and a user-friendly
// display name. The display name is intended used for human input and
// is ignored internally.
func (m *Machine) InstanceNames() (instance.Id, string, error) {
	instData, err := getInstanceData(m.st, m.Id())
	if errors.IsNotFound(err) {
		err = errors.NotProvisionedf("machine %v", m.Id())
	}
	if err != nil {
		return "", "", err
	}
	return instData.InstanceId, instData.DisplayName, nil
}

// InstanceStatus returns the provider specific instance status for this machine,
// or a NotProvisionedError if instance is not yet provisioned.
func (m *Machine) InstanceStatus() (status.StatusInfo, error) {
	machineStatus, err := getStatus(m.st.db(), m.globalInstanceKey(), "instance")
	if err != nil {
		logger.Warningf("error when retrieving instance status for machine: %s, %v", m.Id(), err)
		return status.StatusInfo{}, err
	}
	return machineStatus, nil
}

// SetInstanceStatus sets the provider specific instance status for a machine.
func (m *Machine) SetInstanceStatus(sInfo status.StatusInfo) (err error) {
	return setStatus(m.st.db(), setStatusParams{
		badge:     "instance",
		globalKey: m.globalInstanceKey(),
		status:    sInfo.Status,
		message:   sInfo.Message,
		rawData:   sInfo.Data,
		updated:   timeOrNow(sInfo.Since, m.st.clock()),
	})
}

// InstanceStatusHistory returns a slice of at most filter.Size StatusInfo items
// or items as old as filter.Date or items newer than now - filter.Delta time
// representing past statuses for this machine instance.
// Instance represents the provider underlying [v]hardware or container where
// this juju machine is deployed.
func (m *Machine) InstanceStatusHistory(filter status.StatusHistoryFilter) ([]status.StatusInfo, error) {
	args := &statusHistoryArgs{
		db:        m.st.db(),
		globalKey: m.globalInstanceKey(),
		filter:    filter,
	}
	return statusHistory(args)
}

// ModificationStatus returns the provider specific modification status for
// this machine or NotProvisionedError if instance is not yet provisioned.
func (m *Machine) ModificationStatus() (status.StatusInfo, error) {
	machineStatus, err := getStatus(m.st.db(), m.globalModificationKey(), "modification")
	if err != nil {
		logger.Warningf("error when retrieving instance status for machine: %s, %v", m.Id(), err)
		return status.StatusInfo{}, err
	}
	return machineStatus, nil
}

// SetModificationStatus sets the provider specific modification status
// for a machine. Allowing the propagation of status messages to the
// operator.
func (m *Machine) SetModificationStatus(sInfo status.StatusInfo) (err error) {
	return setStatus(m.st.db(), setStatusParams{
		badge:     "modification",
		globalKey: m.globalModificationKey(),
		status:    sInfo.Status,
		message:   sInfo.Message,
		rawData:   sInfo.Data,
		updated:   timeOrNow(sInfo.Since, m.st.clock()),
	})
}

// AvailabilityZone returns the provider-specific instance availability
// zone in which the machine was provisioned.
func (m *Machine) AvailabilityZone() (string, error) {
	instData, err := getInstanceData(m.st, m.Id())
	if errors.IsNotFound(err) {
		return "", errors.Trace(errors.NotProvisionedf("machine %v", m.Id()))
	}
	if err != nil {
		return "", errors.Trace(err)
	}
	var zone string
	if instData.AvailZone != nil {
		zone = *instData.AvailZone
	}
	return zone, nil
}

// ApplicationNames returns the names of applications
// represented by units running on the machine.
func (m *Machine) ApplicationNames() ([]string, error) {
	units, err := m.Units()
	if err != nil {
		return nil, errors.Trace(err)
	}
	apps := set.NewStrings()
	for _, unit := range units {
		apps.Add(unit.ApplicationName())
	}
	return apps.SortedValues(), nil
}

// Units returns all the units that have been assigned to the machine.
func (m *Machine) Units() (units []*Unit, err error) {
	defer errors.DeferredAnnotatef(&err, "cannot get units assigned to machine %v", m)
	unitsCollection, closer := m.st.db().GetCollection(unitsC)
	defer closer()

	pudocs := []unitDoc{}
	err = unitsCollection.Find(bson.D{{"machineid", m.doc.Id}}).All(&pudocs)
	if err != nil {
		return nil, err
	}
	model, err := m.st.Model()
	if err != nil {
		return nil, errors.Trace(err)
	}
	for _, pudoc := range pudocs {
		units = append(units, newUnit(m.st, model.Type(), &pudoc))
	}
	return units, nil
}

// SetProvisioned stores the machine's provider-specific details in the
// database. These details are used to infer that the machine has
// been provisioned.
//
// When provisioning an instance, a nonce should be created and passed
// when starting it, before adding the machine to the state. This means
// that if the provisioner crashes (or its connection to the state is
// lost) after starting the instance, we can be sure that only a single
// instance will be able to act for that machine.
//
// Once set, the instance id cannot be changed. A non-empty instance id
// will be detected as a provisioned machine.
func (m *Machine) SetProvisioned(
	id instance.Id,
	displayName string,
	nonce string,
	characteristics *instance.HardwareCharacteristics,
) (err error) {
	defer errors.DeferredAnnotatef(&err, "cannot set instance data for machine %q", m)

	if id == "" || nonce == "" {
		return fmt.Errorf("instance id and nonce cannot be empty")
	}

	coll, closer := m.st.db().GetCollection(instanceDataC)
	defer closer()
	count, err := coll.Find(bson.D{{"instanceid", id}}).Count()
	if err != nil {
		return errors.Trace(err)
	}
	if count > 0 {
		logger.Warningf("duplicate instance id %q already saved", id)
	}

	if characteristics == nil {
		characteristics = &instance.HardwareCharacteristics{}
	}
	instData := &instanceData{
		DocID:          m.doc.DocID,
		MachineId:      m.doc.Id,
		InstanceId:     id,
		DisplayName:    displayName,
		ModelUUID:      m.doc.ModelUUID,
		Arch:           characteristics.Arch,
		Mem:            characteristics.Mem,
		RootDisk:       characteristics.RootDisk,
		RootDiskSource: characteristics.RootDiskSource,
		CpuCores:       characteristics.CpuCores,
		CpuPower:       characteristics.CpuPower,
		Tags:           characteristics.Tags,
		AvailZone:      characteristics.AvailabilityZone,
	}

	ops := []txn.Op{
		{
			C:      machinesC,
			Id:     m.doc.DocID,
			Assert: append(isAliveDoc, bson.DocElem{Name: "nonce", Value: ""}),
			Update: bson.D{{"$set", bson.D{{"nonce", nonce}}}},
		}, {
			C:      instanceDataC,
			Id:     m.doc.DocID,
			Assert: txn.DocMissing,
			Insert: instData,
		},
	}

	if err = m.st.db().RunTransaction(ops); err == nil {
		m.doc.Nonce = nonce
		return nil
	} else if err != txn.ErrAborted {
		return err
	} else if alive, err := isAlive(m.st, machinesC, m.doc.DocID); err != nil {
		return err
	} else if !alive {
		return machineNotAliveErr
	}
	return fmt.Errorf("already set")
}

// SetInstanceInfo is used to provision a machine and in one step sets its
// instance ID, nonce, hardware characteristics, add link-layer devices and set
// their addresses as needed.  After, set charm profiles if needed.
func (m *Machine) SetInstanceInfo(
	id instance.Id, displayName string, nonce string, characteristics *instance.HardwareCharacteristics,
	devicesArgs []LinkLayerDeviceArgs, devicesAddrs []LinkLayerDeviceAddress,
	volumes map[names.VolumeTag]VolumeInfo,
	volumeAttachments map[names.VolumeTag]VolumeAttachmentInfo,
	charmProfiles []string,
) error {
	logger.Tracef(
		"setting instance info: machine %v, deviceAddrs: %#v, devicesArgs: %#v",
		m.Id(), devicesAddrs, devicesArgs)

	sb, err := NewStorageBackend(m.st)
	if err != nil {
		return errors.Trace(err)
	}

	// Record volumes and volume attachments, and set the initial
	// status: attached or attaching.
	if err := setProvisionedVolumeInfo(sb, volumes); err != nil {
		return errors.Trace(err)
	}
	if err := setMachineVolumeAttachmentInfo(sb, m.Id(), volumeAttachments); err != nil {
		return errors.Trace(err)
	}
	volumeStatus := make(map[names.VolumeTag]status.Status)
	for tag := range volumes {
		volumeStatus[tag] = status.Attaching
	}
	for tag := range volumeAttachments {
		volumeStatus[tag] = status.Attached
	}
	for tag, volStatus := range volumeStatus {
		vol, err := sb.Volume(tag)
		if err != nil {
			return errors.Trace(err)
		}
		if err := vol.SetStatus(status.StatusInfo{
			Status: volStatus,
		}); err != nil {
			return errors.Annotatef(
				err, "setting status of %s", names.ReadableString(tag),
			)
		}
	}

	if err := m.SetProvisioned(id, displayName, nonce, characteristics); err != nil {
		return errors.Trace(err)
	}
	return m.SetCharmProfiles(charmProfiles)
}

// Addresses returns any hostnames and ips associated with a machine,
// determined both by the machine itself, and by asking the provider.
//
// The addresses returned by the provider shadow any of the addresses
// that the machine reported with the same address value.
// Provider-reported addresses always come before machine-reported
// addresses. Duplicates are removed.
func (m *Machine) Addresses() (addresses corenetwork.SpaceAddresses) {
	return corenetwork.MergedAddresses(networkAddresses(m.doc.MachineAddresses), networkAddresses(m.doc.Addresses))
}

func containsAddress(addresses []address, address address) bool {
	for _, addr := range addresses {
		if addr.Value == address.Value {
			return true
		}
	}
	return false
}

// PublicAddress returns a public address for the machine. If no address is
// available it returns an error that satisfies network.IsNoAddressError().
func (m *Machine) PublicAddress() (corenetwork.SpaceAddress, error) {
	publicAddress := m.doc.PreferredPublicAddress.networkAddress()
	var err error
	if publicAddress.Value == "" {
		err = network.NoAddressError("public")
	}
	return publicAddress, err
}

// maybeGetNewAddress determines if the current address is the most appropriate
// match, and if not it selects the best from the slice of all available
// addresses. It returns the new address and a bool indicating if a different
// one was picked.
func maybeGetNewAddress(
	addr address,
	providerAddresses,
	machineAddresses []address,
	getAddr func([]address) corenetwork.SpaceAddress,
	checkScope func(address) bool,
) (address, bool) {
	// For picking the best address, try provider addresses first.
	var newAddr address
	netAddr := getAddr(providerAddresses)
	if netAddr.Value == "" {
		netAddr = getAddr(machineAddresses)
		newAddr = fromNetworkAddress(netAddr, corenetwork.OriginMachine)
	} else {
		newAddr = fromNetworkAddress(netAddr, corenetwork.OriginProvider)
	}
	// The order of these checks is important. If the stored address is
	// empty we *always* want to check for a new address so we do that
	// first. If the stored address is unavailable we also *must* check for
	// a new address so we do that next. If the original is a machine
	// address and a provider address is available we want to switch to
	// that. Finally we check to see if a better match on scope from the
	// same origin is available.
	if addr.Value == "" {
		return newAddr, newAddr.Value != ""
	}
	if !containsAddress(providerAddresses, addr) && !containsAddress(machineAddresses, addr) {
		return newAddr, true
	}
	if corenetwork.Origin(addr.Origin) != corenetwork.OriginProvider &&
		corenetwork.Origin(newAddr.Origin) == corenetwork.OriginProvider {
		return newAddr, true
	}
	if !checkScope(addr) {
		// If addr.Origin is machine and newAddr.Origin is provider we will
		// have already caught that, and for the inverse we don't want to
		// replace the address.
		if addr.Origin == newAddr.Origin {
			return newAddr, checkScope(newAddr)
		}
	}
	return addr, false
}

// PrivateAddress returns a private address for the machine. If no address is
// available it returns an error that satisfies network.IsNoAddressError().
func (m *Machine) PrivateAddress() (corenetwork.SpaceAddress, error) {
	privateAddress := m.doc.PreferredPrivateAddress.networkAddress()
	var err error
	if privateAddress.Value == "" {
		err = network.NoAddressError("private")
	}
	return privateAddress, err
}

func (m *Machine) setPreferredAddressOps(addr address, isPublic bool) []txn.Op {
	fieldName := "preferredprivateaddress"
	current := m.doc.PreferredPrivateAddress
	if isPublic {
		fieldName = "preferredpublicaddress"
		current = m.doc.PreferredPublicAddress
	}
	// Assert that the field is either missing (never been set) or is
	// unchanged from its previous value.

	// Since using a struct in the assert also asserts ordering, and we know that mgo
	// can change the ordering, we assert on the dotted values, effectively checking each
	// of the attributes of the address.
	currentD := []bson.D{
		{{fieldName + ".value", current.Value}},
		{{fieldName + ".addresstype", current.AddressType}},
	}
	// Since scope, origin, and space have omitempty, we don't add them if they are empty.
	if current.Scope != "" {
		currentD = append(currentD, bson.D{{fieldName + ".networkscope", current.Scope}})
	}
	if current.Origin != "" {
		currentD = append(currentD, bson.D{{fieldName + ".origin", current.Origin}})
	}
	if current.SpaceID != "" {
		currentD = append(currentD, bson.D{{fieldName + ".spaceid", current.SpaceID}})
	}

	assert := bson.D{{"$or", []bson.D{
		{{"$and", currentD}},
		{{fieldName, nil}}}}}

	ops := []txn.Op{{
		C:      machinesC,
		Id:     m.doc.DocID,
		Update: bson.D{{"$set", bson.D{{fieldName, addr}}}},
		Assert: assert,
	}}
	logger.Tracef("setting preferred address to %v (isPublic %#v)", addr, isPublic)
	return ops
}

func (m *Machine) setPublicAddressOps(providerAddresses []address, machineAddresses []address) ([]txn.Op, *address) {
	publicAddress := m.doc.PreferredPublicAddress
	logger.Tracef(
		"machine %v: current public address: %#v \nprovider addresses: %#v \nmachine addresses: %#v",
		m.Id(), publicAddress, providerAddresses, machineAddresses)

	// Always prefer an exact match if available.
	checkScope := func(addr address) bool {
		return corenetwork.ExactScopeMatch(addr.networkAddress(), corenetwork.ScopePublic)
	}
	// Without an exact match, prefer a fallback match.
	getAddr := func(addresses []address) corenetwork.SpaceAddress {
		addr, _ := networkAddresses(addresses).OneMatchingScope(corenetwork.ScopeMatchPublic)
		return addr
	}

	newAddr, changed := maybeGetNewAddress(publicAddress, providerAddresses, machineAddresses, getAddr, checkScope)
	if !changed {
		// No change, so no ops.
		return []txn.Op{}, nil
	}

	ops := m.setPreferredAddressOps(newAddr, true)
	return ops, &newAddr
}

func (m *Machine) setPrivateAddressOps(providerAddresses []address, machineAddresses []address) ([]txn.Op, *address) {
	privateAddress := m.doc.PreferredPrivateAddress
	// Always prefer an exact match if available.
	checkScope := func(addr address) bool {
		return corenetwork.ExactScopeMatch(
			addr.networkAddress(), corenetwork.ScopeMachineLocal, corenetwork.ScopeCloudLocal, corenetwork.ScopeFanLocal)
	}
	// Without an exact match, prefer a fallback match.
	getAddr := func(addresses []address) corenetwork.SpaceAddress {
		addr, _ := networkAddresses(addresses).OneMatchingScope(corenetwork.ScopeMatchCloudLocal)
		return addr
	}

	newAddr, changed := maybeGetNewAddress(privateAddress, providerAddresses, machineAddresses, getAddr, checkScope)
	if !changed {
		// No change, so no ops.
		return []txn.Op{}, nil
	}
	ops := m.setPreferredAddressOps(newAddr, false)
	return ops, &newAddr
}

// SetProviderAddresses records any addresses related to the machine, sourced
// by asking the provider.
func (m *Machine) SetProviderAddresses(addresses ...corenetwork.SpaceAddress) error {
	err := m.setAddresses(nil, &addresses)
	return errors.Annotatef(err, "cannot set addresses of machine %v", m)
}

// ProviderAddresses returns any hostnames and ips associated with a machine,
// as determined by asking the provider.
func (m *Machine) ProviderAddresses() (addresses corenetwork.SpaceAddresses) {
	for _, address := range m.doc.Addresses {
		addresses = append(addresses, address.networkAddress())
	}
	return
}

// AddressesBySpaceID groups the machine addresses by space id and
// returns the result as a map where the space id is used a the key.
// Loopback addresses are skipped.
func (m *Machine) AddressesBySpaceID() (map[string][]corenetwork.SpaceAddress, error) {
	res := make(map[string][]corenetwork.SpaceAddress)
	err := m.visitAddressesInSpaces(func(subnet *Subnet, address *Address) {
		spaceID := subnet.SpaceID()
		res[spaceID] = append(res[spaceID], address.NetworkAddress())
	})
	if err != nil {
		return nil, errors.Trace(err)
	}
	return res, nil
}

// visitAddressesInSpaces invokes visitFn for each non-loopback machine address
// that is assigned to a space.
func (m *Machine) visitAddressesInSpaces(visitFn func(subnet *Subnet, address *Address)) error {
	addresses, err := m.AllAddresses()
	if err != nil {
		return errors.Trace(err)
	}

	for _, address := range addresses {
		// Juju does not keep track of loopback subnets so we need
		// to skip loopback addresses as the subnet lookup below will
		// fail.
		if address.LoopbackConfigMethod() {
			continue
		}
		subnet, err := address.Subnet()
		if err != nil {
			return errors.Trace(err)
		}
		visitFn(subnet, address)
	}
	return nil
}

// MachineAddresses returns any hostnames and ips associated with a machine,
// determined by asking the machine itself.
func (m *Machine) MachineAddresses() (addresses corenetwork.SpaceAddresses) {
	for _, address := range m.doc.MachineAddresses {
		addresses = append(addresses, address.networkAddress())
	}
	return
}

// SetMachineAddresses records any addresses related to the machine, sourced
// by asking the machine.
func (m *Machine) SetMachineAddresses(addresses ...corenetwork.SpaceAddress) error {
	err := m.setAddresses(&addresses, nil)
	return errors.Annotatef(err, "cannot set machine addresses of machine %v", m)
}

// setAddresses updates the machine's addresses (either Addresses or
// MachineAddresses, depending on the field argument). Changes are
// only predicated on the machine not being Dead; concurrent address
// changes are ignored.
func (m *Machine) setAddresses(machineAddresses, providerAddresses *[]corenetwork.SpaceAddress) error {
	var (
		machineStateAddresses, providerStateAddresses []address
		newPrivate, newPublic                         *address
		err                                           error
	)
	machine := m
	buildTxn := func(attempt int) ([]txn.Op, error) {
		if attempt != 0 {
			if machine, err = machine.st.Machine(machine.doc.Id); err != nil {
				return nil, err
			}
		}
		var ops []txn.Op
		ops, machineStateAddresses, providerStateAddresses, newPrivate, newPublic, err = machine.setAddressesOps(
			machineAddresses, providerAddresses,
		)
		if err != nil {
			return nil, err
		}
		return ops, nil
	}
	if err := m.st.db().Run(buildTxn); err != nil {
		return errors.Trace(err)
	}

	m.doc.MachineAddresses = machineStateAddresses
	m.doc.Addresses = providerStateAddresses
	if newPrivate != nil {
		oldPrivate := m.doc.PreferredPrivateAddress.networkAddress()
		m.doc.PreferredPrivateAddress = *newPrivate
		logger.Infof(
			"machine %q preferred private address changed from %q to %q",
			m.Id(), oldPrivate, newPrivate.networkAddress(),
		)
	}
	if newPublic != nil {
		oldPublic := m.doc.PreferredPublicAddress.networkAddress()
		m.doc.PreferredPublicAddress = *newPublic
		logger.Infof(
			"machine %q preferred public address changed from %q to %q",
			m.Id(), oldPublic, newPublic.networkAddress(),
		)
	}
	return nil
}

func (m *Machine) setAddressesOps(
	machineAddresses, providerAddresses *[]corenetwork.SpaceAddress,
) (_ []txn.Op, machineStateAddresses, providerStateAddresses []address, newPrivate, newPublic *address, _ error) {

	if m.doc.Life == Dead {
		return nil, nil, nil, nil, nil, stateerrors.ErrDead
	}

	fromNetwork := func(in corenetwork.SpaceAddresses, origin corenetwork.Origin) []address {
		sorted := make(corenetwork.SpaceAddresses, len(in))
		copy(sorted, in)
		corenetwork.SortAddresses(sorted)
		return fromNetworkAddresses(sorted, origin)
	}

	var set bson.D
	machineStateAddresses = m.doc.MachineAddresses
	providerStateAddresses = m.doc.Addresses
	if machineAddresses != nil {
		machineStateAddresses = fromNetwork(*machineAddresses, corenetwork.OriginMachine)
		set = append(set, bson.DocElem{Name: "machineaddresses", Value: machineStateAddresses})
	}
	if providerAddresses != nil {
		providerStateAddresses = fromNetwork(*providerAddresses, corenetwork.OriginProvider)
		set = append(set, bson.DocElem{Name: "addresses", Value: providerStateAddresses})
	}

	ops := []txn.Op{{
		C:      machinesC,
		Id:     m.doc.DocID,
		Assert: notDeadDoc,
		Update: bson.D{{"$set", set}},
	}}

	setPrivateAddressOps, newPrivate := m.setPrivateAddressOps(providerStateAddresses, machineStateAddresses)
	setPublicAddressOps, newPublic := m.setPublicAddressOps(providerStateAddresses, machineStateAddresses)
	ops = append(ops, setPrivateAddressOps...)
	ops = append(ops, setPublicAddressOps...)
	return ops, machineStateAddresses, providerStateAddresses, newPrivate, newPublic, nil
}

// CheckProvisioned returns true if the machine was provisioned with the given nonce.
func (m *Machine) CheckProvisioned(nonce string) bool {
	return nonce == m.doc.Nonce && nonce != ""
}

// String returns a unique description of this machine.
func (m *Machine) String() string {
	return m.doc.Id
}

// Placement returns the machine's Placement structure that should be used when
// provisioning an instance for the machine.
func (m *Machine) Placement() string {
	return m.doc.Placement
}

// Constraints returns the exact constraints that should apply when provisioning
// an instance for the machine.
func (m *Machine) Constraints() (constraints.Value, error) {
	return readConstraints(m.st, m.globalKey())
}

// SetConstraints sets the exact constraints to apply when provisioning an
// instance for the machine. It will fail if the machine is Dead, or if it
// is already provisioned.
func (m *Machine) SetConstraints(cons constraints.Value) (err error) {
	op := m.UpdateOperation()
	op.Constraints = &cons
	return m.st.ApplyOperation(op)
}

func (m *Machine) setConstraintsOps(cons constraints.Value) ([]txn.Op, error) {
	unsupported, err := m.st.validateConstraints(cons)
	if len(unsupported) > 0 {
		logger.Warningf(
			"setting constraints on machine %q: unsupported constraints: %v",
			m.Id(), strings.Join(unsupported, ","),
		)
	} else if err != nil {
		return nil, err
	}

	if m.doc.Life != Alive {
		return nil, machineNotAliveErr
	}
	if _, err := m.InstanceId(); err == nil {
		return nil, fmt.Errorf("machine is already provisioned")
	} else if !errors.IsNotProvisioned(err) {
		return nil, err
	}

	notSetYet := bson.D{{"nonce", ""}}
	ops := []txn.Op{{
		C:      machinesC,
		Id:     m.doc.DocID,
		Assert: append(isAliveDoc, notSetYet...),
	}}
	mcons, err := m.st.resolveMachineConstraints(cons)
	if err != nil {
		return nil, err
	}
	ops = append(ops, setConstraintsOp(m.globalKey(), mcons))
	return ops, nil
}

// Status returns the status of the machine.
func (m *Machine) Status() (status.StatusInfo, error) {
	mStatus, err := getStatus(m.st.db(), m.globalKey(), "machine")
	if err != nil {
		return mStatus, err
	}
	return mStatus, nil
}

// SetStatus sets the status of the machine.
func (m *Machine) SetStatus(statusInfo status.StatusInfo) error {
	switch statusInfo.Status {
	case status.Started, status.Stopped:
	case status.Error:
		if statusInfo.Message == "" {
			return errors.Errorf("cannot set status %q without info", statusInfo.Status)
		}
	case status.Pending:
		// If a machine is not yet provisioned, we allow its status
		// to be set back to pending (when a retry is to occur).
		_, err := m.InstanceId()
		allowPending := errors.IsNotProvisioned(err)
		if allowPending {
			break
		}
		fallthrough
	case status.Down:
		return errors.Errorf("cannot set status %q", statusInfo.Status)
	default:
		return errors.Errorf("cannot set invalid status %q", statusInfo.Status)
	}
	return setStatus(m.st.db(), setStatusParams{
		badge:     "machine",
		globalKey: m.globalKey(),
		status:    statusInfo.Status,
		message:   statusInfo.Message,
		rawData:   statusInfo.Data,
		updated:   timeOrNow(statusInfo.Since, m.st.clock()),
	})
}

// StatusHistory returns a slice of at most filter.Size StatusInfo items
// or items as old as filter.Date or items newer than now - filter.Delta time
// representing past statuses for this machine.
func (m *Machine) StatusHistory(filter status.StatusHistoryFilter) ([]status.StatusInfo, error) {
	args := &statusHistoryArgs{
		db:        m.st.db(),
		globalKey: m.globalKey(),
		filter:    filter,
	}
	return statusHistory(args)
}

// Clean returns true if the machine does not have any deployed units or containers.
func (m *Machine) Clean() bool {
	return m.doc.Clean
}

// SupportedContainers returns any containers this machine is capable of hosting, and a bool
// indicating if the supported containers have been determined or not.
func (m *Machine) SupportedContainers() ([]instance.ContainerType, bool) {
	return m.doc.SupportedContainers, m.doc.SupportedContainersKnown
}

// SupportsNoContainers records the fact that this machine doesn't support any containers.
func (m *Machine) SupportsNoContainers() (err error) {
	if err = m.updateSupportedContainers([]instance.ContainerType{}); err != nil {
		return err
	}
	return m.markInvalidContainers()
}

// SetSupportedContainers sets the list of containers supported by this machine.
func (m *Machine) SetSupportedContainers(containers []instance.ContainerType) (err error) {
	if len(containers) == 0 {
		return fmt.Errorf("at least one valid container type is required")
	}
	for _, container := range containers {
		if container == instance.NONE {
			return fmt.Errorf("%q is not a valid container type", container)
		}
	}
	if err = m.updateSupportedContainers(containers); err != nil {
		return err
	}
	return m.markInvalidContainers()
}

func isSupportedContainer(container instance.ContainerType, supportedContainers []instance.ContainerType) bool {
	for _, supportedContainer := range supportedContainers {
		if supportedContainer == container {
			return true
		}
	}
	return false
}

// updateSupportedContainers sets the supported containers on this host machine.
func (m *Machine) updateSupportedContainers(supportedContainers []instance.ContainerType) (err error) {
	if m.doc.SupportedContainersKnown {
		if len(m.doc.SupportedContainers) == len(supportedContainers) {
			equal := true
			types := make(map[instance.ContainerType]struct{}, len(m.doc.SupportedContainers))
			for _, v := range m.doc.SupportedContainers {
				types[v] = struct{}{}
			}
			for _, v := range supportedContainers {
				if _, ok := types[v]; !ok {
					equal = false
					break
				}
			}
			if equal {
				return nil
			}
		}
	}
	ops := []txn.Op{
		{
			C:      machinesC,
			Id:     m.doc.DocID,
			Assert: notDeadDoc,
			Update: bson.D{
				{"$set", bson.D{
					{"supportedcontainers", supportedContainers},
					{"supportedcontainersknown", true},
				}}},
		},
	}
	if err = m.st.db().RunTransaction(ops); err != nil {
		err = onAbort(err, stateerrors.ErrDead)
		logger.Errorf("cannot update supported containers of machine %v: %v", m, err)
		return err
	}
	m.doc.SupportedContainers = supportedContainers
	m.doc.SupportedContainersKnown = true
	return nil
}

// markInvalidContainers sets the status of any container belonging to this machine
// as being in error if the container type is not supported.
func (m *Machine) markInvalidContainers() error {
	currentContainers, err := m.Containers()
	if err != nil {
		return err
	}
	for _, containerId := range currentContainers {
		if !isSupportedContainer(ContainerTypeFromId(containerId), m.doc.SupportedContainers) {
			container, err := m.st.Machine(containerId)
			if err != nil {
				logger.Errorf("loading container %v to mark as invalid: %v", containerId, err)
				continue
			}
			// There should never be a circumstance where an unsupported container is started.
			// Nonetheless, we check and log an error if such a situation arises.
			statusInfo, err := container.Status()
			if err != nil {
				logger.Errorf("finding status of container %v to mark as invalid: %v", containerId, err)
				continue
			}
			if statusInfo.Status == status.Pending {
				containerType := ContainerTypeFromId(containerId)
				now := m.st.clock().Now()
				s := status.StatusInfo{
					Status:  status.Error,
					Message: "unsupported container",
					Data:    map[string]interface{}{"type": containerType},
					Since:   &now,
				}
				_ = container.SetStatus(s)
			} else {
				logger.Errorf("unsupported container %v has unexpected status %v", containerId, statusInfo.Status)
			}
		}
	}
	return nil
}

// SetMachineBlockDevices sets the block devices visible on the machine.
func (m *Machine) SetMachineBlockDevices(info ...BlockDeviceInfo) error {
	return setMachineBlockDevices(m.st, m.Id(), info)
}

// VolumeAttachments returns the machine's volume attachments.
func (m *Machine) VolumeAttachments() ([]VolumeAttachment, error) {
	sb, err := NewStorageBackend(m.st)
	if err != nil {
		return nil, errors.Trace(err)
	}
	return sb.MachineVolumeAttachments(m.MachineTag())
}

// AddAction is part of the ActionReceiver interface.
func (m *Machine) AddAction(operationID, name string, payload map[string]interface{}) (Action, error) {
	spec, ok := actions.PredefinedActionsSpec[name]
	if !ok {
		return nil, errors.Errorf("cannot add action %q to a machine; only predefined actions allowed", name)
	}

	// Reject bad payloads before attempting to insert defaults.
	err := spec.ValidateParams(payload)
	if err != nil {
		return nil, err
	}
	payloadWithDefaults, err := spec.InsertDefaults(payload)
	if err != nil {
		return nil, err
	}

	model, err := m.st.Model()
	if err != nil {
		return nil, errors.Trace(err)
	}

	return model.EnqueueAction(operationID, m.Tag(), name, payloadWithDefaults)
}

// CancelAction is part of the ActionReceiver interface.
func (m *Machine) CancelAction(action Action) (Action, error) {
	return action.Finish(ActionResults{Status: ActionCancelled})
}

// WatchActionNotifications is part of the ActionReceiver interface.
func (m *Machine) WatchActionNotifications() StringsWatcher {
	return m.st.watchActionNotificationsFilteredBy(m)
}

// WatchPendingActionNotifications is part of the ActionReceiver interface.
func (m *Machine) WatchPendingActionNotifications() StringsWatcher {
	return m.st.watchEnqueuedActionsFilteredBy(m)
}

// Actions is part of the ActionReceiver interface.
func (m *Machine) Actions() ([]Action, error) {
	return m.st.matchingActions(m)
}

// CompletedActions is part of the ActionReceiver interface.
func (m *Machine) CompletedActions() ([]Action, error) {
	return m.st.matchingActionsCompleted(m)
}

// PendingActions is part of the ActionReceiver interface.
func (m *Machine) PendingActions() ([]Action, error) {
	return m.st.matchingActionsPending(m)
}

// RunningActions is part of the ActionReceiver interface.
func (m *Machine) RunningActions() ([]Action, error) {
	return m.st.matchingActionsRunning(m)
}

// UpdateMachineSeries updates the series for the Machine.
func (m *Machine) UpdateMachineSeries(series string, force bool) error {
	buildTxn := func(attempt int) ([]txn.Op, error) {
		if attempt > 0 {
			if err := m.Refresh(); err != nil {
				return nil, errors.Trace(err)
			}
		}
		// Exit early if the Machine series doesn't need to change.
		if m.Series() == series {
			return nil, jujutxn.ErrNoOperations
		}

		principals := m.Principals() // unit names
		verifiedUnits, err := m.VerifyUnitsSeries(principals, series, force)
		if err != nil {
			return nil, err
		}

		ops := []txn.Op{{
			C:      machinesC,
			Id:     m.doc.DocID,
			Assert: bson.D{{"life", Alive}, {"principals", principals}},
			Update: bson.D{{"$set", bson.D{{"series", series}}}},
		}}
		for _, unit := range verifiedUnits {
			curl, _ := unit.CharmURL()
			ops = append(ops, txn.Op{
				C:  unitsC,
				Id: unit.doc.DocID,
				Assert: bson.D{{"life", Alive},
					{"charmurl", curl},
					{"subordinates", unit.SubordinateNames()}},
				Update: bson.D{{"$set", bson.D{{"series", series}}}},
			})
		}

		return ops, nil
	}
	err := m.st.db().Run(buildTxn)
	return errors.Annotatef(err, "updating series for machine %q", m)
}

// VerifyUnitsSeries iterates over the units with the input names, and checks
// that the application for each supports the input series.
// Recursion is used to verify all subordinates, with the results accrued into
// a slice before returning.
func (m *Machine) VerifyUnitsSeries(unitNames []string, series string, force bool) ([]*Unit, error) {
	var results []*Unit
	for _, u := range unitNames {
		unit, err := m.st.Unit(u)
		if err != nil {
			return nil, err
		}
		app, err := unit.Application()
		if err != nil {
			return nil, err
		}
		err = app.VerifySupportedSeries(series, force)
		if err != nil {
			return nil, err
		}

		subordinates := unit.SubordinateNames()
		subUnits, err := m.VerifyUnitsSeries(subordinates, series, force)
		if err != nil {
			return nil, err
		}
		results = append(results, unit)
		results = append(results, subUnits...)
	}
	return results, nil
}

// RecordAgentStartTime updates the time when the machine agent was started.
func (m *Machine) RecordAgentStartTime() error {
	now := m.st.clock().Now()
	ops := []txn.Op{{
		C:      machinesC,
		Id:     m.doc.DocID,
		Assert: notDeadDoc,
		Update: bson.D{
			{"$set", bson.D{
				{"agent-started-at", now},
			}}},
	}}
	if err := m.st.db().RunTransaction(ops); err != nil {
		// If instance doc doesn't exist, that's ok; there's nothing to keep,
		// but that's not an error we care about.
		return errors.Annotatef(onAbort(err, nil), "cannot update agent start time on machine %v", m)
	}
	m.doc.AgentStartedAt = now
	return nil
}

// AgentStartTime returns the last recorded timestamp when the machine agent
// was started.
func (m *Machine) AgentStartTime() time.Time {
	return m.doc.AgentStartedAt
}

// AssertAliveOp returns an assert-only transaction operation
// that ensures the machine is alive.
func (m *Machine) AssertAliveOp() txn.Op {
	return txn.Op{
		C:      machinesC,
		Id:     m.doc.DocID,
		Assert: isAliveDoc,
	}
}

// assertMachineNotDeadOp returns an assert-only transaction operation that
// ensures the machine is not dead.
func assertMachineNotDeadOp(st *State, machineID string) txn.Op {
	return txn.Op{
		C:      machinesC,
		Id:     st.docID(machineID),
		Assert: notDeadDoc,
	}
}

// UpdateOperation returns a model operation that will update the machine.
func (m *Machine) UpdateOperation() *UpdateMachineOperation {
	return &UpdateMachineOperation{m: &Machine{st: m.st, doc: m.doc}}
}

// UpdateMachineOperation is a model operation for updating a machine.
type UpdateMachineOperation struct {
	// m holds the machine to update.
	m *Machine

	AgentVersion      *version.Binary
	Constraints       *constraints.Value
	MachineAddresses  *[]corenetwork.SpaceAddress
	ProviderAddresses *[]corenetwork.SpaceAddress
	PasswordHash      *string
}

// Build is part of the ModelOperation interface.
func (op *UpdateMachineOperation) Build(attempt int) ([]txn.Op, error) {
	if attempt > 0 {
		if err := op.m.Refresh(); err != nil {
			return nil, err
		}
	}

	var allOps []txn.Op

	if op.AgentVersion != nil {
		ops, _, err := op.m.setAgentVersionOps(*op.AgentVersion)
		if err != nil {
			return nil, errors.Annotate(err, "cannot set agent version")
		}
		allOps = append(allOps, ops...)
	}

	if op.Constraints != nil {
		ops, err := op.m.setConstraintsOps(*op.Constraints)
		if err != nil {
			return nil, errors.Annotate(err, "cannot set constraints")
		}
		allOps = append(allOps, ops...)
	}

	if op.MachineAddresses != nil || op.ProviderAddresses != nil {
		ops, _, _, _, _, err := op.m.setAddressesOps(op.MachineAddresses, op.ProviderAddresses)
		if err != nil {
			return nil, errors.Annotate(err, "cannot set addresses")
		}
		allOps = append(allOps, ops...)
	}

	if op.PasswordHash != nil {
		ops, err := op.m.setPasswordHashOps(*op.PasswordHash)
		if err != nil {
			return nil, errors.Annotate(err, "cannot set password")
		}
		allOps = append(allOps, ops...)
	}

	return allOps, nil
}

// Done is part of the ModelOperation interface.
func (op *UpdateMachineOperation) Done(err error) error {
	return errors.Annotatef(err, "updating machine %q", op.m)
}<|MERGE_RESOLUTION|>--- conflicted
+++ resolved
@@ -746,10 +746,6 @@
 	if life == Dead && dyingAllowContainers {
 		return errors.BadRequestf("life cannot be Dead if dyingAllowContainers true.")
 	}
-<<<<<<< HEAD
-	if len(containers) > 0 {
-		return newHasContainersError(original.doc.Id, containers)
-=======
 
 	// A machine can be set to dying with containers, but cannot have any when
 	// advanced to dead.
@@ -757,7 +753,6 @@
 		if err := original.advanceLifecycleIfNoContainers(); err != nil {
 			return err
 		}
->>>>>>> a524d252
 	}
 
 	locked, err := original.IsLockedForSeriesUpgrade()
@@ -1028,10 +1023,7 @@
 	}
 
 	if len(containers) > 0 {
-		return &HasContainersError{
-			MachineId:    m.doc.Id,
-			ContainerIds: containers,
-		}
+		return newHasContainersError(m.doc.Id, containers)
 	}
 	return nil
 }
