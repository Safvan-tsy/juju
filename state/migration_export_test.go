--- conflicted
+++ resolved
@@ -5,17 +5,12 @@
 
 import (
 	"bytes"
+	"fmt"
 	"io"
 	"math/rand"
 	"time"
 
-<<<<<<< HEAD
 	"github.com/juju/description/v8"
-=======
-	"github.com/juju/charm/v12"
-	charmresource "github.com/juju/charm/v12/resource"
-	"github.com/juju/description/v7"
->>>>>>> c07d58dd
 	"github.com/juju/errors"
 	"github.com/juju/names/v5"
 	jc "github.com/juju/testing/checkers"
