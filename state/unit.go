// Copyright 2012-2015 Canonical Ltd.
// Licensed under the AGPLv3, see LICENCE file for details.

package state

import (
	"fmt"
	"reflect"
	"sort"
	"time"

	"github.com/juju/charm/v9"
	"github.com/juju/collections/set"
	"github.com/juju/errors"
	"github.com/juju/loggo"
	"github.com/juju/mgo/v2"
	"github.com/juju/mgo/v2/bson"
	"github.com/juju/mgo/v2/txn"
	"github.com/juju/names/v4"
	jujutxn "github.com/juju/txn/v2"
	"github.com/juju/utils/v2"
	"github.com/juju/version/v2"

	"github.com/juju/juju/core/actions"
	corecharm "github.com/juju/juju/core/charm"
	"github.com/juju/juju/core/constraints"
	"github.com/juju/juju/core/instance"
	"github.com/juju/juju/core/model"
	"github.com/juju/juju/core/network"
	"github.com/juju/juju/core/status"
	mgoutils "github.com/juju/juju/mongo/utils"
	stateerrors "github.com/juju/juju/state/errors"
	"github.com/juju/juju/tools"
)

var unitLogger = loggo.GetLogger("juju.state.unit")

// AssignmentPolicy controls what machine a unit will be assigned to.
type AssignmentPolicy string

const (
	// AssignLocal indicates that all application units should be assigned
	// to machine 0.
	AssignLocal AssignmentPolicy = "local"

	// AssignClean indicates that every application unit should be assigned
	// to a machine which never previously has hosted any units, and that
	// new machines should be launched if required.
	AssignClean AssignmentPolicy = "clean"

	// AssignCleanEmpty indicates that every application unit should be assigned
	// to a machine which never previously has hosted any units, and which is not
	// currently hosting any containers, and that new machines should be launched if required.
	AssignCleanEmpty AssignmentPolicy = "clean-empty"

	// AssignNew indicates that every application unit should be assigned to a new
	// dedicated machine.  A new machine will be launched for each new unit.
	AssignNew AssignmentPolicy = "new"
)

// ResolvedMode describes the way state transition errors
// are resolved.
type ResolvedMode string

// These are available ResolvedMode values.
const (
	ResolvedNone       ResolvedMode = ""
	ResolvedRetryHooks ResolvedMode = "retry-hooks"
	ResolvedNoHooks    ResolvedMode = "no-hooks"
)

// unitDoc represents the internal state of a unit in MongoDB.
// Note the correspondence with UnitInfo in core/multiwatcher.
type unitDoc struct {
	DocID                  string `bson:"_id"`
	Name                   string `bson:"name"`
	ModelUUID              string `bson:"model-uuid"`
	Application            string
	Series                 string
	CharmURL               *charm.URL
	Principal              string
	Subordinates           []string
	StorageAttachmentCount int `bson:"storageattachmentcount"`
	MachineId              string
	Resolved               ResolvedMode
	Tools                  *tools.Tools `bson:",omitempty"`
	Life                   Life
	PasswordHash           string
}

// Unit represents the state of an application unit.
type Unit struct {
	st  *State
	doc unitDoc

	// Cache the model type as it is immutable as is referenced
	// during the lifecycle of the unit.
	modelType ModelType
}

func newUnit(st *State, modelType ModelType, udoc *unitDoc) *Unit {
	unit := &Unit{
		st:        st,
		doc:       *udoc,
		modelType: modelType,
	}
	return unit
}

// ContainerInfo returns information about the containing hosting this unit.
// This is only used for CAAS models.
func (u *Unit) ContainerInfo() (CloudContainer, error) {
	doc, err := u.cloudContainer()
	if err != nil {
		return nil, errors.Trace(err)
	}
	return &cloudContainer{doc: *doc, unitName: u.Name()}, nil
}

// ShouldBeAssigned returns whether the unit should be assigned to a machine.
// IAAS models require units to be assigned.
func (u *Unit) ShouldBeAssigned() bool {
	return u.modelType != ModelTypeCAAS
}

// IsEmbedded returns true when using new CAAS charms in embedded mode.
func (u *Unit) IsEmbedded() (bool, error) {
	app, err := u.Application()
	if err != nil {
		return false, errors.Trace(err)
	}
	ch, _, err := app.Charm()
	if err != nil {
		return false, errors.Trace(err)
	}
	meta := ch.Meta()
	if meta == nil {
		return false, nil
	}

	// TODO(embedded): Determine a better way represent this.
	return u.modelType == ModelTypeCAAS && corecharm.Format(ch) == corecharm.FormatV2, nil
}

// Application returns the application.
func (u *Unit) Application() (*Application, error) {
	return u.st.Application(u.doc.Application)
}

// ConfigSettings returns the complete set of application charm config settings
// available to the unit. Unset values will be replaced with the default
// value for the associated option, and may thus be nil when no default is
// specified.
func (u *Unit) ConfigSettings() (charm.Settings, error) {
	if u.doc.CharmURL == nil {
		return nil, fmt.Errorf("unit's charm URL must be set before retrieving config")
	}

	// TODO (manadart 2019-02-21) Factor the current generation into this call.
	s, err := charmSettingsWithDefaults(u.st, u.doc.CharmURL, u.doc.Application, model.GenerationMaster)
	if err != nil {
		return nil, errors.Annotatef(err, "charm config for unit %q", u.Name())
	}
	return s, nil
}

// ApplicationName returns the application name.
func (u *Unit) ApplicationName() string {
	return u.doc.Application
}

// Series returns the deployed charm's series.
func (u *Unit) Series() string {
	return u.doc.Series
}

// String returns the unit as string.
func (u *Unit) String() string {
	return u.doc.Name
}

// Name returns the unit name.
func (u *Unit) Name() string {
	return u.doc.Name
}

// unitGlobalKey returns the global database key for the named unit.
func unitGlobalKey(name string) string {
	return "u#" + name + "#charm"
}

// globalWorkloadVersionKey returns the global database key for the
// workload version status key for this unit.
func globalWorkloadVersionKey(name string) string {
	return unitGlobalKey(name) + "#sat#workload-version"
}

// globalAgentKey returns the global database key for the unit.
func (u *Unit) globalAgentKey() string {
	return unitAgentGlobalKey(u.doc.Name)
}

// globalMeterStatusKey returns the global database key for the meter status of the unit.
func (u *Unit) globalMeterStatusKey() string {
	return unitAgentGlobalKey(u.doc.Name)
}

// globalKey returns the global database key for the unit.
func (u *Unit) globalKey() string {
	return unitGlobalKey(u.doc.Name)
}

// globalWorkloadVersionKey returns the global database key for the unit's
// workload version info.
func (u *Unit) globalWorkloadVersionKey() string {
	return globalWorkloadVersionKey(u.doc.Name)
}

// globalCloudContainerKey returns the global database key for the unit's
// Cloud Container info.
func (u *Unit) globalCloudContainerKey() string {
	return globalCloudContainerKey(u.doc.Name)
}

// Life returns whether the unit is Alive, Dying or Dead.
func (u *Unit) Life() Life {
	return u.doc.Life
}

// WorkloadVersion returns the version of the running workload set by
// the charm (eg, the version of postgresql that is running, as
// opposed to the version of the postgresql charm).
func (u *Unit) WorkloadVersion() (string, error) {
	unitStatus, err := getStatus(u.st.db(), u.globalWorkloadVersionKey(), "workload")
	if errors.IsNotFound(err) {
		return "", nil
	} else if err != nil {
		return "", errors.Trace(err)
	}
	return unitStatus.Message, nil
}

// SetWorkloadVersion sets the version of the workload that the unit
// is currently running.
func (u *Unit) SetWorkloadVersion(version string) error {
	// Store in status rather than an attribute of the unit doc - we
	// want to avoid everything being an attr of the main docs to
	// stop a swarm of watchers being notified for irrelevant changes.
	now := u.st.clock().Now()
	return setStatus(u.st.db(), setStatusParams{
		badge:     "workload",
		globalKey: u.globalWorkloadVersionKey(),
		status:    status.Active,
		message:   version,
		updated:   &now,
	})
}

// WorkloadVersionHistory returns a HistoryGetter which enables the
// caller to request past workload version changes.
func (u *Unit) WorkloadVersionHistory() *HistoryGetter {
	return &HistoryGetter{st: u.st, globalKey: u.globalWorkloadVersionKey()}
}

// AgentTools returns the tools that the agent is currently running.
// It an error that satisfies errors.IsNotFound if the tools have not
// yet been set.
func (u *Unit) AgentTools() (*tools.Tools, error) {
	if u.doc.Tools == nil {
		return nil, errors.NotFoundf("agent binaries for unit %q", u)
	}
	result := *u.doc.Tools
	return &result, nil
}

// SetAgentVersion sets the version of juju that the agent is
// currently running.
func (u *Unit) SetAgentVersion(v version.Binary) (err error) {
	defer errors.DeferredAnnotatef(&err, "cannot set agent version for unit %q", u)
	if err = checkVersionValidity(v); err != nil {
		return err
	}
	versionedTool := &tools.Tools{Version: v}
	ops := []txn.Op{{
		C:      unitsC,
		Id:     u.doc.DocID,
		Assert: notDeadDoc,
		Update: bson.D{{"$set", bson.D{{"tools", versionedTool}}}},
	}}
	if err := u.st.db().RunTransaction(ops); err != nil {
		return onAbort(err, stateerrors.ErrDead)
	}
	u.doc.Tools = versionedTool
	return nil
}

// SetPassword sets the password for the machine's agent.
func (u *Unit) SetPassword(password string) error {
	if len(password) < utils.MinAgentPasswordLength {
		return fmt.Errorf("password is only %d bytes long, and is not a valid Agent password", len(password))
	}
	return u.setPasswordHash(utils.AgentPasswordHash(password))
}

// setPasswordHash sets the underlying password hash in the database directly
// to the value supplied. This is split out from SetPassword to allow direct
// manipulation in tests (to check for backwards compatibility).
func (u *Unit) setPasswordHash(passwordHash string) error {
	ops := []txn.Op{{
		C:      unitsC,
		Id:     u.doc.DocID,
		Assert: notDeadDoc,
		Update: bson.D{{"$set", bson.D{{"passwordhash", passwordHash}}}},
	}}
	err := u.st.db().RunTransaction(ops)
	if err != nil {
		return fmt.Errorf("cannot set password of unit %q: %v", u, onAbort(err, stateerrors.ErrDead))
	}
	u.doc.PasswordHash = passwordHash
	return nil
}

// PasswordValid returns whether the given password is valid
// for the given unit.
func (u *Unit) PasswordValid(password string) bool {
	agentHash := utils.AgentPasswordHash(password)
	if agentHash == u.doc.PasswordHash {
		return true
	}
	return false
}

// UpdateOperation returns a model operation that will update a unit.
func (u *Unit) UpdateOperation(props UnitUpdateProperties) *UpdateUnitOperation {
	return &UpdateUnitOperation{
		unit:  &Unit{st: u.st, doc: u.doc, modelType: u.modelType},
		props: props,
	}
}

// UpdateUnitOperation is a model operation for updating a unit.
type UpdateUnitOperation struct {
	unit  *Unit
	props UnitUpdateProperties

	setStatusDocs map[string]statusDoc
}

// Build is part of the ModelOperation interface.
func (op *UpdateUnitOperation) Build(attempt int) ([]txn.Op, error) {
	op.setStatusDocs = make(map[string]statusDoc)

	containerInfo, err := op.unit.cloudContainer()
	if err != nil && !errors.IsNotFound(err) {
		return nil, errors.Trace(err)
	}
	if containerInfo == nil {
		containerInfo = &cloudContainerDoc{
			Id: op.unit.globalKey(),
		}
	}
	existingContainerInfo := *containerInfo

	var newProviderId string
	if op.props.ProviderId != nil {
		newProviderId = *op.props.ProviderId
	}
	if containerInfo.ProviderId != "" &&
		newProviderId != "" &&
		containerInfo.ProviderId != newProviderId {
		logger.Debugf("unit %q has provider id %q which changed to %q",
			op.unit.Name(), containerInfo.ProviderId, newProviderId)
	}

	if op.props.ProviderId != nil {
		containerInfo.ProviderId = newProviderId
	}
	if op.props.Address != nil {
		networkAddr := network.NewSpaceAddress(*op.props.Address, network.WithScope(network.ScopeMachineLocal))
		addr := fromNetworkAddress(networkAddr, network.OriginProvider)
		containerInfo.Address = &addr
	}
	if op.props.Ports != nil {
		containerInfo.Ports = *op.props.Ports
	}
	// Currently, we only update container attributes but that might change.
	var ops []txn.Op
	if !reflect.DeepEqual(*containerInfo, existingContainerInfo) {
		containerOps, err := op.unit.saveContainerOps(*containerInfo)
		if err != nil {
			return nil, errors.Trace(err)
		}
		ops = append(ops, containerOps...)
	}

	updateStatus := func(key, badge string, status *status.StatusInfo) error {
		now := op.unit.st.clock().Now()
		doc := statusDoc{
			Status:     status.Status,
			StatusInfo: status.Message,
			StatusData: mgoutils.EscapeKeys(status.Data),
			Updated:    now.UnixNano(),
		}
		op.setStatusDocs[key] = doc
		// It's possible we're getting a first status update (i.e. cloud container)
		_, err = getStatus(op.unit.st.db(), key, badge)
		if err != nil {
			if !errors.IsNotFound(err) {
				return errors.Trace(err)
			}
			statusOps := createStatusOp(op.unit.st, key, doc)
			ops = append(ops, statusOps)
		} else {
			statusOps, err := statusSetOps(op.unit.st.db(), doc, key)
			if err != nil {
				return errors.Trace(err)
			}
			ops = append(ops, statusOps...)
		}
		return nil
	}
	if op.props.AgentStatus != nil {
		if err := updateStatus(op.unit.globalAgentKey(), "agent", op.props.AgentStatus); err != nil {
			return nil, errors.Trace(err)
		}
	}

	var cloudContainerStatus status.StatusInfo
	if op.props.CloudContainerStatus != nil {
		if err := updateStatus(op.unit.globalCloudContainerKey(), "cloud container", op.props.CloudContainerStatus); err != nil {
			return nil, errors.Trace(err)
		}
		cloudContainerStatus = *op.props.CloudContainerStatus
	}
	if cloudContainerStatus.Status != "" {
		// Since we have updated cloud container, that may impact on
		// the perceived unit status. we'll update status history if the
		// unit status is different due to having a cloud container status.
		// This correctly ensures the status history goes from "waiting for
		// container" to <something else>.
		unitStatus, err := getStatus(op.unit.st.db(), op.unit.globalKey(), "unit")
		if err != nil {
			return nil, errors.Trace(err)
		}

		modifiedStatus := status.UnitDisplayStatus(unitStatus, cloudContainerStatus, true)
		now := op.unit.st.clock().Now()
		doc := statusDoc{
			Status:     modifiedStatus.Status,
			StatusInfo: modifiedStatus.Message,
			StatusData: mgoutils.EscapeKeys(modifiedStatus.Data),
			Updated:    now.UnixNano(),
		}
		op.setStatusDocs[op.unit.globalKey()] = doc
	}
	return ops, nil
}

// Done is part of the ModelOperation interface.
func (op *UpdateUnitOperation) Done(err error) error {
	if err != nil {
		return errors.Annotatef(err, "updating unit %q", op.unit.Name())
	}
	// We can't include in the ops slice the necessary status history updates,
	// so as with existing practice, do a best effort update of status history.
	for key, doc := range op.setStatusDocs {
		_, _ = probablyUpdateStatusHistory(op.unit.st.db(), key, doc)
	}
	return nil
}

// Destroy, when called on a Alive unit, advances its lifecycle as far as
// possible; it otherwise has no effect. In most situations, the unit's
// life is just set to Dying; but if a principal unit that is not assigned
// to a provisioned machine is Destroyed, it will be removed from state
// directly.
func (u *Unit) Destroy() error {
	errs, err := u.DestroyWithForce(false, time.Duration(0))
	if len(errs) != 0 {
		logger.Warningf("operational errors destroying unit %v: %v", u.Name(), errs)
	}
	return err
}

// DestroyWithForce does the same thing as Destroy() but
// ignores errors.
func (u *Unit) DestroyWithForce(force bool, maxWait time.Duration) (errs []error, err error) {
	defer func() {
		if err == nil {
			// This is a white lie; the document might actually be removed.
			u.doc.Life = Dying
		}
	}()
	op := u.DestroyOperation()
	op.Force = force
	op.MaxWait = maxWait
	err = u.st.ApplyOperation(op)
	return op.Errors, err
}

// DestroyOperation returns a model operation that will destroy the unit.
func (u *Unit) DestroyOperation() *DestroyUnitOperation {
	return &DestroyUnitOperation{
		unit: &Unit{st: u.st, doc: u.doc, modelType: u.modelType},
	}
}

// DestroyUnitOperation is a model operation for destroying a unit.
type DestroyUnitOperation struct {
	// ForcedOperation stores needed information to force this operation.
	ForcedOperation

	// unit holds the unit to destroy.
	unit *Unit

	// DestroyStorage controls whether or not storage attached
	// to the unit is destroyed. If this is false, then detachable
	// storage will be detached and left in the model.
	DestroyStorage bool
}

// Build is part of the ModelOperation interface.
func (op *DestroyUnitOperation) Build(attempt int) ([]txn.Op, error) {
	if attempt > 0 {
		if err := op.unit.Refresh(); errors.IsNotFound(err) {
			return nil, jujutxn.ErrNoOperations
		} else if err != nil {
			return nil, err
		}
	}
	// When 'force' is set on the operation, this call will return both needed operations
	// as well as all operational errors encountered.
	// If the 'force' is not set, any error will be fatal and no operations will be returned.
	switch ops, err := op.destroyOps(); err {
	case errRefresh:
	case errAlreadyDying:
		return nil, jujutxn.ErrNoOperations
	case nil:
		return ops, nil
	default:
		if op.Force {
			logger.Warningf("forcing unit destruction for %v despite error %v", op.unit.Name(), err)
			return ops, nil
		}
		return nil, err
	}
	return nil, jujutxn.ErrNoOperations
}

// Done is part of the ModelOperation interface.
func (op *DestroyUnitOperation) Done(err error) error {
	if err != nil {
		if !op.Force {
			return errors.Annotatef(err, "cannot destroy unit %q", op.unit)
		}
		op.AddError(errors.Errorf("force destroy unit %q proceeded despite encountering ERROR %v", op.unit, err))
	}
	if err := op.eraseHistory(); err != nil {
		if !op.Force {
			logger.Errorf("cannot delete history for unit %q: %v", op.unit.globalKey(), err)
		}
		op.AddError(errors.Errorf("force erase unit's %q history proceeded despite encountering ERROR %v", op.unit.globalKey(), err))
	}
	return nil
}

func (op *DestroyUnitOperation) eraseHistory() error {
	var stop <-chan struct{} // stop not used here yet.
	if err := eraseStatusHistory(stop, op.unit.st, op.unit.globalKey()); err != nil {
		one := errors.Annotate(err, "workload")
		if op.FatalError(one) {
			return one
		}
	}
	if err := eraseStatusHistory(stop, op.unit.st, op.unit.globalAgentKey()); err != nil {
		one := errors.Annotate(err, "agent")
		if op.FatalError(one) {
			return one
		}
	}
	if err := eraseStatusHistory(stop, op.unit.st, op.unit.globalWorkloadVersionKey()); err != nil {
		one := errors.Annotate(err, "version")
		if op.FatalError(one) {
			return one
		}
	}
	return nil
}

// destroyOps returns the operations required to destroy the unit. If it
// returns errRefresh, the unit should be refreshed and the destruction
// operations recalculated.
// When 'force' is set on the operation, this call will return both needed operations
// as well as all operational errors encountered.
// If the 'force' is not set, any error will be fatal and no operations will be returned.
func (op *DestroyUnitOperation) destroyOps() ([]txn.Op, error) {
	if op.unit.doc.Life != Alive {
		if !op.Force {
			return nil, errAlreadyDying
		}
	}

	// Where possible, we'd like to be able to short-circuit unit destruction
	// such that units can be removed directly rather than waiting for their
	// agents to start, observe Dying, set Dead, and shut down; this takes a
	// long time and is vexing to users. This turns out to be possible if and
	// only if the unit agent has not yet set its status; this implies that the
	// most the unit could possibly have done is to run its install hook.
	//
	// There's no harm in removing a unit that's run its install hook only --
	// or, at least, there is no more harm than there is in removing a unit
	// that's run its stop hook, and that's the usual condition.
	//
	// Principals with subordinates are never eligible for this shortcut,
	// because the unit agent must inevitably have set a status before getting
	// to the point where it can actually create its subordinate.
	//
	// Subordinates should be eligible for the shortcut but are not currently
	// considered, on the basis that (1) they were created by active principals
	// and can be expected to be deployed pretty soon afterwards, so we don't
	// lose much time and (2) by maintaining this restriction, I can reduce
	// the number of tests that have to change and defer that improvement to
	// its own CL.

	// if the minUnits document exists, we need to increment the revno so that
	// it is obvious the min units count is changing.
	minUnitsOp := minUnitsTriggerOp(op.unit.st, op.unit.ApplicationName())
	minUnitsExists, err := doesMinUnitsExist(op.unit.st, op.unit.ApplicationName())
	if err != nil {
		return nil, errors.Trace(err)
	}
	cleanupOp := newCleanupOp(cleanupDyingUnit, op.unit.doc.Name, op.DestroyStorage, op.Force, op.MaxWait)

	// If we're forcing destruction the assertion shouldn't be that
	// life is alive, but that it's what we think it is now.
	assertion := isAliveDoc
	if op.Force {
		assertion = bson.D{{"life", op.unit.doc.Life}}
	}

	setDyingOp := txn.Op{
		C:      unitsC,
		Id:     op.unit.doc.DocID,
		Assert: assertion,
		Update: bson.D{{"$set", bson.D{{"life", Dying}}}},
	}
	setDyingOps := func(dyingErr error) ([]txn.Op, error) {
		if !op.Force && dyingErr != nil {
			// If we are not forcing removal, we care about the errors as they will stop removal.
			// Don't return operations.
			return nil, dyingErr
		}
		// If we are forcing, we care about the errors as we want report them to the user.
		// But we also want operations to power through the removal.
		if dyingErr != nil {
			op.AddError(errors.Errorf("force destroying dying unit %v despite error %v", op.unit.Name(), dyingErr))
		}
		ops := []txn.Op{setDyingOp, cleanupOp}
		if minUnitsExists {
			ops = append(ops, minUnitsOp)
		}
		return ops, nil
	}
	if op.unit.doc.Principal != "" {
		return setDyingOps(nil)
	} else if len(op.unit.doc.Subordinates)+op.unit.doc.StorageAttachmentCount != 0 {
		return setDyingOps(nil)
	}

	// See if the unit agent has started running.
	// If so then we can't set directly to dead.
	isAssigned := op.unit.doc.MachineId != ""
	shouldBeAssigned := op.unit.ShouldBeAssigned()
	agentStatusDocId := op.unit.globalAgentKey()
	agentStatusInfo, agentErr := getStatus(op.unit.st.db(), agentStatusDocId, "agent")
	if errors.IsNotFound(agentErr) {
		return nil, errAlreadyDying
	} else if agentErr != nil {
		if !op.Force {
			return nil, errors.Trace(agentErr)
		}
	}
	unitStatusDocId := op.unit.globalKey()
	unitStatusInfo, unitErr := getStatus(op.unit.st.db(), unitStatusDocId, "unit")
	if errors.IsNotFound(unitErr) {
		return nil, errAlreadyDying
	} else if unitErr != nil {
		if !op.Force {
			return nil, errors.Trace(unitErr)
		}
	}

	// This has to be a function since we want to delay the evaluation of the value,
	// in case agent erred out.
	notAllocating := func() bool {
		// IAAS models need the unit to be assigned.
		if shouldBeAssigned {
			return isAssigned && agentStatusInfo.Status != status.Allocating
		}
		// For CAAS models, check to see if the unit agent has started.
		if agentStatusInfo.Status != status.Allocating {
			return true
		}
		// If the agent is still allocating, it may still be queued to run the install hook
		// so check that the unit agent has started.
		return (unitStatusInfo.Status != "" && unitStatusInfo.Status != status.Waiting) ||
			(unitStatusInfo.Message != status.MessageWaitForContainer &&
				unitStatusInfo.Message != status.MessageInstallingAgent)
	}
	if agentErr == nil && notAllocating() {
		return setDyingOps(agentErr)
	}
	switch agentStatusInfo.Status {
	case status.Error, status.Allocating:
	default:
		err := errors.Errorf("unexpected unit state - unit with status %v is not deployed", agentStatusInfo.Status)
		if op.FatalError(err) {
			return nil, err
		}
	}

	statusOp := txn.Op{
		C:      statusesC,
		Id:     op.unit.st.docID(agentStatusDocId),
		Assert: bson.D{{"status", agentStatusInfo.Status}},
	}
	removeAsserts := append(isAliveDoc, bson.DocElem{
		"$and", []bson.D{
			unitHasNoSubordinates,
			unitHasNoStorageAttachments,
		},
	})
	// If the unit is unassigned, ensure it is not assigned in the interim.
	if !isAssigned && shouldBeAssigned {
		removeAsserts = append(removeAsserts, bson.DocElem{"machineid", ""})
	}

	// When 'force' is set, this call will return some, if not all, needed operations.
	// All operational errors encountered will be added to the operation.
	// If the 'force' is not set, any error will be fatal and no operations will be returned.
	removeOps, err := op.unit.removeOps(removeAsserts, &op.ForcedOperation, op.DestroyStorage)
	if err == errAlreadyRemoved {
		return nil, errAlreadyDying
	} else if op.FatalError(err) {
		return nil, err
	}
	ops := []txn.Op{statusOp}
	if minUnitsExists {
		ops = append(ops, minUnitsOp)
	}
	ops = append(ops, removeOps...)
	return ops, nil
}

// destroyHostOps returns all necessary operations to destroy the application unit's host machine,
// or ensure that the conditions preventing its destruction remain stable through the transaction.
// When 'force' is set, this call will return needed operations
// and accumulate all operational errors encountered on the operation.
// If the 'force' is not set, any error will be fatal and no operations will be returned.
func (u *Unit) destroyHostOps(a *Application, op *ForcedOperation) (ops []txn.Op, err error) {
	if a.doc.Subordinate {
		return []txn.Op{{
			C:      unitsC,
			Id:     u.st.docID(u.doc.Principal),
			Assert: txn.DocExists,
			Update: bson.D{{"$pull", bson.D{{"subordinates", u.doc.Name}}}},
		}}, nil
	} else if u.doc.MachineId == "" {
		unitLogger.Tracef("unit %v unassigned", u)
		return nil, nil
	}

	m, err := u.st.Machine(u.doc.MachineId)
	if err != nil {
		if errors.IsNotFound(err) {
			return nil, nil
		}
		return nil, err
	}
	node, err := u.st.ControllerNode(u.doc.MachineId)
	if err != nil && !errors.IsNotFound(err) {
		return nil, err
	}
	haveControllerNode := err == nil
	hasVote := haveControllerNode && node.HasVote()

	containerCheck := true // whether container conditions allow destroying the host machine
	containers, err := m.Containers()
	if op.FatalError(err) {
		return nil, err
	}
	if len(containers) > 0 {
		ops = append(ops, txn.Op{
			C:      containerRefsC,
			Id:     m.doc.DocID,
			Assert: bson.D{{"children.0", bson.D{{"$exists", 1}}}},
		})
		containerCheck = false
	} else {
		ops = append(ops, txn.Op{
			C:  containerRefsC,
			Id: m.doc.DocID,
			Assert: bson.D{{"$or", []bson.D{
				{{"children", bson.D{{"$size", 0}}}},
				{{"children", bson.D{{"$exists", false}}}},
			}}},
		})
	}

	isController := m.IsManager()
	machineCheck := true // whether host machine conditions allow destroy
	if len(m.doc.Principals) != 1 || m.doc.Principals[0] != u.doc.Name {
		machineCheck = false
	} else if isController {
		// Check that the machine does not have any responsibilities that
		// prevent a lifecycle change.
		machineCheck = false
	} else if hasVote {
		machineCheck = false
	}

	// assert that the machine conditions pertaining to host removal conditions
	// remain the same throughout the transaction.
	var machineAssert bson.D
	var controllerNodeAssert interface{}
	if machineCheck {
		machineAssert = bson.D{{"$and", []bson.D{
			{{"principals", []string{u.doc.Name}}},
			{{"jobs", bson.D{{"$nin", []MachineJob{JobManageModel}}}}},
		}}}
		controllerNodeAssert = txn.DocMissing
		if haveControllerNode {
			controllerNodeAssert = bson.D{{"has-vote", false}}
		}
	} else {
		machineAssert = bson.D{{"$or", []bson.D{
			{{"principals", bson.D{{"$ne", []string{u.doc.Name}}}}},
			{{"jobs", bson.D{{"$in", []MachineJob{JobManageModel}}}}},
		}}}
		if isController {
			controllerNodeAssert = txn.DocExists
		}
	}

	// If removal conditions satisfied by machine & container docs, we can
	// destroy it, in addition to removing the unit principal.
	machineUpdate := bson.D{{"$pull", bson.D{{"principals", u.doc.Name}}}}
	var cleanupOps []txn.Op
	if machineCheck && containerCheck {
		machineUpdate = append(machineUpdate, bson.D{{"$set", bson.D{{"life", Dying}}}}...)
		if !op.Force {
			cleanupOps = []txn.Op{newCleanupOp(cleanupDyingMachine, m.doc.Id, op.Force)}
		} else {
			cleanupOps = []txn.Op{newCleanupOp(cleanupForceDestroyedMachine, m.doc.Id, op.MaxWait)}
		}
	}

	ops = append(ops, txn.Op{
		C:      machinesC,
		Id:     m.doc.DocID,
		Assert: machineAssert,
		Update: machineUpdate,
	})
	if controllerNodeAssert != nil {
		ops = append(ops, txn.Op{
			C:      controllerNodesC,
			Id:     m.st.docID(m.Id()),
			Assert: controllerNodeAssert,
		})
	}

	return append(ops, cleanupOps...), nil
}

// removeOps returns the operations necessary to remove the unit, assuming
// the supplied asserts apply to the unit document.
// When 'force' is set, this call will return needed operations
// accumulating all operational errors in the operation.
// If the 'force' is not set, any error will be fatal and no operations will be returned.
func (u *Unit) removeOps(asserts bson.D, op *ForcedOperation, destroyStorage bool) ([]txn.Op, error) {
	app, err := u.st.Application(u.doc.Application)
	if errors.IsNotFound(err) {
		// If the application has been removed, the unit must already have been.
		return nil, errAlreadyRemoved
	} else if err != nil {
		// If we cannot find application, no amount of force will succeed after this point.
		return nil, err
	}
	return app.removeUnitOps(u, asserts, op, destroyStorage)
}

var unitHasNoSubordinates = bson.D{{
	"$or", []bson.D{
		{{"subordinates", bson.D{{"$size", 0}}}},
		{{"subordinates", bson.D{{"$exists", false}}}},
	},
}}

var unitHasNoStorageAttachments = bson.D{{
	"$or", []bson.D{
		{{"storageattachmentcount", 0}},
		{{"storageattachmentcount", bson.D{{"$exists", false}}}},
	},
}}

// EnsureDead sets the unit lifecycle to Dead if it is Alive or Dying.
// It does nothing otherwise. If the unit has subordinates, it will
// return ErrUnitHasSubordinates; otherwise, if it has storage instances,
// it will return ErrUnitHasStorageInstances.
func (u *Unit) EnsureDead() (err error) {
	if u.doc.Life == Dead {
		return nil
	}
	defer func() {
		if err == nil {
			u.doc.Life = Dead
		}
	}()
	assert := append(notDeadDoc, bson.DocElem{
		"$and", []bson.D{
			unitHasNoSubordinates,
			unitHasNoStorageAttachments,
		},
	})
	ops := []txn.Op{{
		C:      unitsC,
		Id:     u.doc.DocID,
		Assert: assert,
		Update: bson.D{{"$set", bson.D{{"life", Dead}}}},
	}}
	if err := u.st.db().RunTransaction(ops); err != txn.ErrAborted {
		return err
	}
	if notDead, err := isNotDead(u.st, unitsC, u.doc.DocID); err != nil {
		return err
	} else if !notDead {
		return nil
	}
	if err := u.Refresh(); errors.IsNotFound(err) {
		return nil
	} else if err != nil {
		return err
	}
	if len(u.doc.Subordinates) > 0 {
		return stateerrors.ErrUnitHasSubordinates
	}
	return stateerrors.ErrUnitHasStorageAttachments
}

// RemoveOperation returns a model operation that will remove the unit.
func (u *Unit) RemoveOperation(force bool) *RemoveUnitOperation {
	return &RemoveUnitOperation{
		unit:            &Unit{st: u.st, doc: u.doc, modelType: u.modelType},
		ForcedOperation: ForcedOperation{Force: force},
	}
}

// RemoveUnitOperation is a model operation for removing a unit.
type RemoveUnitOperation struct {
	// ForcedOperation stores needed information to force this operation.
	ForcedOperation

	// unit holds the unit to remove.
	unit *Unit
}

// Build is part of the ModelOperation interface.
func (op *RemoveUnitOperation) Build(attempt int) ([]txn.Op, error) {
	if attempt > 0 {
		if err := op.unit.Refresh(); errors.IsNotFound(err) {
			return nil, jujutxn.ErrNoOperations
		} else if err != nil {
			return nil, err
		}
	}
	// When 'force' is set on the operation, this call will return both needed operations
	// as well as all operational errors encountered.
	// If the 'force' is not set, any error will be fatal and no operations will be returned.
	switch ops, err := op.removeOps(); err {
	case errRefresh:
	case errAlreadyDying:
		return nil, jujutxn.ErrNoOperations
	case nil:
		return ops, nil
	default:
		if op.Force {
			logger.Warningf("forcing unit removal for %v despite error %v", op.unit.Name(), err)
			return ops, nil
		}
		return nil, err
	}
	return nil, jujutxn.ErrNoOperations
}

// Done is part of the ModelOperation interface.
func (op *RemoveUnitOperation) Done(err error) error {
	if err != nil {
		if !op.Force {
			return errors.Annotatef(err, "cannot remove unit %q", op.unit)
		}
		op.AddError(errors.Errorf("force removing unit %q proceeded despite encountering ERROR %v", op.unit, err))
	}
	return nil
}

// Remove removes the unit from state, and may remove its application as well, if
// the application is Dying and no other references to it exist. It will fail if
// the unit is not Dead.
func (u *Unit) Remove() error {
	_, err := u.RemoveWithForce(false, time.Duration(0))
	return err
}

// RemoveWithForce removes the unit from state similar to the unit.Remove() but
// it ignores errors.
// In addition, this function also returns all non-fatal operational errors
// encountered.
func (u *Unit) RemoveWithForce(force bool, maxWait time.Duration) ([]error, error) {
	op := u.RemoveOperation(force)
	op.MaxWait = maxWait
	err := u.st.ApplyOperation(op)
	return op.Errors, err
}

// When 'force' is set, this call will return needed operations
// and all operational errors will be accumulated in operation itself.
// If the 'force' is not set, any error will be fatal and no operations will be returned.
func (op *RemoveUnitOperation) removeOps() (ops []txn.Op, err error) {
	if op.unit.doc.Life != Dead {
		return nil, errors.New("unit is not dead")
	}
	// Now the unit is Dead, we can be sure that it's impossible for it to
	// enter relation scopes (once it's Dying, we can be sure of this; but
	// EnsureDead does not require that it already be Dying, so this is the
	// only point at which we can safely backstop lp:1233457 and mitigate
	// the impact of unit agent bugs that leave relation scopes occupied).
	relations, err := applicationRelations(op.unit.st, op.unit.doc.Application)
	if op.FatalError(err) {
		return nil, err
	} else {
		failRelations := false
		for _, rel := range relations {
			ru, err := rel.Unit(op.unit)
			if err != nil {
				op.AddError(err)
				failRelations = true
				continue
			}
			leaveScopOps, err := ru.leaveScopeForcedOps(&op.ForcedOperation)
			if err != nil && err != jujutxn.ErrNoOperations {
				op.AddError(err)
				failRelations = true
			}
			ops = append(ops, leaveScopOps...)
		}
		if !op.Force && failRelations {
			return nil, op.LastError()
		}
	}

	// Now we're sure we haven't left any scopes occupied by this unit, we
	// can safely remove the document.
	unitRemoveOps, err := op.unit.removeOps(isDeadDoc, &op.ForcedOperation, false)
	if op.FatalError(err) {
		return nil, err
	}
	return append(ops, unitRemoveOps...), nil
}

// Resolved returns the resolved mode for the unit.
func (u *Unit) Resolved() ResolvedMode {
	return u.doc.Resolved
}

// IsPrincipal returns whether the unit is deployed in its own container,
// and can therefore have subordinate applications deployed alongside it.
func (u *Unit) IsPrincipal() bool {
	return u.doc.Principal == ""
}

// SubordinateNames returns the names of any subordinate units.
func (u *Unit) SubordinateNames() []string {
	subNames := make([]string, len(u.doc.Subordinates))
	copy(subNames, u.doc.Subordinates)
	return subNames
}

// RelationsJoined returns the relations for which the unit has entered scope
// and neither left it nor prepared to leave it
func (u *Unit) RelationsJoined() ([]*Relation, error) {
	return u.relations(func(ru *RelationUnit) (bool, error) {
		return ru.Joined()
	})
}

// RelationsInScope returns the relations for which the unit has entered scope
// and not left it.
func (u *Unit) RelationsInScope() ([]*Relation, error) {
	return u.relations(func(ru *RelationUnit) (bool, error) {
		return ru.InScope()
	})
}

type relationPredicate func(ru *RelationUnit) (bool, error)

// relations implements RelationsJoined and RelationsInScope.
func (u *Unit) relations(predicate relationPredicate) ([]*Relation, error) {
	candidates, err := applicationRelations(u.st, u.doc.Application)
	if err != nil {
		return nil, err
	}
	var filtered []*Relation
	for _, relation := range candidates {
		relationUnit, err := relation.Unit(u)
		if err != nil {
			return nil, err
		}
		if include, err := predicate(relationUnit); err != nil {
			return nil, err
		} else if include {
			filtered = append(filtered, relation)
		}
	}
	return filtered, nil
}

// PrincipalName returns the name of the unit's principal.
// If the unit is not a subordinate, false is returned.
func (u *Unit) PrincipalName() (string, bool) {
	return u.doc.Principal, u.doc.Principal != ""
}

// machine returns the unit's machine.
//
// machine is part of the machineAssignable interface.
func (u *Unit) machine() (*Machine, error) {
	id, err := u.AssignedMachineId()
	if err != nil {
		return nil, errors.Annotatef(err, "unit %v cannot get assigned machine", u)
	}
	m, err := u.st.Machine(id)
	if err != nil {
		return nil, errors.Annotatef(err, "unit %v misses machine id %v", u, id)
	}
	return m, nil
}

// noAssignedMachineOp is part of the machineAssignable interface.
func (u *Unit) noAssignedMachineOp() txn.Op {
	id := u.doc.DocID
	if u.doc.Principal != "" {
		id = u.doc.Principal
	}
	return txn.Op{
		C:      unitsC,
		Id:     id,
		Assert: bson.D{{"machineid", ""}},
	}
}

// PublicAddress returns the public address of the unit.
func (u *Unit) PublicAddress() (network.SpaceAddress, error) {
	if !u.ShouldBeAssigned() {
		return u.scopedAddress("public")
	}
	m, err := u.machine()
	if err != nil {
		unitLogger.Tracef("%v", err)
		return network.SpaceAddress{}, errors.Trace(err)
	}
	return m.PublicAddress()
}

// PrivateAddress returns the private address of the unit.
func (u *Unit) PrivateAddress() (network.SpaceAddress, error) {
	if !u.ShouldBeAssigned() {
		addr, err := u.scopedAddress("private")
		if network.IsNoAddressError(err) {
			return u.containerAddress()
		}
		return addr, errors.Trace(err)
	}
	m, err := u.machine()
	if err != nil {
		unitLogger.Tracef("%v", err)
		return network.SpaceAddress{}, errors.Trace(err)
	}
	return m.PrivateAddress()
}

// AllAddresses returns the public and private addresses
// plus the container address of the unit (if known).
// Only relevant for CAAS models - will return an empty
// slice for IAAS models.
func (u *Unit) AllAddresses() (addrs network.SpaceAddresses, _ error) {
	if u.ShouldBeAssigned() {
		return addrs, nil
	}

	// First the addresses of the service.
	serviceAddrs, err := u.serviceAddresses()
	if err != nil && !errors.IsNotFound(err) {
		return nil, errors.Trace(err)
	}
	if err == nil {
		addrs = append(addrs, serviceAddrs...)
	}

	// Then the container address.
	containerAddr, err := u.containerAddress()
	if network.IsNoAddressError(err) {
		return addrs, nil
	}
	if err != nil {
		return nil, errors.Trace(err)
	}
	addrs = append(addrs, containerAddr)
	return addrs, nil
}

// serviceAddresses returns the addresses of the service
// managing the pods in which the unit workload is running.
func (u *Unit) serviceAddresses() (network.SpaceAddresses, error) {
	app, err := u.Application()
	if err != nil {
		return nil, errors.Trace(err)
	}
	serviceInfo, err := app.ServiceInfo()
	if err != nil {
		return nil, errors.Trace(err)
	}
	return serviceInfo.Addresses(), nil
}

// containerAddress returns the address of the pod's container.
func (u *Unit) containerAddress() (network.SpaceAddress, error) {
	containerInfo, err := u.cloudContainer()
	if errors.IsNotFound(err) {
		return network.SpaceAddress{}, network.NoAddressError("container")
	}
	if err != nil {
		return network.SpaceAddress{}, errors.Trace(err)
	}
	addr := containerInfo.Address
	if addr == nil {
		return network.SpaceAddress{}, network.NoAddressError("container")
	}
	return addr.networkAddress(), nil
}

func (u *Unit) scopedAddress(scope string) (network.SpaceAddress, error) {
	addresses, err := u.AllAddresses()
	if err != nil {
		return network.SpaceAddress{}, errors.Trace(err)
	}
	if len(addresses) == 0 {
		return network.SpaceAddress{}, network.NoAddressError(scope)
	}
	getStrictPublicAddr := func(addresses network.SpaceAddresses) (network.SpaceAddress, bool) {
		addr, ok := addresses.OneMatchingScope(network.ScopeMatchPublic)
		return addr, ok && addr.Scope == network.ScopePublic
	}

	getInternalAddr := func(addresses network.SpaceAddresses) (network.SpaceAddress, bool) {
		return addresses.OneMatchingScope(network.ScopeMatchCloudLocal)
	}

	var addrMatch func(network.SpaceAddresses) (network.SpaceAddress, bool)
	switch scope {
	case "public":
		addrMatch = getStrictPublicAddr
	case "private":
		addrMatch = getInternalAddr
	default:
		return network.SpaceAddress{}, errors.NotValidf("address scope %q", scope)
	}

	addr, found := addrMatch(addresses)
	if !found {
		return network.SpaceAddress{}, network.NoAddressError(scope)
	}
	return addr, nil
}

// AvailabilityZone returns the name of the availability zone into which
// the unit's machine instance was provisioned.
func (u *Unit) AvailabilityZone() (string, error) {
	m, err := u.machine()
	if err != nil {
		return "", errors.Trace(err)
	}
	return m.AvailabilityZone()
}

// Refresh refreshes the contents of the Unit from the underlying
// state. It an error that satisfies errors.IsNotFound if the unit has
// been removed.
func (u *Unit) Refresh() error {
	units, closer := u.st.db().GetCollection(unitsC)
	defer closer()

	err := units.FindId(u.doc.DocID).One(&u.doc)
	if err == mgo.ErrNotFound {
		return errors.NotFoundf("unit %q", u)
	}
	if err != nil {
		return errors.Annotatef(err, "cannot refresh unit %q", u)
	}
	return nil
}

// Agent Returns an agent by its unit's name.
func (u *Unit) Agent() *UnitAgent {
	return newUnitAgent(u.st, u.Tag(), u.Name())
}

// AgentHistory returns an StatusHistoryGetter which can
//be used to query the status history of the unit's agent.
func (u *Unit) AgentHistory() status.StatusHistoryGetter {
	return u.Agent()
}

// SetAgentStatus calls SetStatus for this unit's agent, this call
// is equivalent to the former call to SetStatus when Agent and Unit
// where not separate entities.
func (u *Unit) SetAgentStatus(agentStatus status.StatusInfo) error {
	agent := newUnitAgent(u.st, u.Tag(), u.Name())
	s := status.StatusInfo{
		Status:  agentStatus.Status,
		Message: agentStatus.Message,
		Data:    agentStatus.Data,
		Since:   agentStatus.Since,
	}
	return agent.SetStatus(s)
}

// AgentStatus calls Status for this unit's agent, this call
// is equivalent to the former call to Status when Agent and Unit
// where not separate entities.
func (u *Unit) AgentStatus() (status.StatusInfo, error) {
	agent := newUnitAgent(u.st, u.Tag(), u.Name())
	return agent.Status()
}

// StatusHistory returns a slice of at most <size> StatusInfo items
// or items as old as <date> or items newer than now - <delta> time
// representing past statuses for this unit.
func (u *Unit) StatusHistory(filter status.StatusHistoryFilter) ([]status.StatusInfo, error) {
	args := &statusHistoryArgs{
		db:        u.st.db(),
		globalKey: u.globalKey(),
		filter:    filter,
	}
	return statusHistory(args)
}

// Status returns the status of the unit.
// This method relies on globalKey instead of globalAgentKey since it is part of
// the effort to separate Unit from UnitAgent. Now the Status for UnitAgent is in
// the UnitAgent struct.
func (u *Unit) Status() (status.StatusInfo, error) {
	// The current health spec says when a hook error occurs, the workload should
	// be in error state, but the state model more correctly records the agent
	// itself as being in error. So we'll do that model translation here.
	// TODO(fwereade) as on unitagent, this transformation does not belong here.
	// For now, pretend we're always reading the unit status.
	info, err := getStatus(u.st.db(), u.globalAgentKey(), "unit")
	if err != nil {
		return status.StatusInfo{}, err
	}
	if info.Status != status.Error {
		info, err = getStatus(u.st.db(), u.globalKey(), "unit")
		if err != nil {
			return status.StatusInfo{}, err
		}
	}
	return info, nil
}

// SetStatus sets the status of the unit agent. The optional values
// allow to pass additional helpful status data.
// This method relies on globalKey instead of globalAgentKey since it is part of
// the effort to separate Unit from UnitAgent. Now the SetStatus for UnitAgent is in
// the UnitAgent struct.
func (u *Unit) SetStatus(unitStatus status.StatusInfo) error {
	if !status.ValidWorkloadStatus(unitStatus.Status) {
		return errors.Errorf("cannot set invalid status %q", unitStatus.Status)
	}

	var newHistory *statusDoc
	if u.modelType == ModelTypeCAAS {
		// Caas Charms currently have no way to query workload status;
		// Cloud container status might contradict what the charm is
		// attempting to set, make sure the right history is set.
		cloudContainerStatus, err := getStatus(u.st.db(), globalCloudContainerKey(u.Name()), "cloud container")
		if err != nil {
			if !errors.IsNotFound(err) {
				return errors.Trace(err)
			}
		}
		model, err := u.st.Model()
		if err != nil {
			return errors.Trace(err)
		}
		expectWorkload, err := CheckApplicationExpectsWorkload(model, u.ApplicationName())
		if err != nil {
			return errors.Trace(err)
		}
		newHistory, err = caasHistoryRewriteDoc(unitStatus, cloudContainerStatus, expectWorkload, status.UnitDisplayStatus, u.st.clock())
		if err != nil {
			return errors.Trace(err)
		}
	}

	return setStatus(u.st.db(), setStatusParams{
		badge:            "unit",
		globalKey:        u.globalKey(),
		status:           unitStatus.Status,
		message:          unitStatus.Message,
		rawData:          unitStatus.Data,
		updated:          timeOrNow(unitStatus.Since, u.st.clock()),
		historyOverwrite: newHistory,
	})
}

// OpenedPortRanges returns a UnitPortRanges object that can be used to query
// and/or mutate the port ranges opened by the unit on the machine it is
// assigned to.
//
// Calls to OpenPortRanges will return back an error if the unit is not assigned
// to a machine.
func (u *Unit) OpenedPortRanges() (UnitPortRanges, error) {
	machineID, err := u.AssignedMachineId()
	if err != nil {
		return nil, errors.Annotatef(err, "cannot retrieve ports for unit %q", u.Name())
	}

	machinePorts, err := getOpenedMachinePortRanges(u.st, machineID)
	if err != nil {
		return nil, errors.Annotatef(err, "cannot retrieve ports for unit %q", u.Name())
	}

	return machinePorts.ForUnit(u.Name()), nil
}

// CharmURL returns the charm URL this unit is currently using.
func (u *Unit) CharmURL() (*charm.URL, bool) {
	if u.doc.CharmURL == nil {
		return nil, false
	}
	return u.doc.CharmURL, true
}

// SetCharmURL marks the unit as currently using the supplied charm URL.
// An error will be returned if the unit is dead, or the charm URL not known.
func (u *Unit) SetCharmURL(curl *charm.URL) error {
	if curl == nil {
		return errors.Errorf("cannot set nil charm url")
	}

	db, closer := u.st.newDB()
	defer closer()
	units, closer := db.GetCollection(unitsC)
	defer closer()
	charms, closer := db.GetCollection(charmsC)
	defer closer()

	buildTxn := func(attempt int) ([]txn.Op, error) {
		if attempt > 0 {
			// NOTE: We're explicitly allowing SetCharmURL to succeed
			// when the unit is Dying, because application/charm upgrades
			// should still be allowed to apply to dying units, so
			// that bugs in departed/broken hooks can be addressed at
			// runtime.
			if notDead, err := isNotDeadWithSession(units, u.doc.DocID); err != nil {
				return nil, errors.Trace(err)
			} else if !notDead {
				return nil, stateerrors.ErrDead
			}
		}
		sel := bson.D{{"_id", u.doc.DocID}, {"charmurl", curl}}
		if count, err := units.Find(sel).Count(); err != nil {
			return nil, errors.Trace(err)
		} else if count == 1 {
			// Already set
			return nil, jujutxn.ErrNoOperations
		}
		if count, err := charms.FindId(curl.String()).Count(); err != nil {
			return nil, errors.Trace(err)
		} else if count < 1 {
			return nil, errors.Errorf("unknown charm url %q", curl)
		}

		// Add a reference to the application settings for the new charm.
		incOps, err := appCharmIncRefOps(u.st, u.doc.Application, curl, false)
		if err != nil {
			return nil, errors.Trace(err)
		}

		// Set the new charm URL.
		differentCharm := bson.D{{"charmurl", bson.D{{"$ne", curl}}}}
		ops := append(incOps,
			txn.Op{
				C:      unitsC,
				Id:     u.doc.DocID,
				Assert: append(notDeadDoc, differentCharm...),
				Update: bson.D{{"$set", bson.D{{"charmurl", curl}}}},
			})
		if u.doc.CharmURL != nil {
			// Drop the reference to the old charm.
			// Since we can force this now, let's.. There is no point hanging on to the old charm.
			op := &ForcedOperation{Force: true}
			decOps, err := appCharmDecRefOps(u.st, u.doc.Application, u.doc.CharmURL, true, op)
			if err != nil {
				// No need to stop further processing if the old key could not be removed.
				logger.Errorf("could not remove old charm references for %v:%v", u.doc.CharmURL, err)
			}
			if len(op.Errors) != 0 {
				logger.Errorf("could not remove old charm references for %v:%v", u.doc.CharmURL, op.Errors)
			}
			ops = append(ops, decOps...)
		}
		return ops, nil
	}
	err := u.st.db().Run(buildTxn)
	if err == nil {
		u.doc.CharmURL = curl
	}
	return err
}

// charm returns the charm for the unit, or the application if the unit's charm
// has not been set yet.
func (u *Unit) charm() (*Charm, error) {
	curl, ok := u.CharmURL()
	if !ok {
		app, err := u.Application()
		if err != nil {
			return nil, err
		}
		curl = app.doc.CharmURL
	}
	ch, err := u.st.Charm(curl)
	return ch, errors.Annotatef(err, "getting charm for %s", u)
}

// assertCharmOps returns txn.Ops to assert the current charm of the unit.
// If the unit currently has no charm URL set, then the application's charm
// URL will be checked by the txn.Ops also.
func (u *Unit) assertCharmOps(ch *Charm) []txn.Op {
	ops := []txn.Op{{
		C:      unitsC,
		Id:     u.doc.Name,
		Assert: bson.D{{"charmurl", u.doc.CharmURL}},
	}}
	if _, ok := u.CharmURL(); !ok {
		appName := u.ApplicationName()
		ops = append(ops, txn.Op{
			C:      applicationsC,
			Id:     appName,
			Assert: bson.D{{"charmurl", ch.URL()}},
		})
	}
	return ops
}

// Tag returns a name identifying the unit.
// The returned name will be different from other Tag values returned by any
// other entities from the same state.
func (u *Unit) Tag() names.Tag {
	return u.UnitTag()
}

// UnitTag returns a names.UnitTag representing this Unit, unless the
// unit Name is invalid, in which case it will panic
func (u *Unit) UnitTag() names.UnitTag {
	return names.NewUnitTag(u.Name())
}

func unitNotAssignedError(u *Unit) error {
	msg := fmt.Sprintf("unit %q is not assigned to a machine", u)
	return errors.NewNotAssigned(nil, msg)
}

// AssignedMachineId returns the id of the assigned machine.
func (u *Unit) AssignedMachineId() (id string, err error) {
	if u.doc.MachineId == "" {
		return "", unitNotAssignedError(u)
	}
	return u.doc.MachineId, nil
}

var (
	machineNotCleanErr = errors.New("machine is dirty")
	alreadyAssignedErr = errors.New("unit is already assigned to a machine")
	inUseErr           = errors.New("machine is not unused")
)

// assignToMachine is the internal version of AssignToMachine.
func (u *Unit) assignToMachine(m *Machine, unused bool) (err error) {
	buildTxn := func(attempt int) ([]txn.Op, error) {
		u, m := u, m // don't change outer vars
		if attempt > 0 {
			var err error
			u, err = u.st.Unit(u.Name())
			if err != nil {
				return nil, errors.Trace(err)
			}
			m, err = u.st.Machine(m.Id())
			if err != nil {
				return nil, errors.Trace(err)
			}
		}
		return u.assignToMachineOps(m, unused)
	}
	if err := u.st.db().Run(buildTxn); err != nil {
		return errors.Trace(err)
	}
	u.doc.MachineId = m.doc.Id
	m.doc.Clean = false
	return nil
}

// assignToMachineOps returns txn.Ops to assign a unit to a machine.
// assignToMachineOps returns specific errors in some cases:
// - machineNotAliveErr when the machine is not alive.
// - unitNotAliveErr when the unit is not alive.
// - alreadyAssignedErr when the unit has already been assigned
// - inUseErr when the machine already has a unit assigned (if unused is true)
func (u *Unit) assignToMachineOps(m *Machine, unused bool) ([]txn.Op, error) {
	if u.Life() != Alive {
		return nil, unitNotAliveErr
	}
	if u.doc.MachineId != "" {
		if u.doc.MachineId != m.Id() {
			return nil, alreadyAssignedErr
		}
		return nil, jujutxn.ErrNoOperations
	}
	if unused && !m.doc.Clean {
		return nil, inUseErr
	}
	storageParams, err := u.storageParams()
	if err != nil {
		return nil, errors.Trace(err)
	}
	sb, err := NewStorageBackend(u.st)
	if err != nil {
		return nil, errors.Trace(err)
	}
	storagePools, err := storagePools(sb, storageParams)
	if err != nil {
		return nil, errors.Trace(err)
	}
	if err := validateUnitMachineAssignment(
		m, u.doc.Series, u.doc.Principal != "", storagePools,
	); err != nil {
		return nil, errors.Trace(err)
	}
	storageOps, volumesAttached, filesystemsAttached, err := sb.hostStorageOps(m.doc.Id, storageParams)
	if err != nil {
		return nil, errors.Trace(err)
	}
	// addMachineStorageAttachmentsOps will add a txn.Op that ensures
	// that no filesystems were concurrently added to the machine if
	// any of the filesystems being attached specify a location.
	attachmentOps, err := addMachineStorageAttachmentsOps(
		m, volumesAttached, filesystemsAttached,
	)
	if err != nil {
		return nil, errors.Trace(err)
	}
	storageOps = append(storageOps, attachmentOps...)

	assert := append(isAliveDoc, bson.D{{
		// The unit's subordinates must not change while we're
		// assigning it to a machine, to ensure machine storage
		// is created for subordinate units.
		"subordinates", u.doc.Subordinates,
	}, {
		"$or", []bson.D{
			{{"machineid", ""}},
			{{"machineid", m.Id()}},
		},
	}}...)
	massert := isAliveDoc
	if unused {
		massert = append(massert, bson.D{{"clean", bson.D{{"$ne", false}}}}...)
	}
	ops := []txn.Op{{
		C:      unitsC,
		Id:     u.doc.DocID,
		Assert: assert,
		Update: bson.D{{"$set", bson.D{{"machineid", m.doc.Id}}}},
	}, {
		C:      machinesC,
		Id:     m.doc.DocID,
		Assert: massert,
		Update: bson.D{{"$addToSet", bson.D{{"principals", u.doc.Name}}}, {"$set", bson.D{{"clean", false}}}},
	},
		removeStagedAssignmentOp(u.doc.DocID),
	}
	ops = append(ops, storageOps...)
	return ops, nil
}

// validateUnitMachineAssignment validates the parameters for assigning a unit
// to a specified machine.
func validateUnitMachineAssignment(
	m *Machine,
	series string,
	isSubordinate bool,
	storagePools set.Strings,
) (err error) {
	if m.Life() != Alive {
		return machineNotAliveErr
	}
	if isSubordinate {
		return fmt.Errorf("unit is a subordinate")
	}
	if series != m.doc.Series {
		return fmt.Errorf("series does not match")
	}
	canHost := false
	for _, j := range m.doc.Jobs {
		if j == JobHostUnits {
			canHost = true
			break
		}
	}
	if !canHost {
		return fmt.Errorf("machine %q cannot host units", m)
	}
	sb, err := NewStorageBackend(m.st)
	if err != nil {
		return errors.Trace(err)
	}
	if err := validateDynamicMachineStoragePools(sb, m, storagePools); err != nil {
		return errors.Trace(err)
	}
	return nil
}

// validateDynamicMachineStorageParams validates that the provided machine
// storage parameters are compatible with the specified machine.
func validateDynamicMachineStorageParams(m *Machine, params *storageParams) error {
	sb, err := NewStorageBackend(m.st)
	if err != nil {
		return errors.Trace(err)
	}
	pools, err := storagePools(sb, params)
	if err != nil {
		return err
	}
	if err := validateDynamicMachineStoragePools(sb, m, pools); err != nil {
		return err
	}
	// Validate the volume/filesystem attachments for the machine.
	for volumeTag := range params.volumeAttachments {
		volume, err := getVolumeByTag(sb.mb, volumeTag)
		if err != nil {
			return errors.Trace(err)
		}
		if !volume.Detachable() && volume.doc.HostId != m.Id() {
			return errors.Errorf(
				"storage is non-detachable (bound to machine %s)",
				volume.doc.HostId,
			)
		}
	}
	for filesystemTag := range params.filesystemAttachments {
		filesystem, err := getFilesystemByTag(sb.mb, filesystemTag)
		if err != nil {
			return errors.Trace(err)
		}
		if !filesystem.Detachable() && filesystem.doc.HostId != m.Id() {
			host := storageAttachmentHost(filesystem.doc.HostId)
			return errors.Errorf(
				"storage is non-detachable (bound to %s)",
				names.ReadableString(host),
			)
		}
	}
	return nil
}

// storagePools returns the names of storage pools in each of the
// volume, filesystem and attachments in the machine storage parameters.
func storagePools(sb *storageBackend, params *storageParams) (set.Strings, error) {
	pools := make(set.Strings)
	for _, v := range params.volumes {
		v, err := sb.volumeParamsWithDefaults(v.Volume)
		if err != nil {
			return nil, errors.Trace(err)
		}
		pools.Add(v.Pool)
	}
	for _, f := range params.filesystems {
		f, err := sb.filesystemParamsWithDefaults(f.Filesystem)
		if err != nil {
			return nil, errors.Trace(err)
		}
		pools.Add(f.Pool)
	}
	for volumeTag := range params.volumeAttachments {
		volume, err := sb.Volume(volumeTag)
		if err != nil {
			return nil, errors.Trace(err)
		}
		if params, ok := volume.Params(); ok {
			pools.Add(params.Pool)
		} else {
			info, err := volume.Info()
			if err != nil {
				return nil, errors.Trace(err)
			}
			pools.Add(info.Pool)
		}
	}
	for filesystemTag := range params.filesystemAttachments {
		filesystem, err := sb.Filesystem(filesystemTag)
		if err != nil {
			return nil, errors.Trace(err)
		}
		if params, ok := filesystem.Params(); ok {
			pools.Add(params.Pool)
		} else {
			info, err := filesystem.Info()
			if err != nil {
				return nil, errors.Trace(err)
			}
			pools.Add(info.Pool)
		}
	}
	return pools, nil
}

// validateDynamicMachineStoragePools validates that all of the specified
// storage pools support dynamic storage provisioning. If any provider doesn't
// support dynamic storage, then an IsNotSupported error is returned.
func validateDynamicMachineStoragePools(sb *storageBackend, m *Machine, pools set.Strings) error {
	if pools.IsEmpty() {
		return nil
	}
	if m.ContainerType() != "" {
		// TODO(axw) consult storage providers to check if they
		// support adding storage to containers. Loop is fine,
		// for example.
		//
		// TODO(axw) later we might allow *any* storage, and
		// passthrough/bindmount storage. That would imply either
		// container creation time only, or requiring containers
		// to be restarted to pick up new configuration.
		return errors.NotSupportedf("adding storage to %s container", m.ContainerType())
	}
	return validateDynamicStoragePools(sb, pools)
}

// validateDynamicStoragePools validates that all of the specified storage
// providers support dynamic storage provisioning. If any provider doesn't
// support dynamic storage, then an IsNotSupported error is returned.
func validateDynamicStoragePools(sb *storageBackend, pools set.Strings) error {
	for pool := range pools {
		providerType, provider, _, err := poolStorageProvider(sb, pool)
		if err != nil {
			return errors.Trace(err)
		}
		if !provider.Dynamic() {
			return errors.NewNotSupported(err, fmt.Sprintf(
				"%q storage provider does not support dynamic storage",
				providerType,
			))
		}
	}
	return nil
}

func assignContextf(err *error, unitName string, target string) {
	if *err != nil {
		*err = errors.Annotatef(*err,
			"cannot assign unit %q to %s",
			unitName, target,
		)
	}
}

// AssignToMachine assigns this unit to a given machine.
func (u *Unit) AssignToMachine(m *Machine) (err error) {
	defer assignContextf(&err, u.Name(), fmt.Sprintf("machine %s", m))
	if u.doc.Principal != "" {
		return fmt.Errorf("unit is a subordinate")
	}
	return u.assignToMachine(m, false)
}

// assignToNewMachineOps returns txn.Ops to assign the unit to a machine
// created according to the supplied params, with the supplied constraints.
func (u *Unit) assignToNewMachineOps(
	template MachineTemplate,
	parentId string,
	containerType instance.ContainerType,
) (*Machine, []txn.Op, error) {

	if u.Life() != Alive {
		return nil, nil, unitNotAliveErr
	}
	if u.doc.MachineId != "" {
		return nil, nil, alreadyAssignedErr
	}

	template.principals = []string{u.doc.Name}
	template.Dirty = true

	var (
		mdoc *machineDoc
		ops  []txn.Op
		err  error
	)
	switch {
	case parentId == "" && containerType == "":
		mdoc, ops, err = u.st.addMachineOps(template)
	case parentId == "":
		if containerType == "" {
			return nil, nil, errors.New("assignToNewMachine called without container type (should never happen)")
		}
		// The new parent machine is clean and only hosts units,
		// regardless of its child.
		parentParams := template
		parentParams.Jobs = []MachineJob{JobHostUnits}
		mdoc, ops, err = u.st.addMachineInsideNewMachineOps(template, parentParams, containerType)
	default:
		mdoc, ops, err = u.st.addMachineInsideMachineOps(template, parentId, containerType)
	}
	if err != nil {
		return nil, nil, err
	}

	// Ensure the host machine is really clean.
	if parentId != "" {
		mparent, err := u.st.Machine(parentId)
		if err != nil {
			return nil, nil, err
		}
		if !mparent.Clean() {
			return nil, nil, machineNotCleanErr
		}
		containers, err := mparent.Containers()
		if err != nil {
			return nil, nil, err
		}
		if len(containers) > 0 {
			return nil, nil, machineNotCleanErr
		}
		parentDocId := u.st.docID(parentId)
		ops = append(ops, txn.Op{
			C:      machinesC,
			Id:     parentDocId,
			Assert: bson.D{{"clean", true}},
		}, txn.Op{
			C:      containerRefsC,
			Id:     parentDocId,
			Assert: bson.D{hasNoContainersTerm},
		})
	}

	// The unit's subordinates must not change while we're
	// assigning it to a machine, to ensure machine storage
	// is created for subordinate units.
	subordinatesUnchanged := bson.D{{"subordinates", u.doc.Subordinates}}
	isUnassigned := bson.D{{"machineid", ""}}
	asserts := append(isAliveDoc, isUnassigned...)
	asserts = append(asserts, subordinatesUnchanged...)

	ops = append(ops, txn.Op{
		C:      unitsC,
		Id:     u.doc.DocID,
		Assert: asserts,
		Update: bson.D{{"$set", bson.D{{"machineid", mdoc.Id}}}},
	},
		removeStagedAssignmentOp(u.doc.DocID),
	)
	return &Machine{u.st, *mdoc}, ops, nil
}

// Constraints returns the unit's deployment constraints.
func (u *Unit) Constraints() (*constraints.Value, error) {
	cons, err := readConstraints(u.st, u.globalAgentKey())
	if errors.IsNotFound(err) {
		// Lack of constraints indicates lack of unit.
		return nil, errors.NotFoundf("unit")
	} else if err != nil {
		return nil, err
	}
	return &cons, nil
}

// AssignToNewMachineOrContainer assigns the unit to a new machine,
// with constraints determined according to the application and
// model constraints at the time of unit creation. If a
// container is required, a clean, empty machine instance is required
// on which to create the container. An existing clean, empty instance
// is first searched for, and if not found, a new one is created.
func (u *Unit) AssignToNewMachineOrContainer() (err error) {
	defer assignContextf(&err, u.Name(), "new machine or container")
	if u.doc.Principal != "" {
		return fmt.Errorf("unit is a subordinate")
	}
	cons, err := u.Constraints()
	if err != nil {
		return err
	}
	if !cons.HasContainer() {
		return u.AssignToNewMachine()
	}

	// Find a clean, empty machine on which to create a container.
	hostCons := *cons
	noContainer := instance.NONE
	hostCons.Container = &noContainer
	query, err := u.findCleanMachineQuery(true, &hostCons)
	if err != nil {
		return err
	}
	machinesCollection, closer := u.st.db().GetCollection(machinesC)
	defer closer()
	var host machineDoc
	if err := machinesCollection.Find(query).One(&host); err == mgo.ErrNotFound {
		// No existing clean, empty machine so create a new one. The
		// container constraint will be used by AssignToNewMachine to
		// create the required container.
		return u.AssignToNewMachine()
	} else if err != nil {
		return err
	}

	var m *Machine
	buildTxn := func(attempt int) ([]txn.Op, error) {
		var err error
		u := u // don't change outer var
		if attempt > 0 {
			u, err = u.st.Unit(u.Name())
			if err != nil {
				return nil, errors.Trace(err)
			}
		}
		template := MachineTemplate{
			Series:      u.doc.Series,
			Constraints: *cons,
			Jobs:        []MachineJob{JobHostUnits},
		}
		var ops []txn.Op
		m, ops, err = u.assignToNewMachineOps(template, host.Id, *cons.Container)
		return ops, err
	}
	if err := u.st.db().Run(buildTxn); err != nil {
		if errors.Cause(err) == machineNotCleanErr {
			// The clean machine was used before we got a chance
			// to use it so just stick the unit on a new machine.
			return u.AssignToNewMachine()
		}
		return errors.Trace(err)
	}
	u.doc.MachineId = m.doc.Id
	return nil
}

// AssignToNewMachine assigns the unit to a new machine, with constraints
// determined according to the application and model constraints at the
// time of unit creation.
func (u *Unit) AssignToNewMachine() (err error) {
	defer assignContextf(&err, u.Name(), "new machine")
	return u.assignToNewMachine("")
}

// assignToNewMachine assigns the unit to a new machine with the
// optional placement directive, with constraints determined according
// to the application and model constraints at the time of unit creation.
func (u *Unit) assignToNewMachine(placement string) error {
	if u.doc.Principal != "" {
		return fmt.Errorf("unit is a subordinate")
	}
	var m *Machine
	buildTxn := func(attempt int) ([]txn.Op, error) {
		var err error
		u := u // don't change outer var
		if attempt > 0 {
			u, err = u.st.Unit(u.Name())
			if err != nil {
				return nil, errors.Trace(err)
			}
		}
		cons, err := u.Constraints()
		if err != nil {
			return nil, err
		}
		var containerType instance.ContainerType
		if cons.HasContainer() {
			containerType = *cons.Container
		}
		storageParams, err := u.storageParams()
		if err != nil {
			return nil, errors.Trace(err)
		}
		template := MachineTemplate{
			Series:                u.doc.Series,
			Constraints:           *cons,
			Jobs:                  []MachineJob{JobHostUnits},
			Placement:             placement,
			Dirty:                 placement != "",
			Volumes:               storageParams.volumes,
			VolumeAttachments:     storageParams.volumeAttachments,
			Filesystems:           storageParams.filesystems,
			FilesystemAttachments: storageParams.filesystemAttachments,
		}
		// Get the ops necessary to create a new machine, and the
		// machine doc that will be added with those operations
		// (which includes the machine id).
		var ops []txn.Op
		m, ops, err = u.assignToNewMachineOps(template, "", containerType)
		return ops, err
	}
	if err := u.st.db().Run(buildTxn); err != nil {
		return errors.Trace(err)
	}
	u.doc.MachineId = m.doc.Id
	return nil
}

type byStorageInstance []StorageAttachment

func (b byStorageInstance) Len() int      { return len(b) }
func (b byStorageInstance) Swap(i, j int) { b[i], b[j] = b[j], b[i] }

func (b byStorageInstance) Less(i, j int) bool {
	return b[i].StorageInstance().String() < b[j].StorageInstance().String()
}

// storageParams returns parameters for creating volumes/filesystems
// and volume/filesystem attachments when a unit is instantiated.
func (u *Unit) storageParams() (*storageParams, error) {
	params, err := unitStorageParams(u)
	if err != nil {
		return nil, errors.Trace(err)
	}
	for _, name := range u.doc.Subordinates {
		sub, err := u.st.Unit(name)
		if err != nil {
			return nil, errors.Trace(err)
		}
		subParams, err := unitStorageParams(sub)
		if err != nil {
			return nil, errors.Trace(err)
		}
		params = combineStorageParams(params, subParams)
	}
	return params, nil
}

func unitStorageParams(u *Unit) (*storageParams, error) {
	sb, err := NewStorageBackend(u.st)
	if err != nil {
		return nil, errors.Trace(err)
	}
	storageAttachments, err := sb.UnitStorageAttachments(u.UnitTag())
	if err != nil {
		return nil, errors.Annotate(err, "getting storage attachments")
	}
	ch, err := u.charm()
	if err != nil {
		return nil, errors.Annotate(err, "getting charm")
	}

	// Sort storage attachments so the volume ids are consistent (for testing).
	sort.Sort(byStorageInstance(storageAttachments))

	var storageInstances []*storageInstance
	for _, storageAttachment := range storageAttachments {
		storage, err := sb.storageInstance(storageAttachment.StorageInstance())
		if err != nil {
			return nil, errors.Annotatef(err, "getting storage instance")
		}
		storageInstances = append(storageInstances, storage)
	}
	return storageParamsForUnit(sb, storageInstances, u.UnitTag(), u.Series(), ch.Meta())
}

func storageParamsForUnit(
	sb *storageBackend, storageInstances []*storageInstance, tag names.UnitTag, series string, chMeta *charm.Meta,
) (*storageParams, error) {

	var volumes []HostVolumeParams
	var filesystems []HostFilesystemParams
	volumeAttachments := make(map[names.VolumeTag]VolumeAttachmentParams)
	filesystemAttachments := make(map[names.FilesystemTag]FilesystemAttachmentParams)
	for _, storage := range storageInstances {
		storageParams, err := storageParamsForStorageInstance(
			sb, chMeta, tag, series, storage,
		)
		if err != nil {
			return nil, errors.Trace(err)
		}

		volumes = append(volumes, storageParams.volumes...)
		for k, v := range storageParams.volumeAttachments {
			volumeAttachments[k] = v
		}

		filesystems = append(filesystems, storageParams.filesystems...)
		for k, v := range storageParams.filesystemAttachments {
			filesystemAttachments[k] = v
		}
	}
	result := &storageParams{
		volumes,
		volumeAttachments,
		filesystems,
		filesystemAttachments,
	}
	return result, nil
}

// storageParamsForStorageInstance returns parameters for creating
// volumes/filesystems and volume/filesystem attachments for a host that
// the unit will be assigned to. These parameters are based on a given storage
// instance.
func storageParamsForStorageInstance(
	sb *storageBackend,
	charmMeta *charm.Meta,
	unit names.UnitTag,
	series string,
	storage *storageInstance,
) (*storageParams, error) {

	charmStorage := charmMeta.Storage[storage.StorageName()]

	var volumes []HostVolumeParams
	var filesystems []HostFilesystemParams
	volumeAttachments := make(map[names.VolumeTag]VolumeAttachmentParams)
	filesystemAttachments := make(map[names.FilesystemTag]FilesystemAttachmentParams)

	switch storage.Kind() {
	case StorageKindFilesystem:
		location, err := FilesystemMountPoint(charmStorage, storage.StorageTag(), series)
		if err != nil {
			return nil, errors.Annotatef(
				err, "getting filesystem mount point for storage %s",
				storage.StorageName(),
			)
		}
		filesystemAttachmentParams := FilesystemAttachmentParams{
			locationAutoGenerated: charmStorage.Location == "", // auto-generated location
			Location:              location,
			ReadOnly:              charmStorage.ReadOnly,
		}
		var volumeBacked bool
		if filesystem, err := sb.StorageInstanceFilesystem(storage.StorageTag()); err == nil {
			// The filesystem already exists, so just attach it.
			// When creating ops to attach the storage to the
			// machine, we will check if the attachment already
			// exists, and whether the storage can be attached to
			// the machine.
			if !charmStorage.Shared {
				// The storage is not shared, so make sure that it is
				// not currently attached to any other machine. If it
				// is, it should be in the process of being detached.
				existing, err := sb.FilesystemAttachments(filesystem.FilesystemTag())
				if err != nil {
					return nil, errors.Trace(err)
				}
				if len(existing) > 0 {
					return nil, errors.Errorf(
						"%s is attached to %s",
						names.ReadableString(filesystem.FilesystemTag()),
						names.ReadableString(existing[0].Host()),
					)
				}
			}
			filesystemAttachments[filesystem.FilesystemTag()] = filesystemAttachmentParams
			if _, err := filesystem.Volume(); err == nil {
				// The filesystem is volume-backed, so make sure we attach the volume too.
				volumeBacked = true
			}
		} else if errors.IsNotFound(err) {
			filesystemParams := FilesystemParams{
				storage: storage.StorageTag(),
				Pool:    storage.doc.Constraints.Pool,
				Size:    storage.doc.Constraints.Size,
			}
			filesystems = append(filesystems, HostFilesystemParams{
				filesystemParams, filesystemAttachmentParams,
			})
		} else {
			return nil, errors.Annotatef(err, "getting filesystem for storage %q", storage.Tag().Id())
		}

		if !volumeBacked {
			break
		}
		// Fall through to attach the volume that backs the filesystem.
		fallthrough

	case StorageKindBlock:
		volumeAttachmentParams := VolumeAttachmentParams{
			charmStorage.ReadOnly,
		}
		if volume, err := sb.StorageInstanceVolume(storage.StorageTag()); err == nil {
			// The volume already exists, so just attach it. When
			// creating ops to attach the storage to the machine,
			// we will check if the attachment already exists, and
			// whether the storage can be attached to the machine.
			if !charmStorage.Shared {
				// The storage is not shared, so make sure that it is
				// not currently attached to any other machine. If it
				// is, it should be in the process of being detached.
				existing, err := sb.VolumeAttachments(volume.VolumeTag())
				if err != nil {
					return nil, errors.Trace(err)
				}
				if len(existing) > 0 {
					return nil, errors.Errorf(
						"%s is attached to %s",
						names.ReadableString(volume.VolumeTag()),
						names.ReadableString(existing[0].Host()),
					)
				}
			}
			volumeAttachments[volume.VolumeTag()] = volumeAttachmentParams
		} else if errors.IsNotFound(err) {
			volumeParams := VolumeParams{
				storage: storage.StorageTag(),
				Pool:    storage.doc.Constraints.Pool,
				Size:    storage.doc.Constraints.Size,
			}
			volumes = append(volumes, HostVolumeParams{
				volumeParams, volumeAttachmentParams,
			})
		} else {
			return nil, errors.Annotatef(err, "getting volume for storage %q", storage.Tag().Id())
		}
	default:
		return nil, errors.Errorf("invalid storage kind %v", storage.Kind())
	}
	result := &storageParams{
		volumes,
		volumeAttachments,
		filesystems,
		filesystemAttachments,
	}
	return result, nil
}

var noCleanMachines = errors.New("all eligible machines in use")

// AssignToCleanMachine assigns u to a machine which is marked as clean. A machine
// is clean if it has never had any principal units assigned to it.
// If there are no clean machines besides any machine(s) running JobHostEnviron,
// an error is returned.
// This method does not take constraints into consideration when choosing a
// machine (lp:1161919).
func (u *Unit) AssignToCleanMachine() (m *Machine, err error) {
	return u.assignToCleanMaybeEmptyMachine(false)
}

// AssignToCleanEmptyMachine assigns u to a machine which is marked as clean and is also
// not hosting any containers. A machine is clean if it has never had any principal units
// assigned to it. If there are no clean machines besides any machine(s) running JobHostEnviron,
// an error is returned.
// This method does not take constraints into consideration when choosing a
// machine (lp:1161919).
func (u *Unit) AssignToCleanEmptyMachine() (m *Machine, err error) {
	return u.assignToCleanMaybeEmptyMachine(true)
}

var hasContainerTerm = bson.DocElem{
	"$and", []bson.D{
		{{"children", bson.D{{"$not", bson.D{{"$size", 0}}}}}},
		{{"children", bson.D{{"$exists", true}}}},
	}}

var hasNoContainersTerm = bson.DocElem{
	"$or", []bson.D{
		{{"children", bson.D{{"$size", 0}}}},
		{{"children", bson.D{{"$exists", false}}}},
	}}

// findCleanMachineQuery returns a Mongo query to find clean (and maybe empty)
// machines with characteristics matching the specified constraints.
func (u *Unit) findCleanMachineQuery(requireEmpty bool, cons *constraints.Value) (bson.D, error) {
	db, closer := u.st.newDB()
	defer closer()

	// Select all machines that can accept principal units and are clean.
	var containerRefs []machineContainers
	// If we need empty machines, first build up a list of machine ids which
	// have containers so we can exclude those.
	if requireEmpty {
		containerRefsCollection, closer := db.GetCollection(containerRefsC)
		defer closer()

		err := containerRefsCollection.Find(bson.D{hasContainerTerm}).All(&containerRefs)
		if err != nil {
			return nil, errors.Trace(err)
		}
	}
	omitMachineIds := make([]string, len(containerRefs))
	for i, cref := range containerRefs {
		omitMachineIds[i] = cref.Id
	}

	// Exclude machines that are locked for series upgrade.
	locked, err := u.st.upgradeSeriesMachineIds()
	if err != nil {
		return nil, errors.Trace(err)
	}
	omitMachineIds = append(omitMachineIds, locked...)

	// Also exclude containers on machines locked for series upgrade.
	for _, id := range locked {
		m, err := u.st.Machine(id)
		if err != nil {
			return nil, errors.Trace(err)
		}
		cIds, err := m.Containers()
		if err != nil && !errors.IsNotFound(err) {
			return nil, errors.Trace(err)
		}
		omitMachineIds = append(omitMachineIds, cIds...)
	}

	terms := bson.D{
		{"life", Alive},
		{"series", u.doc.Series},
		{"jobs", []MachineJob{JobHostUnits}},
		{"clean", true},
		{"machineid", bson.D{{"$nin", omitMachineIds}}},
	}
	// Add the container filter term if necessary.
	var containerType instance.ContainerType
	if cons.Container != nil {
		containerType = *cons.Container
	}
	if containerType == instance.NONE {
		terms = append(terms, bson.DocElem{"containertype", ""})
	} else if containerType != "" {
		terms = append(terms, bson.DocElem{"containertype", string(containerType)})
	}

	// Find the ids of machines which satisfy any required hardware
	// constraints. If there is no instanceData for a machine, that
	// machine is not considered as suitable for deploying the unit.
	// This can happen if the machine is not yet provisioned. It may
	// be that when the machine is provisioned it will be found to
	// be suitable, but we don't know that right now and it's best
	// to err on the side of caution and exclude such machines.
	var suitableTerms bson.D
	if cons.HasArch() {
		suitableTerms = append(suitableTerms, bson.DocElem{"arch", *cons.Arch})
	}
	if cons.HasMem() {
		suitableTerms = append(suitableTerms, bson.DocElem{"mem", bson.D{{"$gte", *cons.Mem}}})
	}
	if cons.RootDisk != nil && *cons.RootDisk > 0 {
		suitableTerms = append(suitableTerms, bson.DocElem{"rootdisk", bson.D{{"$gte", *cons.RootDisk}}})
	}
	if cons.RootDiskSource != nil && *cons.RootDiskSource != "" {
		suitableTerms = append(suitableTerms, bson.DocElem{"rootdisksource", *cons.RootDiskSource})
	}
	if cons.HasCpuCores() {
		suitableTerms = append(suitableTerms, bson.DocElem{"cpucores", bson.D{{"$gte", *cons.CpuCores}}})
	}
	if cons.HasCpuPower() {
		suitableTerms = append(suitableTerms, bson.DocElem{"cpupower", bson.D{{"$gte", *cons.CpuPower}}})
	}
	if cons.Tags != nil && len(*cons.Tags) > 0 {
		suitableTerms = append(suitableTerms, bson.DocElem{"tags", bson.D{{"$all", *cons.Tags}}})
	}
	if cons.HasZones() {
		suitableTerms = append(suitableTerms, bson.DocElem{"availzone", bson.D{{"$in", *cons.Zones}}})
	}
	if len(suitableTerms) > 0 {
		instanceDataCollection, closer := db.GetCollection(instanceDataC)
		defer closer()

		var suitableInstanceData []instanceData
		err := instanceDataCollection.Find(suitableTerms).Select(bson.M{"_id": 1}).All(&suitableInstanceData)
		if err != nil {
			return nil, err
		}
		var suitableIds = make([]string, len(suitableInstanceData))
		for i, m := range suitableInstanceData {
			suitableIds[i] = m.DocID
		}
		terms = append(terms, bson.DocElem{"_id", bson.D{{"$in", suitableIds}}})
	}
	return terms, nil
}

// assignToCleanMaybeEmptyMachine implements AssignToCleanMachine and AssignToCleanEmptyMachine.
// A 'machine' may be a machine instance or container depending on the application constraints.
func (u *Unit) assignToCleanMaybeEmptyMachine(requireEmpty bool) (_ *Machine, err error) {
	context := "clean"
	if requireEmpty {
		context += ", empty"
	}
	context += " machine"
	defer assignContextf(&err, u.Name(), context)

	if u.doc.Principal != "" {
		err = fmt.Errorf("unit is a subordinate")
		return nil, err
	}
	var m *Machine
	buildTxn := func(attempt int) ([]txn.Op, error) {
		var err error
		u := u // don't change outer var
		if attempt > 0 {
			u, err = u.st.Unit(u.Name())
			if err != nil {
				return nil, errors.Trace(err)
			}
		}
		var ops []txn.Op
		m, ops, err = u.assignToCleanMaybeEmptyMachineOps(requireEmpty)
		return ops, err
	}
	if err := u.st.db().Run(buildTxn); err != nil {
		return nil, errors.Trace(err)
	}
	u.doc.MachineId = m.doc.Id
	m.doc.Clean = false
	return m, nil
}

func (u *Unit) assignToCleanMaybeEmptyMachineOps(requireEmpty bool) (_ *Machine, _ []txn.Op, err error) {
	failure := func(err error) (*Machine, []txn.Op, error) {
		return nil, nil, err
	}

	sb, err := NewStorageBackend(u.st)
	if err != nil {
		return failure(err)
	}

	// If required storage is not all dynamic, then assigning
	// to a new machine is required.
	storageParams, err := u.storageParams()
	if err != nil {
		return failure(err)
	}
	storagePools, err := storagePools(sb, storageParams)
	if err != nil {
		return failure(err)
	}
	if err := validateDynamicStoragePools(sb, storagePools); err != nil {
		if errors.IsNotSupported(err) {
			return failure(noCleanMachines)
		}
		return failure(err)
	}

	// Get the unit constraints to see what deployment requirements we have to adhere to.
	cons, err := u.Constraints()
	if err != nil {
		return failure(err)
	}
	query, err := u.findCleanMachineQuery(requireEmpty, cons)
	if err != nil {
		return failure(err)
	}

	// Find all of the candidate machines, and associated
	// instances for those that are provisioned. Instances
	// will be distributed across in preference to
	// unprovisioned machines.
	machinesCollection, closer := u.st.db().GetCollection(machinesC)
	defer closer()
	var mdocs []*machineDoc
	if err := machinesCollection.Find(query).All(&mdocs); err != nil {
		return failure(err)
	}
	var unprovisioned []*Machine
	var instances []instance.Id
	instanceMachines := make(map[instance.Id]*Machine)
	for _, mdoc := range mdocs {
		m := newMachine(u.st, mdoc)
		inst, err := m.InstanceId()
		if errors.IsNotProvisioned(err) {
			unprovisioned = append(unprovisioned, m)
		} else if err != nil {
			return failure(err)
		} else {
			instances = append(instances, inst)
			instanceMachines[inst] = m
		}
	}

	// Filter the list of instances that are suitable for
	// distribution, and then map them back to machines.
	//
	// TODO(axw) 2014-05-30 #1324904
	// Shuffle machines to reduce likelihood of collisions.
	// The partition of provisioned/unprovisioned machines
	// must be maintained.
	var limitZones []string
	if cons.HasZones() {
		limitZones = *cons.Zones
	}
	if instances, err = distributeUnit(u, instances, limitZones); err != nil {
		return failure(err)
	}
	machines := make([]*Machine, len(instances), len(instances)+len(unprovisioned))
	for i, inst := range instances {
		m, ok := instanceMachines[inst]
		if !ok {
			err := fmt.Errorf("invalid instance returned: %v", inst)
			return failure(err)
		}
		machines[i] = m
	}
	machines = append(machines, unprovisioned...)

	// TODO(axw) 2014-05-30 #1253704
	// We should not select a machine that is in the process
	// of being provisioned. There's no point asserting that
	// the machine hasn't been provisioned, as there will still
	// be a period of time during which the machine may be
	// provisioned without the fact having yet been recorded
	// in state.
	for _, m := range machines {
		// Check that the unit storage is compatible with
		// the machine in question.
		if err := validateDynamicMachineStorageParams(m, storageParams); err != nil {
			if errors.IsNotSupported(err) {
				continue
			}
			return failure(err)
		}
		ops, err := u.assignToMachineOps(m, true)
		if err == nil {
			return m, ops, nil
		}
		switch errors.Cause(err) {
		case inUseErr, machineNotAliveErr:
		default:
			return failure(err)
		}
	}
	return failure(noCleanMachines)
}

// UnassignFromMachine removes the assignment between this unit and the
// machine it's assigned to.
func (u *Unit) UnassignFromMachine() (err error) {
	// TODO check local machine id and add an assert that the
	// machine id is as expected.
	ops := []txn.Op{{
		C:      unitsC,
		Id:     u.doc.DocID,
		Assert: txn.DocExists,
		Update: bson.D{{"$set", bson.D{{"machineid", ""}}}},
	}}
	if u.doc.MachineId != "" {
		ops = append(ops, txn.Op{
			C:      machinesC,
			Id:     u.st.docID(u.doc.MachineId),
			Assert: txn.DocExists,
			Update: bson.D{{"$pull", bson.D{{"principals", u.doc.Name}}}},
		})
	}
	err = u.st.db().RunTransaction(ops)
	if err != nil {
		return fmt.Errorf("cannot unassign unit %q from machine: %v", u, onAbort(err, errors.NotFoundf("machine")))
	}
	u.doc.MachineId = ""
	return nil
}

// ActionSpecsByName is a map of action names to their respective ActionSpec.
type ActionSpecsByName map[string]charm.ActionSpec

<<<<<<< HEAD
// AddAction adds a new Action of type name and using arguments payload to
// this Unit, and returns its ID.  Note that the use of spec.InsertDefaults
// mutates payload.
func (u *Unit) AddAction(operationID, name string, payload map[string]interface{}, parallel *bool, executionGroup *string) (Action, error) {
=======
// PrepareActionPayload returns the payload to use in creating an action for this unit.
// Note that the use of spec.InsertDefaults mutates payload.
func (u *Unit) PrepareActionPayload(name string, payload map[string]interface{}) (map[string]interface{}, error) {
>>>>>>> d597250f
	if len(name) == 0 {
		return nil, errors.New("no action name given")
	}

	// If the action is predefined inside juju, get spec from map
	spec, ok := actions.PredefinedActionsSpec[name]
	if !ok {
		specs, err := u.ActionSpecs()
		if err != nil {
			return nil, err
		}
		spec, ok = specs[name]
		if !ok {
			return nil, errors.Errorf("action %q not defined on unit %q", name, u.Name())
		}
	}
	// Reject bad payloads before attempting to insert defaults.
	err := spec.ValidateParams(payload)
	if err != nil {
		return nil, err
	}
	payloadWithDefaults, err := spec.InsertDefaults(payload)
	if err != nil {
		return nil, err
	}

	// For k8s operators, we run the action on the operator pod by default.
	if _, ok := payloadWithDefaults["workload-context"]; !ok {
		app, err := u.Application()
		if err != nil {
			return nil, err
		}
		ch, _, err := app.Charm()
		if err != nil {
			return nil, err
		}
		if ch.Meta().Deployment != nil && ch.Meta().Deployment.DeploymentMode == charm.ModeOperator {
			payloadWithDefaults["workload-context"] = false
		}
	}
<<<<<<< HEAD

	m, err := u.st.Model()
	if err != nil {
		return nil, errors.Trace(err)
	}
	runParallel := spec.Parallel
	if parallel != nil {
		runParallel = *parallel
	}
	runExecutionGroup := spec.ExecutionGroup
	if executionGroup != nil {
		runExecutionGroup = *executionGroup
	}
	return m.EnqueueAction(operationID, u.Tag(), name, payloadWithDefaults, runParallel, runExecutionGroup)
=======
	return payloadWithDefaults, nil
>>>>>>> d597250f
}

// ActionSpecs gets the ActionSpec map for the Unit's charm.
func (u *Unit) ActionSpecs() (ActionSpecsByName, error) {
	none := ActionSpecsByName{}
	ch, err := u.charm()
	if err != nil {
		return none, errors.Trace(err)
	}
	chActions := ch.Actions()
	if chActions == nil || len(chActions.ActionSpecs) == 0 {
		return none, errors.Errorf("no actions defined on charm %q", ch.String())
	}
	return chActions.ActionSpecs, nil
}

// CancelAction removes a pending Action from the queue for this
// ActionReceiver and marks it as cancelled.
func (u *Unit) CancelAction(action Action) (Action, error) {
	return action.Finish(ActionResults{Status: ActionCancelled})
}

// WatchActionNotifications starts and returns a StringsWatcher that
// notifies when actions with Id prefixes matching this Unit are added
func (u *Unit) WatchActionNotifications() StringsWatcher {
	return u.st.watchActionNotificationsFilteredBy(u)
}

// WatchPendingActionNotifications is part of the ActionReceiver interface.
func (u *Unit) WatchPendingActionNotifications() StringsWatcher {
	return u.st.watchEnqueuedActionsFilteredBy(u)
}

// Actions returns a list of actions pending or completed for this unit.
func (u *Unit) Actions() ([]Action, error) {
	return u.st.matchingActions(u)
}

// CompletedActions returns a list of actions that have finished for
// this unit.
func (u *Unit) CompletedActions() ([]Action, error) {
	return u.st.matchingActionsCompleted(u)
}

// PendingActions returns a list of actions pending for this unit.
func (u *Unit) PendingActions() ([]Action, error) {
	return u.st.matchingActionsPending(u)
}

// RunningActions returns a list of actions running on this unit.
func (u *Unit) RunningActions() ([]Action, error) {
	return u.st.matchingActionsRunning(u)
}

// Resolve marks the unit as having had any previous state transition
// problems resolved, and informs the unit that it may attempt to
// reestablish normal workflow. The retryHooks parameter informs
// whether to attempt to reexecute previous failed hooks or to continue
// as if they had succeeded before.
func (u *Unit) Resolve(retryHooks bool) error {
	// We currently check agent status to see if a unit is
	// in error state. As the new Juju Health work is completed,
	// this will change to checking the unit status.
	statusInfo, err := u.Status()
	if err != nil {
		return err
	}
	if statusInfo.Status != status.Error {
		return errors.Errorf("unit %q is not in an error state", u)
	}
	mode := ResolvedNoHooks
	if retryHooks {
		mode = ResolvedRetryHooks
	}
	return u.SetResolved(mode)
}

// SetResolved marks the unit as having had any previous state transition
// problems resolved, and informs the unit that it may attempt to
// reestablish normal workflow. The resolved mode parameter informs
// whether to attempt to reexecute previous failed hooks or to continue
// as if they had succeeded before.
func (u *Unit) SetResolved(mode ResolvedMode) (err error) {
	defer errors.DeferredAnnotatef(&err, "cannot set resolved mode for unit %q", u)
	switch mode {
	case ResolvedRetryHooks, ResolvedNoHooks:
	default:
		return fmt.Errorf("invalid error resolution mode: %q", mode)
	}
	// TODO(fwereade): assert unit has error status.
	resolvedNotSet := bson.D{{"resolved", ResolvedNone}}
	ops := []txn.Op{{
		C:      unitsC,
		Id:     u.doc.DocID,
		Assert: append(notDeadDoc, resolvedNotSet...),
		Update: bson.D{{"$set", bson.D{{"resolved", mode}}}},
	}}
	if err := u.st.db().RunTransaction(ops); err == nil {
		u.doc.Resolved = mode
		return nil
	} else if err != txn.ErrAborted {
		return err
	}
	if ok, err := isNotDead(u.st, unitsC, u.doc.DocID); err != nil {
		return err
	} else if !ok {
		return stateerrors.ErrDead
	}
	// For now, the only remaining assert is that resolved was unset.
	return fmt.Errorf("already resolved")
}

// ClearResolved removes any resolved setting on the unit.
func (u *Unit) ClearResolved() error {
	ops := []txn.Op{{
		C:      unitsC,
		Id:     u.doc.DocID,
		Assert: txn.DocExists,
		Update: bson.D{{"$set", bson.D{{"resolved", ResolvedNone}}}},
	}}
	err := u.st.db().RunTransaction(ops)
	if err != nil {
		return fmt.Errorf("cannot clear resolved mode for unit %q: %v", u, errors.NotFoundf("unit"))
	}
	u.doc.Resolved = ResolvedNone
	return nil
}

// StorageConstraints returns the unit's storage constraints.
func (u *Unit) StorageConstraints() (map[string]StorageConstraints, error) {
	if u.doc.CharmURL == nil {
		app, err := u.st.Application(u.doc.Application)
		if err != nil {
			return nil, errors.Trace(err)
		}
		return app.StorageConstraints()
	}
	key := applicationStorageConstraintsKey(u.doc.Application, u.doc.CharmURL)
	cons, err := readStorageConstraints(u.st, key)
	if errors.IsNotFound(err) {
		return nil, nil
	} else if err != nil {
		return nil, errors.Trace(err)
	}
	return cons, nil
}

type addUnitOpsArgs struct {
	unitDoc            *unitDoc
	containerDoc       *cloudContainerDoc
	agentStatusDoc     statusDoc
	workloadStatusDoc  *statusDoc
	workloadVersionDoc *statusDoc
	meterStatusDoc     *meterStatusDoc
}

// addUnitOps returns the operations required to add a unit to the units
// collection, along with all the associated expected other unit entries. This
// method is used by both the *Application.addUnitOpsWithCons method and the
// migration import code.
func addUnitOps(st *State, args addUnitOpsArgs) ([]txn.Op, error) {
	name := args.unitDoc.Name
	agentGlobalKey := unitAgentGlobalKey(name)

	// TODO: consider the constraints op
	// TODO: consider storageOps
	var prereqOps []txn.Op
	if args.containerDoc != nil {
		prereqOps = append(prereqOps, txn.Op{
			C:      cloudContainersC,
			Id:     args.containerDoc.Id,
			Insert: args.containerDoc,
			Assert: txn.DocMissing,
		})
	}
	prereqOps = append(prereqOps,
		createStatusOp(st, agentGlobalKey, args.agentStatusDoc),
		createStatusOp(st, unitGlobalKey(name), *args.workloadStatusDoc),
		createMeterStatusOp(st, agentGlobalKey, args.meterStatusDoc),
		createStatusOp(st, globalWorkloadVersionKey(name), *args.workloadVersionDoc),
	)

	// Freshly-created units will not have a charm URL set; migrated
	// ones will, and they need to maintain their refcounts. If we
	// relax the restrictions on migrating apps mid-upgrade, this
	// will need to be more sophisticated, because it might need to
	// create the settings doc.
	if curl := args.unitDoc.CharmURL; curl != nil {
		appName := args.unitDoc.Application
		charmRefOps, err := appCharmIncRefOps(st, appName, curl, false)
		if err != nil {
			return nil, errors.Trace(err)
		}
		prereqOps = append(prereqOps, charmRefOps...)
	}

	return append(prereqOps, txn.Op{
		C:      unitsC,
		Id:     name,
		Assert: txn.DocMissing,
		Insert: args.unitDoc,
	}), nil
}

// HistoryGetter allows getting the status history based on some identifying key.
type HistoryGetter struct {
	st        *State
	globalKey string
}

// StatusHistory implements status.StatusHistoryGetter.
func (g *HistoryGetter) StatusHistory(filter status.StatusHistoryFilter) ([]status.StatusInfo, error) {
	args := &statusHistoryArgs{
		db:        g.st.db(),
		globalKey: g.globalKey,
		filter:    filter,
	}
	return statusHistory(args)
}

// UpgradeSeriesStatus returns the upgrade status of the units assigned machine.
func (u *Unit) UpgradeSeriesStatus() (model.UpgradeSeriesStatus, error) {
	machine, err := u.machine()
	if err != nil {
		return "", err
	}
	return machine.UpgradeSeriesUnitStatus(u.Name())
}

// SetUpgradeSeriesStatus sets the upgrade status of the units assigned machine.
func (u *Unit) SetUpgradeSeriesStatus(status model.UpgradeSeriesStatus, message string) error {
	machine, err := u.machine()
	if err != nil {
		return err
	}
	return machine.SetUpgradeSeriesUnitStatus(u.Name(), status, message)
}

// assertUnitNotDeadOp returns a txn.Op that asserts the given unit name is
// not dead.
func assertUnitNotDeadOp(st *State, unitName string) txn.Op {
	return txn.Op{
		C:      unitsC,
		Id:     st.docID(unitName),
		Assert: notDeadDoc,
	}
}

// assertUnitAssignedToMachineOp returns a txn.Op that asserts the given unit
// name is assigned to the specified machine.
func assertUnitAssignedToMachineOp(st *State, unitName, machineID string) txn.Op {
	return txn.Op{
		C:      unitsC,
		Id:     st.docID(unitName),
		Assert: bson.D{{"machineid", machineID}},
	}
}<|MERGE_RESOLUTION|>--- conflicted
+++ resolved
@@ -2678,18 +2678,11 @@
 // ActionSpecsByName is a map of action names to their respective ActionSpec.
 type ActionSpecsByName map[string]charm.ActionSpec
 
-<<<<<<< HEAD
-// AddAction adds a new Action of type name and using arguments payload to
-// this Unit, and returns its ID.  Note that the use of spec.InsertDefaults
-// mutates payload.
-func (u *Unit) AddAction(operationID, name string, payload map[string]interface{}, parallel *bool, executionGroup *string) (Action, error) {
-=======
 // PrepareActionPayload returns the payload to use in creating an action for this unit.
 // Note that the use of spec.InsertDefaults mutates payload.
-func (u *Unit) PrepareActionPayload(name string, payload map[string]interface{}) (map[string]interface{}, error) {
->>>>>>> d597250f
+func (u *Unit) PrepareActionPayload(name string, payload map[string]interface{}, parallel *bool, executionGroup *string) (map[string]interface{}, bool, string, error) {
 	if len(name) == 0 {
-		return nil, errors.New("no action name given")
+		return nil, false, "", errors.New("no action name given")
 	}
 
 	// If the action is predefined inside juju, get spec from map
@@ -2697,43 +2690,38 @@
 	if !ok {
 		specs, err := u.ActionSpecs()
 		if err != nil {
-			return nil, err
+			return nil, false, "", err
 		}
 		spec, ok = specs[name]
 		if !ok {
-			return nil, errors.Errorf("action %q not defined on unit %q", name, u.Name())
+			return nil, false, "", errors.Errorf("action %q not defined on unit %q", name, u.Name())
 		}
 	}
 	// Reject bad payloads before attempting to insert defaults.
 	err := spec.ValidateParams(payload)
 	if err != nil {
-		return nil, err
+		return nil, false, "", errors.Trace(err)
 	}
 	payloadWithDefaults, err := spec.InsertDefaults(payload)
 	if err != nil {
-		return nil, err
+		return nil, false, "", errors.Trace(err)
 	}
 
 	// For k8s operators, we run the action on the operator pod by default.
 	if _, ok := payloadWithDefaults["workload-context"]; !ok {
 		app, err := u.Application()
 		if err != nil {
-			return nil, err
+			return nil, false, "", errors.Trace(err)
 		}
 		ch, _, err := app.Charm()
 		if err != nil {
-			return nil, err
+			return nil, false, "", errors.Trace(err)
 		}
 		if ch.Meta().Deployment != nil && ch.Meta().Deployment.DeploymentMode == charm.ModeOperator {
 			payloadWithDefaults["workload-context"] = false
 		}
 	}
-<<<<<<< HEAD
-
-	m, err := u.st.Model()
-	if err != nil {
-		return nil, errors.Trace(err)
-	}
+
 	runParallel := spec.Parallel
 	if parallel != nil {
 		runParallel = *parallel
@@ -2742,10 +2730,7 @@
 	if executionGroup != nil {
 		runExecutionGroup = *executionGroup
 	}
-	return m.EnqueueAction(operationID, u.Tag(), name, payloadWithDefaults, runParallel, runExecutionGroup)
-=======
-	return payloadWithDefaults, nil
->>>>>>> d597250f
+	return payloadWithDefaults, runParallel, runExecutionGroup, nil
 }
 
 // ActionSpecs gets the ActionSpec map for the Unit's charm.
