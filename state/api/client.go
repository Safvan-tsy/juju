--- conflicted
+++ resolved
@@ -104,14 +104,14 @@
 	return c.st.Call("Client", "", "DestroyRelation", params, nil)
 }
 
-<<<<<<< HEAD
 // ServiceCharmRelations returns the service's charms relation names.
 func (c *Client) ServiceCharmRelations(service string) ([]string, error) {
 	var results params.ServiceCharmRelationsResults
 	params := params.ServiceCharmRelations{ServiceName: service}
 	err := c.st.Call("Client", "", "ServiceCharmRelations", params, &results)
 	return results.CharmRelations, err
-=======
+}
+
 // AddMachines adds new machines with the supplied parameters.
 func (c *Client) AddMachines(machineParams []params.AddMachineParams) ([]params.AddMachinesResult, error) {
 	args := params.AddMachines{
@@ -120,7 +120,6 @@
 	results := new(params.AddMachinesResults)
 	err := c.st.Call("Client", "", "AddMachines", args, results)
 	return results.Machines, err
->>>>>>> d63dcf83
 }
 
 // DestroyMachines removes a given set of machines.
