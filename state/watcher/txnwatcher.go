// Copyright 2012, 2013 Canonical Ltd.
// Licensed under the AGPLv3, see LICENCE file for details.

package watcher

import (
	"fmt"
	"time"

	"github.com/juju/errors"
	"github.com/juju/worker/v2"
	"gopkg.in/mgo.v2"
	"gopkg.in/mgo.v2/bson"
	"gopkg.in/retry.v1"
	"gopkg.in/tomb.v2"

	"github.com/juju/juju/mongo"
	"github.com/juju/juju/wrench"
)

// Hub represents a pubsub hub. The TxnWatcher only ever publishes
// events to the hub.
type Hub interface {
	Publish(topic string, data interface{}) <-chan struct{}
}

// Clock represents the time methods used.
type Clock interface {
	Now() time.Time
	After(time.Duration) <-chan time.Time
}

const (
	// TxnWatcherStarting is published to the TxnWatcher's hub after it has
	// fully started up.
	TxnWatcherStarting = "starting"
	// TxnWatcherSyncErr is published to the TxnWatcher's hub if there's a
	// sync error (e.g., an error iterating through the collection's rows).
	TxnWatcherSyncErr = "sync err"
	// TxnWatcherCollection is published to the TxnWatcher's hub for each
	// change (data is the Change instance).
	TxnWatcherCollection = "collection"

	txnWatcherShortWait = 10 * time.Millisecond

	maxSyncRetries           = 8
	txnWatcherErrorShortWait = 500 * time.Millisecond
)

var (

	// PollStrategy is used to determine how long
	// to delay between poll intervals. A new timer
	// is created each time some watcher event is
	// fired or if the old timer completes.
	//
	// It must not be changed when any watchers are active.
	PollStrategy retry.Strategy = retry.Exponential{
		Initial:  txnWatcherShortWait,
		Factor:   1.5,
		MaxDelay: 5 * time.Second,
	}

	// ErrorStrategy is used to determine how long
	// to delay between poll intervals when attempting
	// to recover from a mongo error.
	// Given an initial delay of 500ms and 8 retries,
	// we'll retry roughly like so:
	// .5, 1, 2, 4, 8, 16, 30, 30
	//
	// It must not be changed when any watchers are active.
	ErrorStrategy retry.Strategy = retry.Exponential{
		Initial:  txnWatcherErrorShortWait,
		Factor:   2.0,
		MaxDelay: 30 * time.Second,
	}

	// TxnPollNotifyFunc allows tests to be able to specify
	// callbacks each time the database has been polled and processed.
	TxnPollNotifyFunc func()
)

type outOfSyncError struct {
	lastCollectionId interface{}
	lastSeenId       interface{}
}

func (e outOfSyncError) Error() string {
	return fmt.Sprintf("txn watcher out of sync\nlast collection id: %v\nlast seen id: %v",
		e.lastCollectionId,
		e.lastSeenId)
}

// A TxnWatcher watches the txns.log collection and publishes all change events
// to the hub.
type TxnWatcher struct {
	hub    Hub
	clock  Clock
	logger Logger

	tomb           tomb.Tomb
	iteratorFunc   func(*mgo.Collection) mongo.Iterator
	session        *mgo.Session
	jujuDBName     string
	collectionName string

	// notifySync is copied from the package variable when the watcher
	// is created.
	notifySync func()

	reportRequest chan chan map[string]interface{}

	// syncEvents contain the events to be
	// dispatched to the watcher channels. They're queued during
	// processing and flushed at the end to simplify the algorithm.
	// The two queues are separated because events from sync are
	// handled in reverse order due to the way the algorithm works.
	syncEvents []Change

	// iteratorStepCount tracks how many documents we've read from the database
	iteratorStepCount uint64

	// changesCount tracks all sync events that we have processed
	changesCount uint64

	// syncEventsLastLen was the length of syncEvents when we did our last flush()
	syncEventsLastLen int

	// averageSyncLen tracks a filtered average of how long the sync event queue gets before we flush
	averageSyncLen float64

	// lastId is the most recent transaction id observed by a sync.
	lastId interface{}
}

// TxnWatcherConfig contains the configuration parameters required
// for a NewTxnWatcher.
type TxnWatcherConfig struct {
	// Session is used exclusively fot this TxnWatcher.
	Session *mgo.Session
	// JujuDBName is the Juju database name, usually "juju".
	JujuDBName string
	// CollectionName is txn logs collection name, usually "txns.log".
	CollectionName string
	// Hub is where the changes are published to.
	Hub Hub
	// Clock allows tests to control the advancing of time.
	Clock Clock
	// Logger is used to control where the log messages for this watcher go.
	Logger Logger
	// IteratorFunc can be overridden in tests to control what values the
	// watcher sees.
	IteratorFunc func(*mgo.Collection) mongo.Iterator
}

// Validate ensures that all the values that have to be set are set.
func (config TxnWatcherConfig) Validate() error {
	if config.Session == nil {
		return errors.NotValidf("missing Session")
	}
	if config.CollectionName == "" {
		return errors.NotValidf("missing CollectionName")
	}
	if config.JujuDBName == "" {
		return errors.NotValidf("missing JujuDBName")
	}
	if config.Hub == nil {
		return errors.NotValidf("missing Hub")
	}
	if config.Clock == nil {
		return errors.NotValidf("missing Clock")
	}
	return nil
}

// New returns a new Watcher observing the changelog collection,
// which must be a capped collection maintained by mgo/txn.
func NewTxnWatcher(config TxnWatcherConfig) (*TxnWatcher, error) {
	if err := config.Validate(); err != nil {
		return nil, errors.Annotate(err, "new TxnWatcher invalid config")
	}

	w := &TxnWatcher{
		hub:            config.Hub,
		clock:          config.Clock,
		logger:         config.Logger,
		session:        config.Session,
		jujuDBName:     config.JujuDBName,
		collectionName: config.CollectionName,
		iteratorFunc:   config.IteratorFunc,
		notifySync:     TxnPollNotifyFunc,
		reportRequest:  make(chan chan map[string]interface{}),
	}
	if w.iteratorFunc == nil {
		w.iteratorFunc = w.iter
	}
	if w.logger == nil {
		w.logger = noOpLogger{}
	}
	w.tomb.Go(func() error {
		err := w.loop()
		cause := errors.Cause(err)
		// tomb expects ErrDying or ErrStillAlive as
		// exact values, so we need to log and unwrap
		// the error first.
		if err != nil && cause != tomb.ErrDying {
			w.logger.Infof("watcher loop failed: %v", err)
		}
		return cause
	})
	return w, nil
}

// Kill is part of the worker.Worker interface.
func (w *TxnWatcher) Kill() {
	w.tomb.Kill(nil)
}

// Wait is part of the worker.Worker interface.
func (w *TxnWatcher) Wait() error {
	return w.tomb.Wait()
}

// Stop stops all the watcher activities.
func (w *TxnWatcher) Stop() error {
	return worker.Stop(w)
}

// Dead returns a channel that is closed when the watcher has stopped.
func (w *TxnWatcher) Dead() <-chan struct{} {
	return w.tomb.Dead()
}

// Err returns the error with which the watcher stopped.
// It returns nil if the watcher stopped cleanly, tomb.ErrStillAlive
// if the watcher is still running properly, or the respective error
// if the watcher is terminating or has terminated with an error.
func (w *TxnWatcher) Err() error {
	return w.tomb.Err()
}

// Report is part of the watcher/runner Reporting interface, to expose runtime details of the watcher.
func (w *TxnWatcher) Report() map[string]interface{} {
	// TODO: (jam) do we need to synchronize with the loop?
	resCh := make(chan map[string]interface{})
	select {
	case <-w.tomb.Dying():
		return nil
	case w.reportRequest <- resCh:
		break
	}
	select {
	case <-w.tomb.Dying():
		return nil
	case res := <-resCh:
		return res
	}
}

// getTxnLogCollection returns the raw mongodb txns collection.
func (w *TxnWatcher) getTxnLogCollection() *mgo.Collection {
	if w.session.Ping() != nil {
		w.session.Refresh()
	}
	return w.session.DB(w.jujuDBName).C(w.collectionName)
}

// loop implements the main watcher loop.
// period is the delay between each sync.
func (w *TxnWatcher) loop() error {
	w.logger.Tracef("loop started")
	defer w.logger.Tracef("loop finished")
	// Make sure we have read the last ID before telling people
	// we have started.
	logCollection := w.getTxnLogCollection()
	if err := w.initLastId(logCollection); err != nil {
		return errors.Trace(err)
	}

	// Initially we have no retries and will use the
	// polling backoff strategy.
	syncRetryCount := 0
	backoffStrategy := PollStrategy

	// Also make sure we have prepared the timer before
	// we tell people we've started.
	now := w.clock.Now()
	backoff := backoffStrategy.NewTimer(now)
	d, _ := backoff.NextSleep(now)
	next := w.clock.After(d)
	w.hub.Publish(TxnWatcherStarting, nil)
	for {
		select {
		case <-w.tomb.Dying():
			return errors.Trace(tomb.ErrDying)
		case <-next:
			d, ok := backoff.NextSleep(w.clock.Now())
			if !ok {
				// This shouldn't happen, but be defensive.
				backoff = backoffStrategy.NewTimer(w.clock.Now())
			}
			next = w.clock.After(d)
		case resCh := <-w.reportRequest:
			report := map[string]interface{}{
				// How long was sync-events in our last flush
				"sync-events-last-len": w.syncEventsLastLen,
				// How long is sync-events on average
				"sync-events-avg": int(w.averageSyncLen + 0.5),
				// How long is the queue right now? (probably should always be 0 if we are at this point in the loop)
				"sync-events-len": len(w.syncEvents),
				// How big is our buffer
				"sync-events-cap": cap(w.syncEvents),
				// How many events have we actually generated
				"total-changes": w.changesCount,
				// How many database records have we read. note: because we have to iterate until we get to lastId,
				// this is often a bit bigger than total-sync-events
				"iterator-step-count": w.iteratorStepCount,
			}
			select {
			case <-w.tomb.Dying():
				return errors.Trace(tomb.ErrDying)
			case resCh <- report:
			}
			// This doesn't indicate we need to perform a sync
			continue
		}

<<<<<<< HEAD
		if logCollection == nil {
			// On error the log collection will be set to nil so get it again.
			// This will refresh the mongo session if needed.
			logCollection = w.getTxnLogCollection()
=======
		added, err := w.sync()
		if err != nil {
			w.hub.Publish(TxnWatcherSyncErr, nil)
			return errors.Trace(err)
>>>>>>> 3af59f17
		}
		added, err := w.sync(logCollection)
		if wrench.IsActive("txnwatcher", "sync-error") {
			added = false
			err = errors.New("test sync watcher error")
		}

		if err == nil {
			if syncRetryCount > 0 {
				w.logger.Infof("txn sync watcher recovered after %d retries", syncRetryCount)
			}
			// Something's happened, so reset the exponential backoff
			// so we'll retry again quickly.
			if syncRetryCount > 0 || added {
				backoff = PollStrategy.NewTimer(w.clock.Now())
				next = w.clock.After(txnWatcherShortWait)
			}
			syncRetryCount = 0
			w.flush()
			if !added && w.notifySync != nil {
				w.notifySync()
			}
		} else {
			w.logger.Warningf("txn watcher sync error: %v\ncurrent retry count %d", err, syncRetryCount)
			_, isSyncError := errors.Cause(err).(outOfSyncError)
			if isSyncError || syncRetryCount > maxSyncRetries {
				w.hub.Publish(txnWatcherSyncErr, err)
				return errors.Trace(err)
			}
			logCollection = nil
			syncRetryCount++
			if syncRetryCount == 1 {
				// An error occurred so set up the error retry strategy.
				backoff = ErrorStrategy.NewTimer(w.clock.Now())
				next = w.clock.After(txnWatcherErrorShortWait)
			}
			if w.notifySync != nil {
				w.notifySync()
			}
		}
	}
}

// flush sends all pending events to their respective channels.
func (w *TxnWatcher) flush() {
	// refreshEvents are stored newest first.
	for i := len(w.syncEvents) - 1; i >= 0; i-- {
		e := w.syncEvents[i]
		w.hub.Publish(TxnWatcherCollection, e)
	}
	w.averageSyncLen = (filterFactor * float64(len(w.syncEvents))) + ((1.0 - filterFactor) * w.averageSyncLen)
	w.syncEventsLastLen = len(w.syncEvents)
	w.syncEvents = w.syncEvents[:0]
	// TODO(jam): 2018-11-07 Consider if averageSyncLen << cap(syncEvents) we should reallocate the buffer, so that it
	// doesn't grow to the size of the largest-ever change and never shrink
}

// initLastId reads the most recent changelog document and initializes
// lastId with it. This causes all history that precedes the creation
// of the watcher to be ignored.
func (w *TxnWatcher) initLastId(log *mgo.Collection) error {
	var entry struct {
		Id interface{} `bson:"_id"`
	}
	err := log.Find(nil).Sort("-$natural").One(&entry)
	if err != nil && err != mgo.ErrNotFound {
		return errors.Trace(err)
	}
	w.lastId = entry.Id
	return nil
}

func (w *TxnWatcher) iter(log *mgo.Collection) mongo.Iterator {
	return log.Find(nil).Batch(10).Sort("-$natural").Iter()
}

// sync updates the watcher knowledge from the database, and
// queues events to observing channels.
func (w *TxnWatcher) sync(log *mgo.Collection) (bool, error) {
	w.logger.Tracef("txn watcher %p starting sync", w)
	added := false
	// Iterate through log events in reverse insertion order (newest first).
	iter := w.iteratorFunc(log)
	seen := make(map[watchKey]bool)
	first := true
	lastId := w.lastId
	var (
		entry      bson.D
		lastSeenId interface{}
	)
	for iter.Next(&entry) {
		w.iteratorStepCount++
		if len(entry) == 0 {
			w.logger.Tracef("got empty changelog document")
		}
		id := entry[0]
		if id.Name != "_id" {
			w.logger.Warningf("watcher: _id field isn't first entry")
			continue
		}
		if first {
			w.lastId = id.Value
			first = false
		}
		lastSeenId = id.Value
		if id.Value == lastId {
			break
		}
		w.logger.Tracef("%p step %d got changelog document: %#v", w, w.iteratorStepCount, entry)
		for _, c := range entry[1:] {
			// See txn's Runner.ChangeLog for the structure of log entries.
			var d, r []interface{}
			dr, _ := c.Value.(bson.D)
			for _, item := range dr {
				switch item.Name {
				case "d":
					d, _ = item.Value.([]interface{})
				case "r":
					r, _ = item.Value.([]interface{})
				}
			}
			if len(d) == 0 || len(d) != len(r) {
				w.logger.Warningf("changelog has invalid collection document: %#v", c)
				continue
			}
			for i := len(d) - 1; i >= 0; i-- {
				key := watchKey{c.Name, d[i]}
				if seen[key] {
					continue
				}
				seen[key] = true
				revno, ok := r[i].(int64)
				if !ok {
					w.logger.Warningf("changelog has revno with type %T: %#v", r[i], r[i])
					continue
				}
				if revno < 0 {
					revno = -1
				}
				w.syncEvents = append(w.syncEvents, Change{
					C:     c.Name,
					Id:    d[i],
					Revno: revno,
				})
				w.changesCount++
				added = true
			}
		}
	}
	if err := iter.Close(); err != nil {
		return false, errors.Annotate(err, "watcher iteration error")
	}
	// If we have exited the iterator without consuming all the txns since we
	// last synced, or the collection has looped that's an issue.
	if lastId != nil && lastSeenId != lastId {
		return false, outOfSyncError{
			lastCollectionId: lastId,
			lastSeenId:       lastSeenId,
		}
	}
	return added, nil
}<|MERGE_RESOLUTION|>--- conflicted
+++ resolved
@@ -325,17 +325,10 @@
 			continue
 		}
 
-<<<<<<< HEAD
 		if logCollection == nil {
 			// On error the log collection will be set to nil so get it again.
 			// This will refresh the mongo session if needed.
 			logCollection = w.getTxnLogCollection()
-=======
-		added, err := w.sync()
-		if err != nil {
-			w.hub.Publish(TxnWatcherSyncErr, nil)
-			return errors.Trace(err)
->>>>>>> 3af59f17
 		}
 		added, err := w.sync(logCollection)
 		if wrench.IsActive("txnwatcher", "sync-error") {
@@ -362,7 +355,7 @@
 			w.logger.Warningf("txn watcher sync error: %v\ncurrent retry count %d", err, syncRetryCount)
 			_, isSyncError := errors.Cause(err).(outOfSyncError)
 			if isSyncError || syncRetryCount > maxSyncRetries {
-				w.hub.Publish(txnWatcherSyncErr, err)
+				w.hub.Publish(TxnWatcherSyncErr, err)
 				return errors.Trace(err)
 			}
 			logCollection = nil
