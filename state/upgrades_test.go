// Copyright 2014 Canonical Ltd.
// Licensed under the AGPLv3, see LICENCE file for details.

package state

import (
	"fmt"
	"sort"
	"time"

	"github.com/juju/errors"
	"github.com/juju/loggo"
	"github.com/juju/testing"
	jc "github.com/juju/testing/checkers"
	"github.com/juju/utils"
	"github.com/juju/utils/set"
	gc "gopkg.in/check.v1"
	"gopkg.in/mgo.v2"
	"gopkg.in/mgo.v2/bson"

	"github.com/juju/juju/cloud"
	"github.com/juju/juju/environs/config"
	"github.com/juju/juju/storage/provider"
	coretesting "github.com/juju/juju/testing"
)

type upgradesSuite struct {
	internalStateSuite
}

var _ = gc.Suite(&upgradesSuite{})

func (s *upgradesSuite) TestStripLocalUserDomainCredentials(c *gc.C) {
	coll, closer := s.state.db().GetRawCollection(cloudCredentialsC)
	defer closer()
	err := coll.Insert(
		cloudCredentialDoc{
			DocID:      "aws#admin@local#default",
			Owner:      "user-admin@local",
			Name:       "default",
			Cloud:      "cloud-aws",
			AuthType:   "userpass",
			Attributes: map[string]string{"user": "fred"},
		},
		cloudCredentialDoc{
			DocID:      "aws#fred#default",
			Owner:      "user-mary@external",
			Name:       "default",
			Cloud:      "cloud-aws",
			AuthType:   "userpass",
			Attributes: map[string]string{"user": "fred"},
		},
	)
	c.Assert(err, jc.ErrorIsNil)

	expected := []bson.M{{
		"_id":        "aws#admin#default",
		"owner":      "user-admin",
		"cloud":      "cloud-aws",
		"name":       "default",
		"revoked":    false,
		"auth-type":  "userpass",
		"attributes": bson.M{"user": "fred"},
	}, {
		"_id":        "aws#fred#default",
		"owner":      "user-mary@external",
		"cloud":      "cloud-aws",
		"name":       "default",
		"revoked":    false,
		"auth-type":  "userpass",
		"attributes": bson.M{"user": "fred"},
	}}
	s.assertStrippedUserData(c, coll, expected)
}

func (s *upgradesSuite) TestStripLocalUserDomainModels(c *gc.C) {
	coll, closer := s.state.db().GetRawCollection(modelsC)
	defer closer()

	var initialModels []bson.M
	err := coll.Find(nil).Sort("_id").All(&initialModels)
	c.Assert(err, jc.ErrorIsNil)
	c.Assert(initialModels, gc.HasLen, 1)

	err = coll.Insert(
		modelDoc{
			Type:            ModelTypeIAAS,
			UUID:            "0000-dead-beaf-0001",
			Owner:           "user-admin@local",
			Name:            "controller",
			ControllerUUID:  "deadbeef-1bad-500d-9000-4b1d0d06f00d",
			Cloud:           "cloud-aws",
			CloudRegion:     "us-west-1",
			CloudCredential: "aws#fred@local#default",
			EnvironVersion:  0,
		},
		modelDoc{
			Type:            ModelTypeIAAS,
			UUID:            "0000-dead-beaf-0002",
			Owner:           "user-mary@external",
			Name:            "default",
			ControllerUUID:  "deadbeef-1bad-500d-9000-4b1d0d06f00d",
			Cloud:           "cloud-aws",
			CloudRegion:     "us-west-1",
			CloudCredential: "aws#mary@external#default",
			EnvironVersion:  0,
		},
	)
	c.Assert(err, jc.ErrorIsNil)

	initialModel := initialModels[0]
	delete(initialModel, "txn-queue")
	delete(initialModel, "txn-revno")
	initialModel["owner"] = "test-admin"

	expected := []bson.M{{
		"_id":              "0000-dead-beaf-0001",
		"type":             "iaas",
		"owner":            "user-admin",
		"cloud":            "cloud-aws",
		"name":             "controller",
		"cloud-region":     "us-west-1",
		"cloud-credential": "aws#fred#default",
		"controller-uuid":  "deadbeef-1bad-500d-9000-4b1d0d06f00d",
		"life":             0,
		"migration-mode":   "",
		"sla":              bson.M{"level": "", "credentials": []uint8{}},
		"meter-status":     bson.M{"code": "", "info": ""},
		"environ-version":  0,
	}, {
		"_id":              "0000-dead-beaf-0002",
		"type":             "iaas",
		"owner":            "user-mary@external",
		"cloud":            "cloud-aws",
		"name":             "default",
		"cloud-region":     "us-west-1",
		"cloud-credential": "aws#mary@external#default",
		"controller-uuid":  "deadbeef-1bad-500d-9000-4b1d0d06f00d",
		"life":             0,
		"migration-mode":   "",
		"sla":              bson.M{"level": "", "credentials": []uint8{}},
		"meter-status":     bson.M{"code": "", "info": ""},
		"environ-version":  0,
	},
		initialModel,
	}

	s.assertStrippedUserData(c, coll, expected)
}

func (s *upgradesSuite) TestStripLocalUserDomainModelNames(c *gc.C) {
	coll, closer := s.state.db().GetRawCollection(usermodelnameC)
	defer closer()

	err := coll.Insert(
		bson.M{"_id": "fred@local:test"},
		bson.M{"_id": "mary@external:test2"},
	)
	c.Assert(err, jc.ErrorIsNil)

	expected := []bson.M{{
		"_id": "fred:test",
	}, {
		"_id": "mary@external:test2",
	}, {
		"_id": "test-admin:testenv",
	}}

	s.assertStrippedUserData(c, coll, expected)
}

func (s *upgradesSuite) TestStripLocalUserDomainControllerUser(c *gc.C) {
	s.assertStripLocalUserDomainUserAccess(c, controllerUsersC)
}

func (s *upgradesSuite) TestStripLocalUserDomainModelUser(c *gc.C) {
	s.assertStripLocalUserDomainUserAccess(c, modelUsersC)
}

func (s *upgradesSuite) assertStripLocalUserDomainUserAccess(c *gc.C, collName string) {
	coll, closer := s.state.db().GetRawCollection(collName)
	defer closer()

	var initialUsers []bson.M
	err := coll.Find(nil).Sort("_id").All(&initialUsers)
	c.Assert(err, jc.ErrorIsNil)
	c.Assert(initialUsers, gc.HasLen, 1)

	now := time.Now()
	err = coll.Insert(
		userAccessDoc{
			ID:          "zfred@local",
			ObjectUUID:  "uuid1",
			UserName:    "fred@local",
			DisplayName: "Fred",
			CreatedBy:   "admin@local",
			DateCreated: now,
		},
		userAccessDoc{
			ID:          "zmary@external",
			ObjectUUID:  "uuid2",
			UserName:    "mary@external",
			DisplayName: "Mary",
			CreatedBy:   "admin@local",
			DateCreated: now,
		},
	)
	c.Assert(err, jc.ErrorIsNil)

	initialUser := initialUsers[0]
	delete(initialUser, "txn-queue")
	delete(initialUser, "txn-revno")
	initialCreated := initialUser["datecreated"].(time.Time)
	initialUser["datecreated"] = initialCreated.Truncate(time.Millisecond)

	roundedNow := now.Truncate(time.Millisecond)
	expected := []bson.M{
		initialUser,
		{
			"_id":         "zfred",
			"object-uuid": "uuid1",
			"user":        "fred",
			"displayname": "Fred",
			"createdby":   "admin",
			"datecreated": roundedNow,
		}, {
			"_id":         "zmary@external",
			"object-uuid": "uuid2",
			"user":        "mary@external",
			"displayname": "Mary",
			"createdby":   "admin",
			"datecreated": roundedNow,
		},
	}
	s.assertStrippedUserData(c, coll, expected)
}

func (s *upgradesSuite) TestStripLocalUserDomainPermissions(c *gc.C) {
	coll, closer := s.state.db().GetRawCollection(permissionsC)
	defer closer()

	var initialPermissions []bson.M
	err := coll.Find(nil).Sort("_id").All(&initialPermissions)
	c.Assert(err, jc.ErrorIsNil)
	c.Assert(initialPermissions, gc.HasLen, 2)

	err = coll.Insert(
		permissionDoc{
			ID:               "uuid#fred@local",
			ObjectGlobalKey:  "c#uuid",
			SubjectGlobalKey: "fred@local",
			Access:           "addmodel",
		},
		permissionDoc{
			ID:               "uuid#mary@external",
			ObjectGlobalKey:  "c#uuid",
			SubjectGlobalKey: "mary@external",
			Access:           "addmodel",
		},
	)
	c.Assert(err, jc.ErrorIsNil)

	for i, inital := range initialPermissions {
		perm := inital
		delete(perm, "txn-queue")
		delete(perm, "txn-revno")
		initialPermissions[i] = perm
	}

	expected := []bson.M{initialPermissions[0], initialPermissions[1], {
		"_id":                "uuid#fred",
		"object-global-key":  "c#uuid",
		"subject-global-key": "fred",
		"access":             "addmodel",
	}, {
		"_id":                "uuid#mary@external",
		"object-global-key":  "c#uuid",
		"subject-global-key": "mary@external",
		"access":             "addmodel",
	}}
	s.assertStrippedUserData(c, coll, expected)
}

func (s *upgradesSuite) TestStripLocalUserDomainLastConnection(c *gc.C) {
	coll, closer := s.state.db().GetRawCollection(modelUserLastConnectionC)
	defer closer()

	now := time.Now()
	err := coll.Insert(
		modelUserLastConnectionDoc{
			ID:             "fred@local",
			ModelUUID:      "uuid",
			UserName:       "fred@local",
			LastConnection: now,
		},
		modelUserLastConnectionDoc{
			ID:             "mary@external",
			ModelUUID:      "uuid",
			UserName:       "mary@external",
			LastConnection: now,
		},
	)
	c.Assert(err, jc.ErrorIsNil)

	roundedNow := now.Truncate(time.Millisecond)
	expected := []bson.M{{
		"_id":             "fred",
		"model-uuid":      "uuid",
		"user":            "fred",
		"last-connection": roundedNow,
	}, {
		"_id":             "mary@external",
		"model-uuid":      "uuid",
		"user":            "mary@external",
		"last-connection": roundedNow,
	}}
	s.assertStrippedUserData(c, coll, expected)
}

func (s *upgradesSuite) assertStrippedUserData(c *gc.C, coll *mgo.Collection, expected []bson.M) {
	s.assertUpgradedData(c, StripLocalUserDomain, expectUpgradedData{coll, expected})
}

type expectUpgradedData struct {
	coll     *mgo.Collection
	expected []bson.M
}

func (s *upgradesSuite) assertUpgradedData(c *gc.C, upgrade func(*State) error, expect ...expectUpgradedData) {
	// Two rounds to check idempotency.
	for i := 0; i < 2; i++ {
		err := upgrade(s.state)
		c.Assert(err, jc.ErrorIsNil)

		for _, expect := range expect {
			var docs []bson.M
			err = expect.coll.Find(nil).Sort("_id").All(&docs)
			c.Assert(err, jc.ErrorIsNil)
			for i, d := range docs {
				doc := d
				delete(doc, "txn-queue")
				delete(doc, "txn-revno")
				delete(doc, "version")
				docs[i] = doc
			}
			c.Assert(docs, jc.DeepEquals, expect.expected)
		}
	}
}

func (s *upgradesSuite) TestRenameAddModelPermission(c *gc.C) {
	coll, closer := s.state.db().GetRawCollection(permissionsC)
	defer closer()

	var initialPermissions []bson.M
	err := coll.Find(nil).Sort("_id").All(&initialPermissions)
	c.Assert(err, jc.ErrorIsNil)
	c.Assert(initialPermissions, gc.HasLen, 2)

	err = coll.Insert(
		permissionDoc{
			ID:               "uuid#fred",
			ObjectGlobalKey:  "c#uuid",
			SubjectGlobalKey: "fred",
			Access:           "superuser",
		},
		permissionDoc{
			ID:               "uuid#mary@external",
			ObjectGlobalKey:  "c#uuid",
			SubjectGlobalKey: "mary@external",
			Access:           "addmodel",
		},
	)
	c.Assert(err, jc.ErrorIsNil)

	for i, inital := range initialPermissions {
		perm := inital
		delete(perm, "txn-queue")
		delete(perm, "txn-revno")
		initialPermissions[i] = perm
	}

	expected := []bson.M{initialPermissions[0], initialPermissions[1], {
		"_id":                "uuid#fred",
		"object-global-key":  "c#uuid",
		"subject-global-key": "fred",
		"access":             "superuser",
	}, {
		"_id":                "uuid#mary@external",
		"object-global-key":  "c#uuid",
		"subject-global-key": "mary@external",
		"access":             "add-model",
	}}
	s.assertUpgradedData(c, RenameAddModelPermission, expectUpgradedData{coll, expected})
}

func (s *upgradesSuite) TestAddMigrationAttempt(c *gc.C) {
	coll, closer := s.state.db().GetRawCollection(migrationsC)
	defer closer()

	err := coll.Insert(
		bson.M{"_id": "uuid:1"},
		bson.M{"_id": "uuid:11"},
		bson.M{
			"_id":     "uuid:2",
			"attempt": 2,
		},
	)
	c.Assert(err, jc.ErrorIsNil)

	expected := []bson.M{
		bson.M{
			"_id":     "uuid:1",
			"attempt": 1,
		},
		bson.M{
			"_id":     "uuid:11",
			"attempt": 11,
		},
		bson.M{
			"_id":     "uuid:2",
			"attempt": 2,
		},
	}
	s.assertUpgradedData(c, AddMigrationAttempt, expectUpgradedData{coll, expected})
}

func (s *upgradesSuite) TestAddLocalCharmSequences(c *gc.C) {
	uuid0 := s.state.ModelUUID()
	st1 := s.newState(c)
	uuid1 := st1.ModelUUID()
	// Sort model UUIDs so that result ordering matches expected test
	// results.
	if uuid0 > uuid1 {
		uuid0, uuid1 = uuid1, uuid0
	}

	mkInput := func(uuid, curl string, life Life) bson.M {
		return bson.M{
			"_id":  uuid + ":" + curl,
			"url":  curl,
			"life": life,
		}
	}

	charms, closer := s.state.db().GetRawCollection(charmsC)
	defer closer()
	err := charms.Insert(
		mkInput(uuid0, "local:trusty/bar-2", Alive),
		mkInput(uuid0, "local:trusty/bar-1", Dead),
		mkInput(uuid0, "local:xenial/foo-1", Alive),
		mkInput(uuid0, "cs:xenial/moo-2", Alive), // Should be ignored
		mkInput(uuid1, "local:trusty/aaa-3", Alive),
		mkInput(uuid1, "local:xenial/bbb-5", Dead), //Should be handled and removed.
		mkInput(uuid1, "cs:xenial/boo-2", Alive),   // Should be ignored
	)
	c.Assert(err, jc.ErrorIsNil)

	sequences, closer := s.state.db().GetRawCollection(sequenceC)
	defer closer()

	mkExpected := func(uuid, urlBase string, counter int) bson.M {
		name := "charmrev-" + urlBase
		return bson.M{
			"_id":        uuid + ":" + name,
			"name":       name,
			"model-uuid": uuid,
			"counter":    counter,
		}
	}
	expected := []bson.M{
		mkExpected(uuid0, "local:trusty/bar", 3),
		mkExpected(uuid0, "local:xenial/foo", 2),
		mkExpected(uuid1, "local:trusty/aaa", 4),
		mkExpected(uuid1, "local:xenial/bbb", 6),
	}
	s.assertUpgradedData(
		c, AddLocalCharmSequences,
		expectUpgradedData{sequences, expected},
	)

	// Expect Dead charm documents to be removed.
	var docs []bson.M
	c.Assert(charms.Find(nil).All(&docs), jc.ErrorIsNil)
	var ids []string
	for _, doc := range docs {
		ids = append(ids, doc["_id"].(string))
	}
	c.Check(ids, jc.SameContents, []string{
		uuid0 + ":local:trusty/bar-2",
		// uuid0:local:trusty/bar-1 is gone
		uuid0 + ":local:xenial/foo-1",
		uuid0 + ":cs:xenial/moo-2",
		uuid1 + ":local:trusty/aaa-3",
		// uuid1:local:xenial/bbb-5 is gone
		uuid1 + ":cs:xenial/boo-2",
	})
}

func (s *upgradesSuite) TestUpdateLegacyLXDCloud(c *gc.C) {
	cloudColl, cloudCloser := s.state.db().GetRawCollection(cloudsC)
	defer cloudCloser()
	cloudCredColl, cloudCredCloser := s.state.db().GetRawCollection(cloudCredentialsC)
	defer cloudCredCloser()

	_, err := cloudColl.RemoveAll(nil)
	c.Assert(err, jc.ErrorIsNil)
	_, err = cloudCredColl.RemoveAll(nil)
	c.Assert(err, jc.ErrorIsNil)

	err = cloudColl.Insert(bson.M{
		"_id":        "localhost",
		"name":       "localhost",
		"type":       "lxd",
		"auth-types": []string{"empty"},
		"endpoint":   "",
		"regions": bson.M{
			"localhost": bson.M{
				"endpoint": "",
			},
		},
	})
	c.Assert(err, jc.ErrorIsNil)

	err = cloudCredColl.Insert(bson.M{
		"_id":       "localhost#admin#streetcred",
		"owner":     "admin",
		"cloud":     "localhost",
		"name":      "streetcred",
		"revoked":   false,
		"auth-type": "empty",
	})
	c.Assert(err, jc.ErrorIsNil)

	expectedClouds := []bson.M{{
		"_id":        "localhost",
		"name":       "localhost",
		"type":       "lxd",
		"auth-types": []interface{}{"certificate"},
		"endpoint":   "foo",
		"regions": bson.M{
			"localhost": bson.M{
				"endpoint": "foo",
			},
		},
	}}

	expectedCloudCreds := []bson.M{{
		"_id":       "localhost#admin#streetcred",
		"owner":     "admin",
		"cloud":     "localhost",
		"name":      "streetcred",
		"revoked":   false,
		"auth-type": "certificate",
		"attributes": bson.M{
			"foo": "bar",
			"baz": "qux",
		},
	}}

	newCred := cloud.NewCredential(cloud.CertificateAuthType, map[string]string{
		"foo": "bar",
		"baz": "qux",
	})
	f := func(st *State) error {
		return UpdateLegacyLXDCloudCredentials(st, "foo", newCred)
	}
	s.assertUpgradedData(c, f,
		expectUpgradedData{cloudColl, expectedClouds},
		expectUpgradedData{cloudCredColl, expectedCloudCreds},
	)
}

func (s *upgradesSuite) TestUpdateLegacyLXDCloudUnchanged(c *gc.C) {
	cloudColl, cloudCloser := s.state.db().GetRawCollection(cloudsC)
	defer cloudCloser()
	cloudCredColl, cloudCredCloser := s.state.db().GetRawCollection(cloudCredentialsC)
	defer cloudCredCloser()

	_, err := cloudColl.RemoveAll(nil)
	c.Assert(err, jc.ErrorIsNil)
	_, err = cloudCredColl.RemoveAll(nil)
	c.Assert(err, jc.ErrorIsNil)

	err = cloudColl.Insert(bson.M{
		// Non-LXD clouds should be altogether unchanged.
		"_id":        "foo",
		"name":       "foo",
		"type":       "dummy",
		"auth-types": []string{"empty"},
		"endpoint":   "unchanged",
	}, bson.M{
		// A LXD cloud with endpoints already set should
		// only have its auth-types updated.
		"_id":        "localhost",
		"name":       "localhost",
		"type":       "lxd",
		"auth-types": []string{"empty"},
		"endpoint":   "unchanged",
		"regions": bson.M{
			"localhost": bson.M{
				"endpoint": "unchanged",
			},
		},
	})
	c.Assert(err, jc.ErrorIsNil)

	err = cloudCredColl.Insert(bson.M{
		// Credentials for non-LXD clouds should be unchanged.
		"_id":       "foo#admin#default",
		"owner":     "admin",
		"cloud":     "foo",
		"name":      "default",
		"revoked":   false,
		"auth-type": "empty",
	}, bson.M{
		// LXD credentials with an auth-type other than
		// "empty" should be unchanged.
		"_id":       "localhost#admin#streetcred",
		"owner":     "admin",
		"cloud":     "localhost",
		"name":      "streetcred",
		"revoked":   false,
		"auth-type": "unchanged",
	})
	c.Assert(err, jc.ErrorIsNil)

	expectedClouds := []bson.M{{
		"_id":        "foo",
		"name":       "foo",
		"type":       "dummy",
		"auth-types": []interface{}{"empty"},
		"endpoint":   "unchanged",
	}, {
		"_id":        "localhost",
		"name":       "localhost",
		"type":       "lxd",
		"auth-types": []interface{}{"certificate"},
		"endpoint":   "unchanged",
		"regions": bson.M{
			"localhost": bson.M{
				"endpoint": "unchanged",
			},
		},
	}}

	expectedCloudCreds := []bson.M{{
		"_id":       "foo#admin#default",
		"owner":     "admin",
		"cloud":     "foo",
		"name":      "default",
		"revoked":   false,
		"auth-type": "empty",
	}, {
		"_id":       "localhost#admin#streetcred",
		"owner":     "admin",
		"cloud":     "localhost",
		"name":      "streetcred",
		"revoked":   false,
		"auth-type": "unchanged",
	}}

	newCred := cloud.NewCredential(cloud.CertificateAuthType, map[string]string{
		"foo": "bar",
		"baz": "qux",
	})
	f := func(st *State) error {
		return UpdateLegacyLXDCloudCredentials(st, "foo", newCred)
	}
	s.assertUpgradedData(c, f,
		expectUpgradedData{cloudColl, expectedClouds},
		expectUpgradedData{cloudCredColl, expectedCloudCreds},
	)
}

func (s *upgradesSuite) TestUpgradeNoProxy(c *gc.C) {
	settingsColl, settingsCloser := s.state.db().GetRawCollection(settingsC)
	defer settingsCloser()
	_, err := settingsColl.RemoveAll(nil)
	c.Assert(err, jc.ErrorIsNil)
	err = settingsColl.Insert(bson.M{
		"_id": "foo",
		"settings": bson.M{
			"no-proxy": "127.0.0.1,localhost,::1"},
	}, bson.M{
		"_id": "bar",
		"settings": bson.M{
			"no-proxy": "localhost"},
	}, bson.M{
		"_id": "baz",
		"settings": bson.M{
			"no-proxy":        "192.168.1.1,10.0.0.2",
			"another-setting": "anothervalue"},
	})
	c.Assert(err, jc.ErrorIsNil)

	expectedSettings := []bson.M{
		{
			"_id": "bar",
			"settings": bson.M{
				"no-proxy": "127.0.0.1,::1,localhost"},
		}, {
			"_id": "baz",
			"settings": bson.M{
				"no-proxy":        "10.0.0.2,127.0.0.1,192.168.1.1,::1,localhost",
				"another-setting": "anothervalue"},
		}, {
			"_id": "foo",
			"settings": bson.M{
				"no-proxy": "127.0.0.1,::1,localhost"},
		}}

	s.assertUpgradedData(c, UpgradeNoProxyDefaults,
		expectUpgradedData{settingsColl, expectedSettings},
	)
}

func (s *upgradesSuite) TestAddNonDetachableStorageMachineId(c *gc.C) {
	volumesColl, volumesCloser := s.state.db().GetRawCollection(volumesC)
	defer volumesCloser()
	volumeAttachmentsColl, volumeAttachmentsCloser := s.state.db().GetRawCollection(volumeAttachmentsC)
	defer volumeAttachmentsCloser()

	filesystemsColl, filesystemsCloser := s.state.db().GetRawCollection(filesystemsC)
	defer filesystemsCloser()
	filesystemAttachmentsColl, filesystemAttachmentsCloser := s.state.db().GetRawCollection(filesystemAttachmentsC)
	defer filesystemAttachmentsCloser()

	uuid := s.state.ModelUUID()

	err := volumesColl.Insert(bson.M{
		"_id":        uuid + ":0",
		"name":       "0",
		"model-uuid": uuid,
		"machineid":  "42",
	}, bson.M{
		"_id":        uuid + ":1",
		"name":       "1",
		"model-uuid": uuid,
		"info": bson.M{
			"pool": "modelscoped",
		},
	}, bson.M{
		"_id":        uuid + ":2",
		"name":       "2",
		"model-uuid": uuid,
		"params": bson.M{
			"pool": "static",
		},
	})
	c.Assert(err, jc.ErrorIsNil)

	err = volumeAttachmentsColl.Insert(bson.M{
		"_id":        uuid + ":123:2",
		"model-uuid": uuid,
		"machineid":  "123",
		"volumeid":   "2",
	})
	c.Assert(err, jc.ErrorIsNil)

	err = filesystemsColl.Insert(bson.M{
		"_id":          uuid + ":0",
		"filesystemid": "0",
		"model-uuid":   uuid,
		"machineid":    "42",
	}, bson.M{
		"_id":          uuid + ":1",
		"filesystemid": "1",
		"model-uuid":   uuid,
		"info": bson.M{
			"pool": "modelscoped",
		},
	}, bson.M{
		"_id":          uuid + ":2",
		"filesystemid": "2",
		"model-uuid":   uuid,
		"params": bson.M{
			"pool": "static",
		},
	})
	c.Assert(err, jc.ErrorIsNil)

	err = filesystemAttachmentsColl.Insert(bson.M{
		"_id":          uuid + ":123:2",
		"model-uuid":   uuid,
		"machineid":    "123",
		"filesystemid": "2",
	})
	c.Assert(err, jc.ErrorIsNil)

	// We expect that:
	//  - volume-0 and filesystem-0 are unchanged, since they
	//    already have machineid fields
	//  - volume-1 and filesystem-1 are unchanged, since they
	//    are detachable
	//  - volume-2's and filesystem-2's machineid fields are
	//    set to 123, the machine to which they are inherently
	//    bound
	expectedVolumes := []bson.M{{
		"_id":        uuid + ":0",
		"name":       "0",
		"model-uuid": uuid,
		"machineid":  "42",
	}, {
		"_id":        uuid + ":1",
		"name":       "1",
		"model-uuid": uuid,
		"info": bson.M{
			"pool": "modelscoped",
		},
	}, {
		"_id":        uuid + ":2",
		"name":       "2",
		"model-uuid": uuid,
		"params": bson.M{
			"pool": "static",
		},
		"machineid": "123",
	}}
	expectedFilesystems := []bson.M{{
		"_id":          uuid + ":0",
		"filesystemid": "0",
		"model-uuid":   uuid,
		"machineid":    "42",
	}, {
		"_id":          uuid + ":1",
		"filesystemid": "1",
		"model-uuid":   uuid,
		"info": bson.M{
			"pool": "modelscoped",
		},
	}, {
		"_id":          uuid + ":2",
		"filesystemid": "2",
		"model-uuid":   uuid,
		"params": bson.M{
			"pool": "static",
		},
		"machineid": "123",
	}}

	s.assertUpgradedData(c, AddNonDetachableStorageMachineId,
		expectUpgradedData{volumesColl, expectedVolumes},
		expectUpgradedData{filesystemsColl, expectedFilesystems},
	)
}

func (s *upgradesSuite) TestRemoveNilValueApplicationSettings(c *gc.C) {
	settingsColl, settingsCloser := s.state.db().GetRawCollection(settingsC)
	defer settingsCloser()
	_, err := settingsColl.RemoveAll(nil)
	c.Assert(err, jc.ErrorIsNil)
	err = settingsColl.Insert(bson.M{
		"_id": "modelXXX:a#dontchangeapp",
		// this document should not be affected
		"settings": bson.M{
			"keepme": "have value"},
	}, bson.M{
		"_id": "modelXXX:a#removeall",
		// this settings will become empty
		"settings": bson.M{
			"keepme":   nil,
			"removeme": nil,
		},
	}, bson.M{
		"_id": "modelXXX:a#removeone",
		// one setting needs to be removed
		"settings": bson.M{
			"keepme":   "have value",
			"removeme": nil,
		},
	}, bson.M{
		"_id": "someothersettingshouldnotbetouched",
		// non-application setting: should not be touched
		"settings": bson.M{
			"keepme":   "have value",
			"removeme": nil,
		},
	})
	c.Assert(err, jc.ErrorIsNil)

	expectedSettings := []bson.M{
		{
			"_id":      "modelXXX:a#dontchangeapp",
			"settings": bson.M{"keepme": "have value"},
		}, {
			"_id":      "modelXXX:a#removeall",
			"settings": bson.M{},
		}, {
			"_id":      "modelXXX:a#removeone",
			"settings": bson.M{"keepme": "have value"},
		}, {
			"_id": "someothersettingshouldnotbetouched",
			"settings": bson.M{
				"keepme":   "have value",
				"removeme": nil,
			},
		}}

	s.assertUpgradedData(c, RemoveNilValueApplicationSettings,
		expectUpgradedData{settingsColl, expectedSettings},
	)
}

func (s *upgradesSuite) TestAddControllerLogCollectionsSizeSettingsKeepExisting(c *gc.C) {
	settingsColl, settingsCloser := s.state.db().GetRawCollection(controllersC)
	defer settingsCloser()
	_, err := settingsColl.RemoveAll(nil)
	c.Assert(err, jc.ErrorIsNil)
	err = settingsColl.Insert(bson.M{
		"_id": "controllerSettings",
		"settings": bson.M{
			"key":              "value",
			"max-logs-age":     "96h",
			"max-logs-size":    "5G",
			"max-txn-log-size": "8G",
		},
	}, bson.M{
		"_id": "someothersettingshouldnotbetouched",
		// non-controller data: should not be touched
		"settings": bson.M{"key": "value"},
	})
	c.Assert(err, jc.ErrorIsNil)

	expectedSettings := []bson.M{
		{
			"_id": "controllerSettings",
			"settings": bson.M{
				"key":              "value",
				"max-logs-age":     "96h",
				"max-logs-size":    "5G",
				"max-txn-log-size": "8G",
			},
		}, {
			"_id":      "someothersettingshouldnotbetouched",
			"settings": bson.M{"key": "value"},
		},
	}

	s.assertUpgradedData(c, AddControllerLogCollectionsSizeSettings,
		expectUpgradedData{settingsColl, expectedSettings},
	)
}

func (s *upgradesSuite) TestAddControllerLogCollectionsSizeSettings(c *gc.C) {
	settingsColl, settingsCloser := s.state.db().GetRawCollection(controllersC)
	defer settingsCloser()
	_, err := settingsColl.RemoveAll(nil)
	c.Assert(err, jc.ErrorIsNil)
	err = settingsColl.Insert(bson.M{
		"_id":      "controllerSettings",
		"settings": bson.M{"key": "value"},
	}, bson.M{
		"_id": "someothersettingshouldnotbetouched",
		// non-controller data: should not be touched
		"settings": bson.M{"key": "value"},
	})
	c.Assert(err, jc.ErrorIsNil)

	expectedSettings := []bson.M{
		{
			"_id": "controllerSettings",
			"settings": bson.M{
				"key":              "value",
				"max-logs-age":     "72h",
				"max-logs-size":    "4096M",
				"max-txn-log-size": "10M",
			},
		}, {
			"_id":      "someothersettingshouldnotbetouched",
			"settings": bson.M{"key": "value"},
		},
	}

	s.assertUpgradedData(c, AddControllerLogCollectionsSizeSettings,
		expectUpgradedData{settingsColl, expectedSettings},
	)
}

func (s *upgradesSuite) makeModel(c *gc.C, name string, attr coretesting.Attrs) *State {
	uuid := utils.MustNewUUID()
	cfg := coretesting.CustomModelConfig(c, coretesting.Attrs{
		"name": name,
		"uuid": uuid.String(),
	}.Merge(attr))
	m, err := s.state.Model()
	c.Assert(err, jc.ErrorIsNil)
	_, st, err := s.state.NewModel(ModelArgs{
		Type:        ModelTypeIAAS,
		CloudName:   "dummy",
		CloudRegion: "dummy-region",
		Config:      cfg,
		Owner:       m.Owner(),
		StorageProviderRegistry: provider.CommonStorageProviders(),
	})
	c.Assert(err, jc.ErrorIsNil)
	return st
}

func (s *upgradesSuite) TestAddStatusHistoryPruneSettings(c *gc.C) {
	s.checkAddPruneSettings(c, "max-status-history-age", "max-status-history-size", config.DefaultStatusHistoryAge, config.DefaultStatusHistorySize, AddStatusHistoryPruneSettings)
}

func (s *upgradesSuite) TestAddActionPruneSettings(c *gc.C) {
	s.checkAddPruneSettings(c, "max-action-results-age", "max-action-results-size", config.DefaultActionResultsAge, config.DefaultActionResultsSize, AddActionPruneSettings)
}

func (s *upgradesSuite) TestAddUpdateStatusHookSettings(c *gc.C) {
	settingsColl, settingsCloser := s.state.db().GetRawCollection(settingsC)
	defer settingsCloser()
	_, err := settingsColl.RemoveAll(nil)
	c.Assert(err, jc.ErrorIsNil)

	// One model has a valid setting that is not default.
	m1 := s.makeModel(c, "m1", coretesting.Attrs{
		"update-status-hook-interval": "20m",
	})
	defer m1.Close()

	// This model is missing a setting entirely.
	m2 := s.makeModel(c, "m2", coretesting.Attrs{})
	defer m2.Close()
	// We remove the 'update-status-hook-interval' value to
	// represent an old-style model that needs updating.
	settingsKey := m2.ModelUUID() + ":e"
	err = settingsColl.UpdateId(settingsKey,
		bson.M{"$unset": bson.M{"settings.update-status-hook-interval": ""}})
	c.Assert(err, jc.ErrorIsNil)

	// And something that isn't model settings
	err = settingsColl.Insert(bson.M{
		"_id": "someothersettingshouldnotbetouched",
		// non-model setting: should not be touched
		"settings": bson.M{"key": "value"},
	})
	c.Assert(err, jc.ErrorIsNil)

	model1, err := m1.Model()
	c.Assert(err, jc.ErrorIsNil)
	cfg1, err := model1.ModelConfig()
	c.Assert(err, jc.ErrorIsNil)
	expected1 := cfg1.AllAttrs()
	expected1["resource-tags"] = ""

	model2, err := m2.Model()
	c.Assert(err, jc.ErrorIsNil)
	cfg2, err := model2.ModelConfig()
	c.Assert(err, jc.ErrorIsNil)
	expected2 := cfg2.AllAttrs()
	expected2["update-status-hook-interval"] = "5m"
	expected2["resource-tags"] = ""

	expectedSettings := bsonMById{
		{
			"_id":        m1.ModelUUID() + ":e",
			"settings":   bson.M(expected1),
			"model-uuid": m1.ModelUUID(),
		}, {
			"_id":        m2.ModelUUID() + ":e",
			"settings":   bson.M(expected2),
			"model-uuid": m2.ModelUUID(),
		}, {
			"_id":      "someothersettingshouldnotbetouched",
			"settings": bson.M{"key": "value"},
		},
	}
	sort.Sort(expectedSettings)

	s.assertUpgradedData(c, AddUpdateStatusHookSettings,
		expectUpgradedData{settingsColl, expectedSettings},
	)
}

func (s *upgradesSuite) TestAddStorageInstanceConstraints(c *gc.C) {
	storageInstancesColl, storageInstancesCloser := s.state.db().GetRawCollection(storageInstancesC)
	defer storageInstancesCloser()
	storageConstraintsColl, storageConstraintsCloser := s.state.db().GetRawCollection(storageConstraintsC)
	defer storageConstraintsCloser()
	volumesColl, volumesCloser := s.state.db().GetRawCollection(volumesC)
	defer volumesCloser()
	filesystemsColl, filesystemsCloser := s.state.db().GetRawCollection(filesystemsC)
	defer filesystemsCloser()
	unitsColl, unitsCloser := s.state.db().GetRawCollection(unitsC)
	defer unitsCloser()

	uuid := s.state.ModelUUID()

	err := storageInstancesColl.Insert(bson.M{
		"_id":         uuid + ":pgdata/0",
		"id":          "pgdata/0",
		"model-uuid":  uuid,
		"storagekind": StorageKindUnknown,
		"constraints": bson.M{
			"pool": "goodidea",
			"size": 99,
		},
	}, bson.M{
		// corresponds to volume-0
		"_id":         uuid + ":pgdata/1",
		"id":          "pgdata/1",
		"model-uuid":  uuid,
		"storagekind": StorageKindBlock,
		"storagename": "pgdata",
	}, bson.M{
		// corresponds to volume-1
		"_id":         uuid + ":pgdata/2",
		"id":          "pgdata/2",
		"model-uuid":  uuid,
		"storagekind": StorageKindBlock,
		"storagename": "pgdata",
	}, bson.M{
		// corresponds to filesystem-0
		"_id":         uuid + ":pgdata/3",
		"id":          "pgdata/3",
		"model-uuid":  uuid,
		"storagekind": StorageKindFilesystem,
		"storagename": "pgdata",
	}, bson.M{
		// corresponds to filesystem-1
		"_id":         uuid + ":pgdata/4",
		"id":          "pgdata/4",
		"model-uuid":  uuid,
		"storagekind": StorageKindFilesystem,
		"storagename": "pgdata",
	}, bson.M{
		// no volume or filesystem, owned by postgresql/0
		"_id":         uuid + ":pgdata/5",
		"id":          "pgdata/5",
		"model-uuid":  uuid,
		"storagekind": StorageKindBlock,
		"storagename": "pgdata",
		"owner":       "unit-postgresql-0",
	}, bson.M{
		// no volume, filesystem, or owner
		"_id":         uuid + ":pgdata/6",
		"id":          "pgdata/6",
		"model-uuid":  uuid,
		"storagekind": StorageKindBlock,
		"storagename": "pgdata",
	})
	c.Assert(err, jc.ErrorIsNil)

	err = volumesColl.Insert(bson.M{
		"_id":        uuid + ":0",
		"name":       "0",
		"model-uuid": uuid,
		"storageid":  "pgdata/1",
		"info": bson.M{
			"pool": "modelscoped",
			"size": 1024,
		},
	}, bson.M{
		"_id":        uuid + ":1",
		"name":       "1",
		"model-uuid": uuid,
		"storageid":  "pgdata/2",
		"params": bson.M{
			"pool": "static",
			"size": 2048,
		},
	})
	c.Assert(err, jc.ErrorIsNil)

	err = filesystemsColl.Insert(bson.M{
		"_id":          uuid + ":0",
		"filesystemid": "0",
		"model-uuid":   uuid,
		"storageid":    "pgdata/3",
		"info": bson.M{
			"pool": "modelscoped",
			"size": 4096,
		},
	}, bson.M{
		"_id":          uuid + ":1",
		"filesystemid": "1",
		"model-uuid":   uuid,
		"storageid":    "pgdata/4",
		"params": bson.M{
			"pool": "static",
			"size": 8192,
		},
	})
	c.Assert(err, jc.ErrorIsNil)

	err = unitsColl.Insert(bson.M{
		"_id":         uuid + ":postgresql/0",
		"name":        "postgresql/0",
		"model-uuid":  uuid,
		"application": "postgresql",
		"life":        Alive,
		"series":      "xenial",
		"charmurl":    "local:xenial/postgresql-1",
	})
	c.Assert(err, jc.ErrorIsNil)

	err = storageConstraintsColl.Insert(bson.M{
		"_id":        uuid + ":asc#postgresql#local:xenial/postgresql-1",
		"model-uuid": uuid,
		"constraints": bson.M{
			"pgdata": bson.M{
				"pool":  "pgdata-pool",
				"size":  1234,
				"count": 99,
			},
		},
	})
	c.Assert(err, jc.ErrorIsNil)

	// We expect that:
	//  - pgdata/0 is unchanged, since it already has a constraints field.
	//  - pgdata/1 gets constraints from volume-0's info
	//  - pgdata/2 gets constraints from volume-1's params
	//  - pgdata/3 gets constraints from filesystem-0's info
	//  - pgdata/4 gets constraints from filesystem-1's params
	//  - pgdata/5 gets constraints from the postgresql application's
	//    storage constraints.
	//  - pgdata/6 gets default constraints.

	expectedStorageInstances := []bson.M{{
		"_id":         uuid + ":pgdata/0",
		"id":          "pgdata/0",
		"model-uuid":  uuid,
		"storagekind": int(StorageKindUnknown),
		"constraints": bson.M{
			"pool": "goodidea",
			"size": 99,
		},
	}, {
		"_id":         uuid + ":pgdata/1",
		"id":          "pgdata/1",
		"model-uuid":  uuid,
		"storagekind": int(StorageKindBlock),
		"storagename": "pgdata",
		"constraints": bson.M{
			"pool": "modelscoped",
			"size": int64(1024),
		},
	}, {
		"_id":         uuid + ":pgdata/2",
		"id":          "pgdata/2",
		"model-uuid":  uuid,
		"storagekind": int(StorageKindBlock),
		"storagename": "pgdata",
		"constraints": bson.M{
			"pool": "static",
			"size": int64(2048),
		},
	}, {
		"_id":         uuid + ":pgdata/3",
		"id":          "pgdata/3",
		"model-uuid":  uuid,
		"storagekind": int(StorageKindFilesystem),
		"storagename": "pgdata",
		"constraints": bson.M{
			"pool": "modelscoped",
			"size": int64(4096),
		},
	}, {
		"_id":         uuid + ":pgdata/4",
		"id":          "pgdata/4",
		"model-uuid":  uuid,
		"storagekind": int(StorageKindFilesystem),
		"storagename": "pgdata",
		"constraints": bson.M{
			"pool": "static",
			"size": int64(8192),
		},
	}, {
		"_id":         uuid + ":pgdata/5",
		"id":          "pgdata/5",
		"model-uuid":  uuid,
		"storagekind": int(StorageKindBlock),
		"storagename": "pgdata",
		"owner":       "unit-postgresql-0",
		"constraints": bson.M{
			"pool": "pgdata-pool",
			"size": int64(1234),
		},
	}, {
		"_id":         uuid + ":pgdata/6",
		"id":          "pgdata/6",
		"model-uuid":  uuid,
		"storagekind": int(StorageKindBlock),
		"storagename": "pgdata",
		"constraints": bson.M{
			"pool": "loop",
			"size": int64(1024),
		},
	}}

	s.assertUpgradedData(c, AddStorageInstanceConstraints,
		expectUpgradedData{storageInstancesColl, expectedStorageInstances},
	)
}

type bsonMById []bson.M

func (x bsonMById) Len() int { return len(x) }

func (x bsonMById) Swap(i, j int) { x[i], x[j] = x[j], x[i] }

func (x bsonMById) Less(i, j int) bool {
	return x[i]["_id"].(string) < x[j]["_id"].(string)
}

func (s *upgradesSuite) TestSplitLogCollection(c *gc.C) {
	db := s.state.MongoSession().DB(logsDB)
	oldLogs := db.C("logs")

	uuids := []string{"fake-1", "fake-2", "fake-3"}

	expected := map[string][]bson.M{}

	for i := 0; i < 15; i++ {
		modelUUID := uuids[i%3]
		logRow := bson.M{
			"_id": fmt.Sprintf("fake-objectid-%02d", i),
			"t":   100 * i,
			"e":   modelUUID,
			"r":   "2.1.2",
			"n":   fmt.Sprintf("fake-entitiy-%d", i),
			"m":   "juju.coretesting",
			"l":   "fake-file.go:1234",
			"v":   int(loggo.DEBUG),
			"x":   "test message",
		}
		err := oldLogs.Insert(logRow)
		c.Assert(err, jc.ErrorIsNil)

		delete(logRow, "e")
		vals := expected[modelUUID]
		expected[modelUUID] = append(vals, logRow)
	}

	err := SplitLogCollections(s.state)
	c.Assert(err, jc.ErrorIsNil)

	// Now check the logs.
	for _, uuid := range uuids {
		newLogs := db.C(fmt.Sprintf("logs.%s", uuid))
		numDocs, err := newLogs.Count()
		c.Assert(err, jc.ErrorIsNil)
		c.Assert(numDocs, gc.Equals, 5)

		var docs []bson.M
		err = newLogs.Find(nil).All(&docs)
		c.Assert(err, jc.ErrorIsNil)

		sort.Sort(bsonMById(docs))
		c.Assert(docs, jc.DeepEquals, expected[uuid])
	}

	numDocs, err := oldLogs.Count()
	c.Assert(err, jc.ErrorIsNil)
	c.Assert(numDocs, gc.Equals, 0)

	// Run again, should be fine.
	err = SplitLogCollections(s.state)
	c.Logf("%#v", errors.Cause(err))
	c.Assert(err, jc.ErrorIsNil)

	// Now check the logs, just to be sure.
	for _, uuid := range uuids {
		newLogs := db.C(fmt.Sprintf("logs.%s", uuid))
		numDocs, err := newLogs.Count()
		c.Assert(err, jc.ErrorIsNil)
		c.Assert(numDocs, gc.Equals, 5)

		var docs []bson.M
		err = newLogs.Find(nil).All(&docs)
		c.Assert(err, jc.ErrorIsNil)

		sort.Sort(bsonMById(docs))
		c.Assert(docs, jc.DeepEquals, expected[uuid])
	}
}

func (s *upgradesSuite) TestSplitLogsIgnoresDupeRecordsAlreadyThere(c *gc.C) {
	db := s.state.MongoSession().DB(logsDB)
	oldLogs := db.C("logs")

	uuids := []string{"fake-1", "fake-2", "fake-3"}
	expected := map[string][]bson.M{}

	for i := 0; i < 15; i++ {
		modelUUID := uuids[i%3]
		logRow := bson.M{
			"_id": fmt.Sprintf("fake-objectid-%02d", i),
			"t":   100 * i,
			"e":   modelUUID,
			"r":   "2.1.2",
			"n":   fmt.Sprintf("fake-entitiy-%d", i),
			"m":   "juju.coretesting",
			"l":   "fake-file.go:1234",
			"v":   int(loggo.DEBUG),
			"x":   "test message",
		}
		err := oldLogs.Insert(logRow)
		c.Assert(err, jc.ErrorIsNil)

		delete(logRow, "e")
		vals := expected[modelUUID]
		expected[modelUUID] = append(vals, logRow)
	}

	// Put the first expected output row in each destination
	// collection already.
	for modelUUID, rows := range expected {
		targetColl := db.C("logs." + modelUUID)
		err := targetColl.Insert(rows[0])
		c.Assert(err, jc.ErrorIsNil)
	}

	err := SplitLogCollections(s.state)
	c.Assert(err, jc.ErrorIsNil)

	// Now check the logs - the duplicates were ignored.
	for _, uuid := range uuids {
		newLogs := db.C(fmt.Sprintf("logs.%s", uuid))
		numDocs, err := newLogs.Count()
		c.Assert(err, jc.ErrorIsNil)
		c.Assert(numDocs, gc.Equals, 5)

		var docs []bson.M
		err = newLogs.Find(nil).All(&docs)
		c.Assert(err, jc.ErrorIsNil)

		sort.Sort(bsonMById(docs))
		c.Assert(docs, jc.DeepEquals, expected[uuid])
	}

	numDocs, err := oldLogs.Count()
	c.Assert(err, jc.ErrorIsNil)
	c.Assert(numDocs, gc.Equals, 0)
}

func (s *upgradesSuite) TestSplitLogsHandlesNoLogsCollection(c *gc.C) {
	db := s.state.MongoSession().DB(logsDB)
	names, err := db.CollectionNames()
	c.Assert(err, jc.ErrorIsNil)
	c.Assert(set.NewStrings(names...).Contains("logs"), jc.IsFalse)

	err = SplitLogCollections(s.state)
	c.Assert(err, jc.ErrorIsNil)
}

func (s *upgradesSuite) TestCorrectRelationUnitCounts(c *gc.C) {
	relations, rCloser := s.state.db().GetRawCollection(relationsC)
	defer rCloser()
	scopes, sCloser := s.state.db().GetRawCollection(relationScopesC)
	defer sCloser()
	applications, aCloser := s.state.db().GetRawCollection(applicationsC)
	defer aCloser()

	// Use the non-controller model to ensure we can run the function
	// across multiple models.
	otherState := s.makeModel(c, "crack-up", coretesting.Attrs{})
	defer otherState.Close()

	uuid := otherState.ModelUUID()

	err := relations.Insert(bson.M{
		"_id":        uuid + ":min:juju-info nrpe:general-info",
		"key":        "min:juju-info nrpe:general-info",
		"model-uuid": uuid,
		"id":         4,
		"endpoints": []bson.M{{
			"applicationname": "min",
			"relation": bson.M{
				"name":      "juju-info",
				"role":      "provider",
				"interface": "juju-info",
				"optional":  false,
				"limit":     0,
				"scope":     "container",
			},
		}, {
			"applicationname": "nrpe",
			"relation": bson.M{
				"name":      "general-info",
				"role":      "requirer",
				"interface": "juju-info",
				"optional":  false,
				"limit":     1,
				"scope":     "container",
			},
		}},
		"unitcount": 6,
	}, bson.M{
		"_id":        uuid + ":ntp:ntp-peers",
		"key":        "ntp:ntp-peers",
		"model-uuid": uuid,
		"id":         3,
		"endpoints": []bson.M{{
			"applicationname": "ntp",
			"relation": bson.M{
				"name":      "ntp-peers",
				"role":      "peer",
				"interface": "ntp",
				"optional":  false,
				"limit":     1,
				"scope":     "global",
			},
		}},
		"unitcount": 2,
	}, bson.M{
		"_id":        uuid + ":ntp:juju-info nrpe:general-info",
		"key":        "ntp:juju-info nrpe:general-info",
		"model-uuid": uuid,
		"id":         5,
		"endpoints": []bson.M{{
			"applicationname": "ntp",
			"relation": bson.M{
				"name":      "juju-info",
				"role":      "provider",
				"interface": "juju-info",
				"optional":  false,
				"limit":     0,
				"scope":     "container",
			},
		}, {
			"applicationname": "nrpe",
			"relation": bson.M{
				"name":      "general-info",
				"role":      "requirer",
				"interface": "juju-info",
				"optional":  false,
				"limit":     1,
				"scope":     "container",
			},
		}},
		"unitcount": 4,
	})
	c.Assert(err, jc.ErrorIsNil)

	err = scopes.Insert(bson.M{
		"_id":        uuid + ":r#4#min/0#provider#min/0",
		"key":        "r#4#min/0#provider#min/0",
		"model-uuid": uuid,
		"departing":  false,
	}, bson.M{
		"_id":        uuid + ":r#4#min/0#requirer#nrpe/0",
		"key":        "r#4#min/0#requirer#nrpe/0",
		"model-uuid": uuid,
		"departing":  false,
	}, bson.M{
		"_id":        uuid + ":r#4#min/1#provider#min/1",
		"key":        "r#4#min/1#provider#min/1",
		"model-uuid": uuid,
		"departing":  false,
	}, bson.M{
		"_id":        uuid + ":r#4#min/1#requirer#nrpe/1",
		"key":        "r#4#min/1#requirer#nrpe/1",
		"model-uuid": uuid,
		"departing":  false,
	}, bson.M{
		"_id":        uuid + ":r#4#min2/0#requirer#nrpe/2",
		"key":        "r#4#min2/0#requirer#nrpe/2",
		"model-uuid": uuid,
		"departing":  false,
	}, bson.M{
		"_id":        uuid + ":r#4#min2/1#requirer#nrpe/3",
		"key":        "r#4#min2/1#requirer#nrpe/3",
		"model-uuid": uuid,
		"departing":  false,
	}, bson.M{
		"_id":        uuid + ":r#3#peer#ntp/0",
		"key":        "r#3#peer#ntp/0",
		"model-uuid": uuid,
		"departing":  false,
	}, bson.M{
		"_id":        uuid + ":r#3#peer#ntp/1",
		"key":        "r#3#peer#ntp/1",
		"model-uuid": uuid,
		"departing":  false,
	}, bson.M{
		"_id":        uuid + ":r#5#min/0#provider#ntp/0",
		"key":        "r#5#min/0#provider#ntp/0",
		"model-uuid": uuid,
		"departing":  false,
	}, bson.M{
		"_id":        uuid + ":r#5#min/0#requirer#nrpe/0",
		"key":        "r#5#min/0#requirer#nrpe/0",
		"model-uuid": uuid,
		"departing":  false,
	}, bson.M{
		"_id":        uuid + ":r#5#min/1#provider#ntp/1",
		"key":        "r#5#min/1#provider#ntp/1",
		"model-uuid": uuid,
		"departing":  false,
	}, bson.M{
		"_id":        uuid + ":r#5#min/1#requirer#nrpe/1",
		"key":        "r#5#min/1#requirer#nrpe/1",
		"model-uuid": uuid,
		"departing":  false,
	})
	c.Assert(err, jc.ErrorIsNil)

	err = applications.Insert(bson.M{
		"_id":         uuid + ":min",
		"name":        "min",
		"model-uuid":  uuid,
		"subordinate": false,
	}, bson.M{
		"_id":         uuid + ":ntp",
		"name":        "ntp",
		"model-uuid":  uuid,
		"subordinate": true,
	}, bson.M{
		"_id":         uuid + ":nrpe",
		"name":        "nrpe",
		"model-uuid":  uuid,
		"subordinate": true,
	})
	c.Assert(err, jc.ErrorIsNil)

	expectedRelations := []bson.M{{
		"_id":        uuid + ":min:juju-info nrpe:general-info",
		"key":        "min:juju-info nrpe:general-info",
		"model-uuid": uuid,
		"id":         4,
		"endpoints": []interface{}{bson.M{
			"applicationname": "min",
			"relation": bson.M{
				"name":      "juju-info",
				"role":      "provider",
				"interface": "juju-info",
				"optional":  false,
				"limit":     0,
				"scope":     "container",
			},
		}, bson.M{
			"applicationname": "nrpe",
			"relation": bson.M{
				"name":      "general-info",
				"role":      "requirer",
				"interface": "juju-info",
				"optional":  false,
				"limit":     1,
				"scope":     "container",
			},
		}},
		"unitcount": 4,
	}, {
		"_id":        uuid + ":ntp:juju-info nrpe:general-info",
		"key":        "ntp:juju-info nrpe:general-info",
		"model-uuid": uuid,
		"id":         5,
		"endpoints": []interface{}{bson.M{
			"applicationname": "ntp",
			"relation": bson.M{
				"name":      "juju-info",
				"role":      "provider",
				"interface": "juju-info",
				"optional":  false,
				"limit":     0,
				"scope":     "container",
			},
		}, bson.M{
			"applicationname": "nrpe",
			"relation": bson.M{
				"name":      "general-info",
				"role":      "requirer",
				"interface": "juju-info",
				"optional":  false,
				"limit":     1,
				"scope":     "container",
			},
		}},
		"unitcount": 4,
	}, {
		"_id":        uuid + ":ntp:ntp-peers",
		"key":        "ntp:ntp-peers",
		"model-uuid": uuid,
		"id":         3,
		"endpoints": []interface{}{bson.M{
			"applicationname": "ntp",
			"relation": bson.M{
				"name":      "ntp-peers",
				"role":      "peer",
				"interface": "ntp",
				"optional":  false,
				"limit":     1,
				"scope":     "global",
			},
		}},
		"unitcount": 2,
	}}
	expectedScopes := []bson.M{{
		"_id":        uuid + ":r#3#peer#ntp/0",
		"key":        "r#3#peer#ntp/0",
		"model-uuid": uuid,
		"departing":  false,
	}, {
		"_id":        uuid + ":r#3#peer#ntp/1",
		"key":        "r#3#peer#ntp/1",
		"model-uuid": uuid,
		"departing":  false,
	}, {
		"_id":        uuid + ":r#4#min/0#provider#min/0",
		"key":        "r#4#min/0#provider#min/0",
		"model-uuid": uuid,
		"departing":  false,
	}, {
		"_id":        uuid + ":r#4#min/0#requirer#nrpe/0",
		"key":        "r#4#min/0#requirer#nrpe/0",
		"model-uuid": uuid,
		"departing":  false,
	}, {
		"_id":        uuid + ":r#4#min/1#provider#min/1",
		"key":        "r#4#min/1#provider#min/1",
		"model-uuid": uuid,
		"departing":  false,
	}, {
		"_id":        uuid + ":r#4#min/1#requirer#nrpe/1",
		"key":        "r#4#min/1#requirer#nrpe/1",
		"model-uuid": uuid,
		"departing":  false,
	}, {
		"_id":        uuid + ":r#5#min/0#provider#ntp/0",
		"key":        "r#5#min/0#provider#ntp/0",
		"model-uuid": uuid,
		"departing":  false,
	}, {
		"_id":        uuid + ":r#5#min/0#requirer#nrpe/0",
		"key":        "r#5#min/0#requirer#nrpe/0",
		"model-uuid": uuid,
		"departing":  false,
	}, {
		"_id":        uuid + ":r#5#min/1#provider#ntp/1",
		"key":        "r#5#min/1#provider#ntp/1",
		"model-uuid": uuid,
		"departing":  false,
	}, {
		"_id":        uuid + ":r#5#min/1#requirer#nrpe/1",
		"key":        "r#5#min/1#requirer#nrpe/1",
		"model-uuid": uuid,
		"departing":  false,
	}}
	s.assertUpgradedData(c, CorrectRelationUnitCounts,
		expectUpgradedData{relations, expectedRelations},
		expectUpgradedData{scopes, expectedScopes},
	)
}

func (s *upgradesSuite) TestAddModelEnvironVersion(c *gc.C) {
	models, closer := s.state.db().GetRawCollection(modelsC)
	defer closer()

	err := models.RemoveId(s.state.ModelUUID())
	c.Assert(err, jc.ErrorIsNil)

	err = models.Insert(bson.M{
		"_id": "deadbeef-0bad-400d-8000-4b1d0d06f00d",
	}, bson.M{
		"_id":             "deadbeef-0bad-400d-8000-4b1d0d06f00e",
		"environ-version": 1,
	})
	c.Assert(err, jc.ErrorIsNil)

	expectedModels := []bson.M{{
		"_id":             "deadbeef-0bad-400d-8000-4b1d0d06f00d",
		"environ-version": 0,
	}, {
		"_id":             "deadbeef-0bad-400d-8000-4b1d0d06f00e",
		"environ-version": 1,
	}}
	s.assertUpgradedData(c, AddModelEnvironVersion,
		expectUpgradedData{models, expectedModels},
	)
}

func (s *upgradesSuite) TestAddModelType(c *gc.C) {
	models, closer := s.state.db().GetRawCollection(modelsC)
	defer closer()

	err := models.RemoveId(s.state.ModelUUID())
	c.Assert(err, jc.ErrorIsNil)

	err = models.Insert(
		bson.M{
			"_id": "deadbeef-0bad-400d-8000-4b1d0d06f00d",
		}, bson.M{
			"_id":  "deadbeef-0bad-400d-8000-4b1d0d06f00e",
			"type": "caas",
		})
	c.Assert(err, jc.ErrorIsNil)

	expectedModels := []bson.M{{
		"_id":  "deadbeef-0bad-400d-8000-4b1d0d06f00d",
		"type": "iaas",
	}, {
		"_id":  "deadbeef-0bad-400d-8000-4b1d0d06f00e",
		"type": "caas",
	}}
	s.assertUpgradedData(c, AddModelType,
		expectUpgradedData{models, expectedModels})
}

func (s *upgradesSuite) checkAddPruneSettings(c *gc.C, ageProp, sizeProp, defaultAge, defaultSize string, updateFunc func(st *State) error) {
	settingsColl, settingsCloser := s.state.db().GetRawCollection(settingsC)
	defer settingsCloser()
	_, err := settingsColl.RemoveAll(nil)
	c.Assert(err, jc.ErrorIsNil)

	m1 := s.makeModel(c, "m1", coretesting.Attrs{
		ageProp:  "96h",
		sizeProp: "4G",
	})
	defer m1.Close()

	m2 := s.makeModel(c, "m2", coretesting.Attrs{})
	defer m2.Close()

	err = settingsColl.Insert(bson.M{
		"_id": "someothersettingshouldnotbetouched",
		// non-model setting: should not be touched
		"settings": bson.M{"key": "value"},
	})
	c.Assert(err, jc.ErrorIsNil)

	model1, err := m1.Model()
	c.Assert(err, jc.ErrorIsNil)
	cfg1, err := model1.ModelConfig()
	c.Assert(err, jc.ErrorIsNil)
	expected1 := cfg1.AllAttrs()
	expected1["resource-tags"] = ""

	model2, err := m2.Model()
	c.Assert(err, jc.ErrorIsNil)
	cfg2, err := model2.ModelConfig()
	c.Assert(err, jc.ErrorIsNil)
	expected2 := cfg2.AllAttrs()
	expected2[ageProp] = defaultAge
	expected2[sizeProp] = defaultSize
	expected2["resource-tags"] = ""

	expectedSettings := bsonMById{
		{
			"_id":        m1.ModelUUID() + ":e",
			"settings":   bson.M(expected1),
			"model-uuid": m1.ModelUUID(),
		}, {
			"_id":        m2.ModelUUID() + ":e",
			"settings":   bson.M(expected2),
			"model-uuid": m2.ModelUUID(),
		}, {
			"_id":      "someothersettingshouldnotbetouched",
			"settings": bson.M{"key": "value"},
		},
	}
	sort.Sort(expectedSettings)

	s.assertUpgradedData(c, updateFunc,
		expectUpgradedData{settingsColl, expectedSettings},
	)
}

func (s *upgradesSuite) TestMigrateLeasesToGlobalTime(c *gc.C) {
	leases, closer := s.state.db().GetRawCollection(leasesC)
	defer closer()

	// Use the non-controller model to ensure we can run the function
	// across multiple models.
	otherState := s.makeModel(c, "crack-up", coretesting.Attrs{})
	defer otherState.Close()

	uuid := otherState.ModelUUID()

	err := leases.Insert(bson.M{
		"_id":        uuid + ":some-garbage",
		"model-uuid": uuid,
	}, bson.M{
		"_id":        uuid + ":clock#some-namespace#some-name#",
		"model-uuid": uuid,
		"type":       "clock",
	}, bson.M{
		"_id":        uuid + ":lease#some-namespace#some-name#",
		"model-uuid": uuid,
		"type":       "lease",
		"namespace":  "some-namespace",
		"name":       "some-name",
		"holder":     "hand",
		"expiry":     "later",
		"writer":     "ghost",
	})
	c.Assert(err, jc.ErrorIsNil)

	// - garbage doc is left alone has it has no "type" field
	// - clock doc is removed, but no replacement required
	// - lease doc is removed and replaced
	expectedLeases := []bson.M{{
		"_id":        uuid + ":some-garbage",
		"model-uuid": uuid,
	}, bson.M{
		"_id":        uuid + ":some-namespace#some-name#",
		"model-uuid": uuid,
		"namespace":  "some-namespace",
		"name":       "some-name",
		"holder":     "hand",
		"start":      int64(0),
		"duration":   int64(time.Minute),
		"writer":     "ghost",
	}}
	s.assertUpgradedData(c, MigrateLeasesToGlobalTime,
		expectUpgradedData{leases, expectedLeases},
	)
}

<<<<<<< HEAD
func (s *upgradesSuite) TestMoveOldAuditLogNoRecords(c *gc.C) {
	// Ensure an empty audit log collection exists.
	auditLog, closer := s.state.db().GetRawCollection("audit.log")
	defer closer()
	err := auditLog.Create(&mgo.CollectionInfo{})
	c.Assert(err, jc.ErrorIsNil)

	// Sanity check.
	count, err := auditLog.Count()
	c.Assert(err, jc.ErrorIsNil)
	c.Assert(count, gc.Equals, 0)

	err = MoveOldAuditLog(s.state)
	c.Assert(err, jc.ErrorIsNil)

	db := s.state.MongoSession().DB("juju")
	names, err := db.CollectionNames()
	c.Assert(err, jc.ErrorIsNil)
	c.Assert(set.NewStrings(names...).Contains("audit.log"), jc.IsFalse)

	err = MoveOldAuditLog(s.state)
	c.Assert(err, jc.ErrorIsNil)
}

func (s *upgradesSuite) TestMoveOldAuditLogRename(c *gc.C) {
	auditLog, closer := s.state.db().GetRawCollection("audit.log")
	defer closer()
	oldLog, oldCloser := s.state.db().GetRawCollection("old-audit.log")
	defer oldCloser()

	// Put some rows into audit log and check that they're moved.
	data := []bson.M{
		{"_id": "band", "king": "gizzard", "lizard": "wizard"},
		{"_id": "song", "crumbling": "castle"},
	}
	err := auditLog.Insert(data[0], data[1])
	c.Assert(err, jc.ErrorIsNil)
	s.assertUpgradedData(c, MoveOldAuditLog,
		expectUpgradedData{oldLog, data},
	)

	db := s.state.MongoSession().DB("juju")
	names, err := db.CollectionNames()
	c.Assert(err, jc.ErrorIsNil)
	c.Assert(set.NewStrings(names...).Contains("audit.log"), jc.IsFalse)
=======
func (s *upgradesSuite) TestMigrateLeasesToGlobalTimeWithNewTarget(c *gc.C) {
	// It is possible that API servers will try to coordinate the singular lease before we can get to the upgrade steps.
	// While upgrading leases, if we encounter any leases that already exist in the new GlobalTime format, they should
	// be considered authoritative, and the old lease should just be deleted.
	leases, closer := s.state.db().GetRawCollection(leasesC)
	defer closer()

	// Use the non-controller model to ensure we can run the function
	// across multiple models.
	otherState := s.makeModel(c, "crack-up", coretesting.Attrs{})
	defer otherState.Close()

	uuid := otherState.ModelUUID()

	err := leases.Insert(bson.M{
		"_id":        uuid + ":some-garbage",
		"model-uuid": uuid,
	}, bson.M{
		"_id":        uuid + ":clock#some-namespace#some-name#",
		"model-uuid": uuid,
		"type":       "clock",
	}, bson.M{
		"_id":        uuid + ":lease#some-namespace#some-name#",
		"model-uuid": uuid,
		"type":       "lease",
		"namespace":  "some-namespace",
		"name":       "some-name",
		"holder":     "hand",
		"expiry":     "later",
		"writer":     "ghost",
	}, bson.M{
		"_id":        uuid + ":lease#some-namespace2#some-name2#",
		"model-uuid": uuid,
		"type":       "lease",
		"namespace":  "some-namespace2",
		"name":       "some-name2",
		"holder":     "hand",
		"expiry":     "later",
		"writer":     "ghost",
	}, bson.M{
		// some-namespace2 has already been created in the new format
		"_id":        uuid + ":some-namespace2#some-name2#",
		"model-uuid": uuid,
		"namespace":  "some-namespace2",
		"name":       "some-name2",
		"holder":     "foot",
		"start":      int64(0),
		"duration":   int64(time.Minute),
		"writer":     "gobble",
	})
	c.Assert(err, jc.ErrorIsNil)

	// - garbage doc is left alone has it has no "type" field
	// - clock doc is removed, but no replacement required
	// - lease doc is removed and replaced
	// - second old lease doc is removed, and the new lease doc is not overwritten
	expectedLeases := []bson.M{{
		"_id":        uuid + ":some-garbage",
		"model-uuid": uuid,
	}, {
		"_id":        uuid + ":some-namespace#some-name#",
		"model-uuid": uuid,
		"namespace":  "some-namespace",
		"name":       "some-name",
		"holder":     "hand",
		"start":      int64(0),
		"duration":   int64(time.Minute),
		"writer":     "ghost",
	}, {
		"_id":        uuid + ":some-namespace2#some-name2#",
		"model-uuid": uuid,
		"namespace":  "some-namespace2",
		"name":       "some-name2",
		"holder":     "foot",
		"start":      int64(0),
		"duration":   int64(time.Minute),
		"writer":     "gobble",
	}}
	s.assertUpgradedData(c, MigrateLeasesToGlobalTime,
		expectUpgradedData{leases, expectedLeases},
	)
>>>>>>> c967acbc
}

func (s *upgradesSuite) TestAddRelationStatus(c *gc.C) {
	// Set a test clock so we can dictate the
	// time set in the new status doc.
	clock := testing.NewClock(time.Unix(0, 123))
	s.state.SetClockForTesting(clock)

	relations, closer := s.state.db().GetRawCollection(relationsC)
	defer closer()

	statuses, closer := s.state.db().GetRawCollection(statusesC)
	defer closer()

	err := relations.Insert(bson.M{
		"_id":        s.state.ModelUUID() + ":0",
		"id":         0,
		"model-uuid": s.state.ModelUUID(),
	}, bson.M{
		"_id":        s.state.ModelUUID() + ":1",
		"id":         1,
		"model-uuid": s.state.ModelUUID(),
		"unitcount":  1,
	}, bson.M{
		"_id":        s.state.ModelUUID() + ":2",
		"id":         2,
		"model-uuid": s.state.ModelUUID(),
	})
	c.Assert(err, jc.ErrorIsNil)

	_, err = statuses.RemoveAll(nil)
	c.Assert(err, jc.ErrorIsNil)
	err = statuses.Insert(bson.M{
		"_id":        s.state.ModelUUID() + ":r#2",
		"model-uuid": s.state.ModelUUID(),
		"status":     "broken",
		"statusdata": bson.M{},
		"statusinfo": "",
		"updated":    int64(321),
		"neverset":   false,
	})
	c.Assert(err, jc.ErrorIsNil)

	expectedStatuses := []bson.M{{
		"_id":        s.state.ModelUUID() + ":r#0",
		"model-uuid": s.state.ModelUUID(),
		"status":     "joining",
		"statusdata": bson.M{},
		"statusinfo": "",
		"updated":    int64(123),
		"neverset":   false,
	}, {
		"_id":        s.state.ModelUUID() + ":r#1",
		"model-uuid": s.state.ModelUUID(),
		"status":     "joined",
		"statusdata": bson.M{},
		"statusinfo": "",
		"updated":    int64(123),
		"neverset":   false,
	}, {
		"_id":        s.state.ModelUUID() + ":r#2",
		"model-uuid": s.state.ModelUUID(),
		"status":     "broken",
		"statusdata": bson.M{},
		"statusinfo": "",
		"updated":    int64(321),
		"neverset":   false,
	}}

	s.assertUpgradedData(c, AddRelationStatus,
		expectUpgradedData{statuses, expectedStatuses},
	)
}<|MERGE_RESOLUTION|>--- conflicted
+++ resolved
@@ -1907,7 +1907,6 @@
 	)
 }
 
-<<<<<<< HEAD
 func (s *upgradesSuite) TestMoveOldAuditLogNoRecords(c *gc.C) {
 	// Ensure an empty audit log collection exists.
 	auditLog, closer := s.state.db().GetRawCollection("audit.log")
@@ -1953,7 +1952,8 @@
 	names, err := db.CollectionNames()
 	c.Assert(err, jc.ErrorIsNil)
 	c.Assert(set.NewStrings(names...).Contains("audit.log"), jc.IsFalse)
-=======
+}
+
 func (s *upgradesSuite) TestMigrateLeasesToGlobalTimeWithNewTarget(c *gc.C) {
 	// It is possible that API servers will try to coordinate the singular lease before we can get to the upgrade steps.
 	// While upgrading leases, if we encounter any leases that already exist in the new GlobalTime format, they should
@@ -2035,7 +2035,6 @@
 	s.assertUpgradedData(c, MigrateLeasesToGlobalTime,
 		expectUpgradedData{leases, expectedLeases},
 	)
->>>>>>> c967acbc
 }
 
 func (s *upgradesSuite) TestAddRelationStatus(c *gc.C) {
