// Copyright 2015 Canonical Ltd.
// Licensed under the AGPLv3, see LICENCE file for details.

package state

import (
	"strconv"

	"github.com/juju/errors"
	"gopkg.in/juju/names.v2"
	"gopkg.in/mgo.v2"
	"gopkg.in/mgo.v2/bson"
	"gopkg.in/mgo.v2/txn"

	"github.com/juju/juju/core/network"
)

// Space represents the state of a juju network space.
type Space struct {
	st  *State
	doc spaceDoc
}

type spaceDoc struct {
	DocId      string `bson:"_id"`
	Id         string `bson:"spaceid"`
	Life       Life   `bson:"life"`
	Name       string `bson:"name"`
	IsPublic   bool   `bson:"is-public"`
	ProviderId string `bson:"providerid,omitempty"`
}

// Id returns the space ID.
func (s *Space) Id() string {
	return s.doc.Id
}

// Life returns whether the space is Alive, Dying or Dead.
func (s *Space) Life() Life {
	return s.doc.Life
}

// String implements fmt.Stringer.
func (s *Space) String() string {
	return s.doc.Name
}

// Name returns the name of the Space.
func (s *Space) Name() string {
	return s.doc.Name
}

// IsPublic returns whether the space is public or not.
func (s *Space) IsPublic() bool {
	return s.doc.IsPublic
}

// ProviderId returns the provider id of the space. This will be the empty
// string except on substrates that directly support spaces.
func (s *Space) ProviderId() network.Id {
	return network.Id(s.doc.ProviderId)
}

// Subnets returns all the subnets associated with the Space.
func (s *Space) Subnets() ([]*Subnet, error) {
	id := s.Id()

	subnetsCollection, closer := s.st.db().GetCollection(subnetsC)
	defer closer()

	var doc subnetDoc
	var results []*Subnet
	// We ignore space-name field for FAN subnets...
	iter := subnetsCollection.Find(
		bson.D{{"space-id", id}, bson.DocElem{Name: "fan-local-underlay", Value: bson.D{{"$exists", false}}}}).Iter()
	defer iter.Close()
	for iter.Next(&doc) {
		subnet := &Subnet{s.st, doc, id}
		results = append(results, subnet)
		// ...and then add them explicitly as descendants of underlay network.
		childIter := subnetsCollection.Find(bson.D{{"fan-local-underlay", doc.CIDR}}).Iter()
		for childIter.Next(&doc) {
			subnet := &Subnet{s.st, doc, id}
			results = append(results, subnet)
		}
	}
	if err := iter.Close(); err != nil {
		return nil, errors.Annotatef(err, "cannot fetch subnets")
	}
	return results, nil
}

<<<<<<< HEAD
func (s *Space) NetworkSpace() network.SpaceInfo {
	return network.SpaceInfo{
		Name:       network.SpaceName(s.Name()),
		ProviderId: s.ProviderId(),
		// TODO (manadart 2019-08-13): Populate these after subnet refactor.
		Subnets: nil,
	}
}

=======
// TODO (hml) 2019-08-06
// slice of subnets, should be subnet ids not cidrs.
//
>>>>>>> edcba583
// AddSpace creates and returns a new space.
func (st *State) AddSpace(
	name string, providerId network.Id, subnets []string, isPublic bool) (newSpace *Space, err error,
) {
	defer errors.DeferredAnnotatef(&err, "adding space %q", name)
	if !names.IsValidSpace(name) {
		return nil, errors.NewNotValid(nil, "invalid space name")
	}

	buildTxn := func(attempt int) ([]txn.Op, error) {
		if _, err := st.Space(name); err != nil {
			if !errors.IsNotFound(err) {
				return nil, errors.Annotatef(err, "checking for existing space")
			}
		} else {
			return nil, errors.AlreadyExistsf("space %q", name)
		}

		for _, subnetId := range subnets {
			subnet, err := st.Subnet(subnetId)
			if err != nil {
				return nil, errors.Trace(err)
			}
			if subnet.FanLocalUnderlay() != "" {
				return nil, errors.Errorf(
					"cannot set space for FAN subnet %q - it is always inherited from underlay", subnet.CIDR())
			}
		}

		// The ops will assert that the ID is unique,
		// but we check explicitly in order to return an indicative error.
		if providerId != "" {
			exists, err := st.networkEntityGlobalKeyExists("space", providerId)
			if err != nil {
				return nil, errors.Trace(err)
			}
			if exists {
				return nil, errors.Errorf("provider ID %q not unique", providerId)
			}
		}

		ops, err := st.addSpaceWithSubnetsTxnOps(name, providerId, subnets, isPublic)
		return ops, errors.Trace(err)
	}

	err = st.db().Run(buildTxn)
	if err != nil {
		err = onAbort(err, ErrDead)
		logger.Errorf("cannot add space to the model: %v", err)
		return nil, errors.Trace(err)
	}

	space, err := st.Space(name)
	return space, errors.Trace(err)
}

func (st *State) addSpaceWithSubnetsTxnOps(
	name string, providerId network.Id, subnets []string, isPublic bool,
) ([]txn.Op, error) {
	// Space with ID zero is the default space; start at 1.
	seq, err := sequenceWithMin(st, "space", 1)
	if err != nil {
		return nil, err
	}
	id := strconv.Itoa(seq)

	ops := st.addSpaceTxnOps(id, name, providerId, isPublic)

	for _, cidr := range subnets {
		sn, err := st.Subnet(cidr)
		if err != nil {
			return nil, err
		}
		// TODO:(mfoord) once we have refcounting for subnets we should
		// also assert that the refcount is zero as moving the space of a
		// subnet in use is not permitted.
		ops = append(ops, txn.Op{
			C:      subnetsC,
			Id:     sn.ID(),
			Assert: bson.D{bson.DocElem{Name: "fan-local-underlay", Value: bson.D{{"$exists", false}}}},
			Update: bson.D{{"$set", bson.D{{"space-id", id}}}},
		})
	}

	return ops, nil
}

func (st *State) addSpaceTxnOps(id, name string, providerId network.Id, isPublic bool) []txn.Op {
	doc := spaceDoc{
		DocId:      st.docID(id),
		Id:         id,
		Life:       Alive,
		Name:       name,
		IsPublic:   isPublic,
		ProviderId: string(providerId),
	}

	ops := []txn.Op{{
		C:      spacesC,
		Id:     doc.DocId,
		Assert: txn.DocMissing,
		Insert: doc,
	}}

	if providerId != "" {
		ops = append(ops, st.networkEntityGlobalKeyOp("space", providerId))
	}

	return ops
}

// Space returns a space from state that matches the provided name. An error
// is returned if the space doesn't exist or if there was a problem accessing
// its information.
func (st *State) Space(name string) (*Space, error) {
	spaces, closer := st.db().GetCollection(spacesC)
	defer closer()

	var doc spaceDoc
	err := spaces.Find(bson.M{"name": name}).One(&doc)
	if err == mgo.ErrNotFound {
		return nil, errors.NotFoundf("space %q", name)
	}
	if err != nil {
		return nil, errors.Annotatef(err, "cannot get space %q", name)
	}
	return &Space{st, doc}, nil
}

// SpaceByID returns a space from state that matches the provided ID. An error
// is returned if the space doesn't exist or if there was a problem accessing
// its information.
func (st *State) SpaceByID(id string) (*Space, error) {
	spaces, closer := st.db().GetCollection(spacesC)
	defer closer()

	var doc spaceDoc
	err := spaces.Find(bson.M{"spaceid": id}).One(&doc)
	if err == mgo.ErrNotFound {
		return nil, errors.NotFoundf("space id %q", id)
	}
	if err != nil {
		return nil, errors.Annotatef(err, "cannot get space id %q", id)
	}
	return &Space{st, doc}, nil
}

// AllSpaces returns all spaces for the model.
func (st *State) AllSpaces() ([]*Space, error) {
	spacesCollection, closer := st.db().GetCollection(spacesC)
	defer closer()

	var docs []spaceDoc
	err := spacesCollection.Find(nil).All(&docs)
	if err != nil {
		return nil, errors.Annotatef(err, "cannot get all spaces")
	}
	spaces := make([]*Space, len(docs))
	for i, doc := range docs {
		spaces[i] = &Space{st: st, doc: doc}
	}
	return spaces, nil
}

// EnsureDead sets the Life of the space to Dead, if it's Alive. If the space is
// already Dead, no error is returned. When the space is no longer Alive or
// already removed, errNotAlive is returned.
func (s *Space) EnsureDead() (err error) {
	defer errors.DeferredAnnotatef(&err, "cannot set space %q to dead", s)

	if s.doc.Life == Dead {
		return nil
	}

	ops := []txn.Op{{
		C:      spacesC,
		Id:     s.doc.DocId,
		Update: bson.D{{"$set", bson.D{{"life", Dead}}}},
		Assert: isAliveDoc,
	}}

	txnErr := s.st.db().RunTransaction(ops)
	if txnErr == nil {
		s.doc.Life = Dead
		return nil
	}
	return onAbort(txnErr, spaceNotAliveErr)
}

// Remove removes a Dead space. If the space is not Dead or it is already
// removed, an error is returned.
func (s *Space) Remove() (err error) {
	defer errors.DeferredAnnotatef(&err, "cannot remove space %q", s)

	if s.doc.Life != Dead {
		return errors.New("space is not dead")
	}

	ops := []txn.Op{{
		C:      spacesC,
		Id:     s.doc.Id,
		Remove: true,
		Assert: isDeadDoc,
	}}
	if s.ProviderId() != "" {
		ops = append(ops, s.st.networkEntityGlobalKeyRemoveOp("space", s.ProviderId()))
	}

	txnErr := s.st.db().RunTransaction(ops)
	if txnErr == nil {
		return nil
	}
	return onAbort(txnErr, errors.New("not found or not dead"))
}

// Refresh: refreshes the contents of the Space from the underlying state. It
// returns an error that satisfies errors.IsNotFound if the Space has been
// removed.
func (s *Space) Refresh() error {
	spaces, closer := s.st.db().GetCollection(spacesC)
	defer closer()

	var doc spaceDoc
	err := spaces.FindId(s.doc.Id).One(&doc)
	if err == mgo.ErrNotFound {
		return errors.NotFoundf("space %q", s)
	} else if err != nil {
		return errors.Errorf("cannot refresh space %q: %v", s, err)
	}
	s.doc = doc
	return nil
}

// createDefaultSpaceOp returns a transaction operation
// that creates the default space (id=0).
func (st *State) createDefaultSpaceOp() txn.Op {
	return txn.Op{
		C:  spacesC,
		Id: st.docID(network.DefaultSpaceId),
		Insert: spaceDoc{
			Id:       network.DefaultSpaceId,
			Life:     Alive,
			Name:     network.DefaultSpaceName,
			IsPublic: true,
		},
	}
}<|MERGE_RESOLUTION|>--- conflicted
+++ resolved
@@ -90,7 +90,6 @@
 	return results, nil
 }
 
-<<<<<<< HEAD
 func (s *Space) NetworkSpace() network.SpaceInfo {
 	return network.SpaceInfo{
 		Name:       network.SpaceName(s.Name()),
@@ -100,11 +99,9 @@
 	}
 }
 
-=======
 // TODO (hml) 2019-08-06
 // slice of subnets, should be subnet ids not cidrs.
 //
->>>>>>> edcba583
 // AddSpace creates and returns a new space.
 func (st *State) AddSpace(
 	name string, providerId network.Id, subnets []string, isPublic bool) (newSpace *Space, err error,
