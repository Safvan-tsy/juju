--- conflicted
+++ resolved
@@ -132,19 +132,7 @@
 			CACert:   config.caCert,
 		}
 	}
-<<<<<<< HEAD
-	return &agentConf{
-		StateServerCert: config.stateServerCert,
-		StateServerKey:  config.stateServerKey,
-		APIPort:         config.apiPort,
-		OldPassword:     config.oldPassword,
-		MachineNonce:    config.nonce,
-		StateInfo:       stateInfo,
-		APIInfo:         apiInfo,
-	}
-=======
 	return format
->>>>>>> ff027e6d
 }
 
 func (formatter *formatter112) write(config *configInternal) error {
