// Copyright 2014 Canonical Ltd.
// Licensed under the AGPLv3, see LICENCE file for details.

package gce_test

import (
	"context"
<<<<<<< HEAD
	"strconv"
	stdtesting "testing"
=======
>>>>>>> d907b631

	"cloud.google.com/go/compute/apiv1/computepb"
	"github.com/juju/tc"
	"go.uber.org/mock/gomock"

	"github.com/juju/juju/controller"
	"github.com/juju/juju/core/base"
	"github.com/juju/juju/environs"
	envtesting "github.com/juju/juju/environs/testing"
	"github.com/juju/juju/internal/provider/gce"
	"github.com/juju/juju/internal/testing"
)

type environSuite struct {
	gce.BaseSuite
}

func TestEnvironSuite(t *stdtesting.T) {
	tc.Run(t, &environSuite{})
}

func (s *environSuite) TestName(c *tc.C) {
	ctrl := s.SetupMocks(c)
	defer ctrl.Finish()

	env := s.SetupEnv(c, s.MockService)

	name := env.Name()
	c.Assert(name, tc.Equals, "google")
}

func (s *environSuite) TestProvider(c *tc.C) {
	ctrl := s.SetupMocks(c)
	defer ctrl.Finish()

	env := s.SetupEnv(c, s.MockService)

	provider := env.Provider()
	c.Assert(provider, tc.Equals, gce.Provider)
}

func (s *environSuite) TestRegion(c *tc.C) {
	ctrl := s.SetupMocks(c)
	defer ctrl.Finish()

	env := s.SetupEnv(c, s.MockService)

	cloudSpec, err := env.Region()
	c.Assert(err, tc.ErrorIsNil)
	c.Assert(cloudSpec.Region, tc.Equals, "us-east1")
	c.Assert(cloudSpec.Endpoint, tc.Equals, "https://www.googleapis.com")
}

func (s *environSuite) TestSetConfig(c *tc.C) {
	ctrl := s.SetupMocks(c)
	defer ctrl.Finish()

	env := s.SetupEnv(c, s.MockService)

	cfg := s.NewConfig(c, testing.Attrs{"vpi-id": "foo"})
	err := env.SetConfig(c.Context(), cfg)
	c.Assert(err, tc.ErrorIsNil)
	c.Assert(env.Config().AllAttrs(), tc.DeepEquals, cfg.AllAttrs())
}

func (s *environSuite) TestConfig(c *tc.C) {
	ctrl := s.SetupMocks(c)
	defer ctrl.Finish()

	env := s.SetupEnv(c, s.MockService)
	c.Assert(env.Config().AllAttrs(), tc.DeepEquals, s.NewConfig(c, nil).AllAttrs())
}

<<<<<<< HEAD
func (s *environSuite) TestBootstrapInvalidCredentialError(c *tc.C) {
	ctrl := s.SetupMocks(c)
	defer ctrl.Finish()

	env := s.SetupEnv(c, s.MockService)
	c.Assert(s.InvalidatedCredentials, tc.IsFalse)

	fwName := "juju-" + s.ModelUUID
	s.MockService.EXPECT().Firewalls(gomock.Any(), fwName).Return(nil, gce.InvalidCredentialError)

	params := environs.BootstrapParams{
		ControllerConfig:        testing.FakeControllerConfig(),
		SupportedBootstrapBases: testing.FakeSupportedJujuBases,
	}
	_, err := env.Bootstrap(envtesting.BootstrapContext(context.Background(), c), params)
	c.Assert(err, tc.NotNil)
	c.Assert(s.InvalidatedCredentials, tc.IsTrue)
}

func (s *environSuite) TestBootstrap(c *tc.C) {
=======
func (s *environSuite) TestBootstrap(c *gc.C) {
>>>>>>> d907b631
	config := testing.FakeControllerConfig()
	s.assertBootstrap(c, config, []int{config.APIPort()})
}

func (s *environSuite) TestBootstrapOpensAPIPortsWithAutocert(c *tc.C) {
	config := testing.FakeControllerConfig()
	config["api-port"] = 443
	config["autocert-dns-name"] = "example.com"
	s.assertBootstrap(c, config, []int{443, 80})
}

func (s *environSuite) assertBootstrap(c *tc.C, config controller.Config, expectedPorts []int) {
	ctrl := s.SetupMocks(c)
	defer ctrl.Finish()

	env := s.SetupEnv(c, s.MockService)

	params := environs.BootstrapParams{
		ControllerConfig:        config,
		SupportedBootstrapBases: testing.FakeSupportedJujuBases,
	}
	s.PatchValue(gce.Bootstrap, func(
		ctx environs.BootstrapContext,
		e environs.Environ,
		args environs.BootstrapParams,
	) (*environs.BootstrapResult, error) {
		c.Assert(env, tc.Equals, e)
		c.Assert(args, tc.DeepEquals, params)
		return &environs.BootstrapResult{
			Arch: "amd64",
			Base: base.MakeDefaultBase("ubuntu", "22.04"),
		}, nil
	})

<<<<<<< HEAD
	fwName := gce.GlobalFirewallName(env)
	s.MockService.EXPECT().Firewalls(gomock.Any(), fwName).Return([]*computepb.Firewall{{
		Name:         &fwName,
		TargetTags:   []string{fwName},
		SourceRanges: []string{"0.0.0.0/0"},
	}}, nil)

	expectedPortsStr := make([]string, len(expectedPorts))
	for i, port := range expectedPorts {
		expectedPortsStr[i] = strconv.Itoa(port)
	}
	s.MockService.EXPECT().UpdateFirewall(gomock.Any(), fwName, &computepb.Firewall{
		Name:         &fwName,
		TargetTags:   []string{fwName},
		SourceRanges: []string{"0.0.0.0/0"},
		Allowed: []*computepb.Allowed{{
			IPProtocol: ptr("tcp"),
			Ports:      expectedPortsStr,
		}},
	})

	result, err := env.Bootstrap(envtesting.BootstrapContext(context.Background(), c), params)
	c.Assert(err, tc.ErrorIsNil)
	c.Assert(result.Arch, tc.Equals, "amd64")
	c.Assert(result.Base.DisplayString(), tc.Equals, "ubuntu@22.04")
=======
	result, err := env.Bootstrap(envtesting.BootstrapContext(context.Background(), c), s.CallCtx, params)
	c.Assert(err, jc.ErrorIsNil)
	c.Assert(result.Arch, gc.Equals, "amd64")
	c.Assert(result.Base.DisplayString(), gc.Equals, "ubuntu@22.04")
}

func (s *environSuite) TestCreateInvalidCredentialError(c *gc.C) {
	ctrl := s.SetupMocks(c)
	defer ctrl.Finish()

	env := s.SetupEnv(c, s.MockService)
	c.Assert(s.InvalidatedCredentials, jc.IsFalse)

	s.MockService.EXPECT().VerifyCredentials(gomock.Any()).Return(gce.InvalidCredentialError)

	err := env.Create(s.CallCtx, environs.CreateParams{})
	c.Assert(err, gc.NotNil)
	c.Assert(s.InvalidatedCredentials, jc.IsTrue)
>>>>>>> d907b631
}

func (s *environSuite) TestDestroyInvalidCredentialError(c *tc.C) {
	ctrl := s.SetupMocks(c)
	defer ctrl.Finish()

	env := s.SetupEnv(c, s.MockService)
	c.Assert(s.InvalidatedCredentials, tc.IsFalse)

	s.MockService.EXPECT().Instances(gomock.Any(), s.Prefix(env),
		"PENDING", "STAGING", "RUNNING", "DONE", "DOWN", "PROVISIONING", "STOPPED", "STOPPING", "UP").
		Return(nil, gce.InvalidCredentialError)

	err := env.Destroy(c.Context())
	c.Assert(err, tc.NotNil)
	c.Assert(s.InvalidatedCredentials, tc.IsTrue)
}

func (s *environSuite) TestDestroy(c *tc.C) {
	ctrl := s.SetupMocks(c)
	defer ctrl.Finish()

	env := s.SetupEnv(c, s.MockService)

	s.MockService.EXPECT().Instances(gomock.Any(), s.Prefix(env),
		"PENDING", "STAGING", "RUNNING", "DONE", "DOWN", "PROVISIONING", "STOPPED", "STOPPING", "UP").
		Return([]*computepb.Instance{{
			Name: ptr("inst-0"),
			Zone: ptr("home-zone"),
		}, {
			Name: ptr("inst-1"),
			Zone: ptr("home-a-zone"),
		}}, nil)
	s.MockService.EXPECT().RemoveInstances(gomock.Any(), s.Prefix(env), "inst-0", "inst-1")

	s.MockService.EXPECT().Disks(gomock.Any()).Return([]*computepb.Disk{{
		Name:   ptr("zone--566fe7b2-c026-4a86-a2cc-84cb7f9a4868"),
		Status: ptr("READY"),
		Labels: map[string]string{
			"juju-model-uuid": s.ModelUUID,
		},
	}}, nil)
	s.MockService.EXPECT().RemoveDisk(gomock.Any(), "zone", "zone--566fe7b2-c026-4a86-a2cc-84cb7f9a4868")
	s.MockService.EXPECT().RemoveFirewall(gomock.Any(), gce.GlobalFirewallName(env))

	err := env.Destroy(c.Context())
	c.Assert(err, tc.ErrorIsNil)
}<|MERGE_RESOLUTION|>--- conflicted
+++ resolved
@@ -5,11 +5,7 @@
 
 import (
 	"context"
-<<<<<<< HEAD
-	"strconv"
 	stdtesting "testing"
-=======
->>>>>>> d907b631
 
 	"cloud.google.com/go/compute/apiv1/computepb"
 	"github.com/juju/tc"
@@ -83,30 +79,7 @@
 	c.Assert(env.Config().AllAttrs(), tc.DeepEquals, s.NewConfig(c, nil).AllAttrs())
 }
 
-<<<<<<< HEAD
-func (s *environSuite) TestBootstrapInvalidCredentialError(c *tc.C) {
-	ctrl := s.SetupMocks(c)
-	defer ctrl.Finish()
-
-	env := s.SetupEnv(c, s.MockService)
-	c.Assert(s.InvalidatedCredentials, tc.IsFalse)
-
-	fwName := "juju-" + s.ModelUUID
-	s.MockService.EXPECT().Firewalls(gomock.Any(), fwName).Return(nil, gce.InvalidCredentialError)
-
-	params := environs.BootstrapParams{
-		ControllerConfig:        testing.FakeControllerConfig(),
-		SupportedBootstrapBases: testing.FakeSupportedJujuBases,
-	}
-	_, err := env.Bootstrap(envtesting.BootstrapContext(context.Background(), c), params)
-	c.Assert(err, tc.NotNil)
-	c.Assert(s.InvalidatedCredentials, tc.IsTrue)
-}
-
 func (s *environSuite) TestBootstrap(c *tc.C) {
-=======
-func (s *environSuite) TestBootstrap(c *gc.C) {
->>>>>>> d907b631
 	config := testing.FakeControllerConfig()
 	s.assertBootstrap(c, config, []int{config.APIPort()})
 }
@@ -141,52 +114,10 @@
 		}, nil
 	})
 
-<<<<<<< HEAD
-	fwName := gce.GlobalFirewallName(env)
-	s.MockService.EXPECT().Firewalls(gomock.Any(), fwName).Return([]*computepb.Firewall{{
-		Name:         &fwName,
-		TargetTags:   []string{fwName},
-		SourceRanges: []string{"0.0.0.0/0"},
-	}}, nil)
-
-	expectedPortsStr := make([]string, len(expectedPorts))
-	for i, port := range expectedPorts {
-		expectedPortsStr[i] = strconv.Itoa(port)
-	}
-	s.MockService.EXPECT().UpdateFirewall(gomock.Any(), fwName, &computepb.Firewall{
-		Name:         &fwName,
-		TargetTags:   []string{fwName},
-		SourceRanges: []string{"0.0.0.0/0"},
-		Allowed: []*computepb.Allowed{{
-			IPProtocol: ptr("tcp"),
-			Ports:      expectedPortsStr,
-		}},
-	})
-
 	result, err := env.Bootstrap(envtesting.BootstrapContext(context.Background(), c), params)
 	c.Assert(err, tc.ErrorIsNil)
 	c.Assert(result.Arch, tc.Equals, "amd64")
 	c.Assert(result.Base.DisplayString(), tc.Equals, "ubuntu@22.04")
-=======
-	result, err := env.Bootstrap(envtesting.BootstrapContext(context.Background(), c), s.CallCtx, params)
-	c.Assert(err, jc.ErrorIsNil)
-	c.Assert(result.Arch, gc.Equals, "amd64")
-	c.Assert(result.Base.DisplayString(), gc.Equals, "ubuntu@22.04")
-}
-
-func (s *environSuite) TestCreateInvalidCredentialError(c *gc.C) {
-	ctrl := s.SetupMocks(c)
-	defer ctrl.Finish()
-
-	env := s.SetupEnv(c, s.MockService)
-	c.Assert(s.InvalidatedCredentials, jc.IsFalse)
-
-	s.MockService.EXPECT().VerifyCredentials(gomock.Any()).Return(gce.InvalidCredentialError)
-
-	err := env.Create(s.CallCtx, environs.CreateParams{})
-	c.Assert(err, gc.NotNil)
-	c.Assert(s.InvalidatedCredentials, jc.IsTrue)
->>>>>>> d907b631
 }
 
 func (s *environSuite) TestDestroyInvalidCredentialError(c *tc.C) {
