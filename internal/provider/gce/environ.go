// Copyright 2014 Canonical Ltd.
// Licensed under the AGPLv3, see LICENCE file for details.

package gce

import (
	"context"
	"strings"
	"sync"
	"time"

	"cloud.google.com/go/compute/apiv1/computepb"
	"github.com/juju/errors"

	jujucloud "github.com/juju/juju/cloud"
	"github.com/juju/juju/core/instance"
	corelogger "github.com/juju/juju/core/logger"
	"github.com/juju/juju/environs"
	environscloudspec "github.com/juju/juju/environs/cloudspec"
	"github.com/juju/juju/environs/config"
	"github.com/juju/juju/environs/instances"
	"github.com/juju/juju/environs/simplestreams"
	jujuhttp "github.com/juju/juju/internal/http"
	"github.com/juju/juju/internal/provider/common"
	"github.com/juju/juju/internal/provider/gce/internal/google"
)

// ComputeService defines a client used to interact with the Google Cloud API.
type ComputeService interface {
	// VerifyCredentials returns an error if the credential used is invalid.
	VerifyCredentials(ctx context.Context) error
	// DefaultServiceAccount returns the service account for the project.
	DefaultServiceAccount(ctx context.Context) (string, error)

	// Instance gets the up-to-date info about the given instance.
	Instance(ctx context.Context, id, zone string) (*computepb.Instance, error)
	// Instances returns the instances with the given name prefix and statuses.
	Instances(ctx context.Context, prefix string, statuses ...string) ([]*computepb.Instance, error)
	// AddInstance creates a new instance.
	AddInstance(ctx context.Context, inst *computepb.Instance) (*computepb.Instance, error)
	// RemoveInstances removes instances with the given ids.
	RemoveInstances(ctx context.Context, prefix string, ids ...string) error
	// UpdateMetadata updates the metadata for the given instance ids.
	UpdateMetadata(ctx context.Context, key, value string, ids ...string) error
	// ListMachineTypes returns a list of machines available in the project and zone provided.
	ListMachineTypes(ctx context.Context, zone string) ([]*computepb.MachineType, error)
	// MachineType retrieves the machine type definition for the specified instance type.
	MachineType(ctx context.Context, zone, instanceType string) (*computepb.MachineType, error)

	// Firewalls returns the firewalls with the given prefix.
<<<<<<< HEAD
	Firewalls(ctx context.Context, prefix string) ([]*computepb.Firewall, error)
=======
	Firewalls(ctx stdcontext.Context, prefix string) ([]*computepb.Firewall, error)
	// NetworkFirewalls returns the firewalls associated with the specified network.
	NetworkFirewalls(ctx stdcontext.Context, networkURL string) ([]*computepb.Firewall, error)
>>>>>>> d907b631
	// AddFirewall creates a new firewall.
	AddFirewall(ctx context.Context, firewall *computepb.Firewall) error
	// UpdateFirewall updates the firewall with the given name.
	UpdateFirewall(ctx context.Context, name string, firewall *computepb.Firewall) error
	// RemoveFirewall removes the firewall with the given name.
	RemoveFirewall(ctx context.Context, fwname string) error

	// AvailabilityZones returns the availability zones for the region.
	AvailabilityZones(ctx context.Context, region string) ([]*computepb.Zone, error)
	// Subnetworks returns the subnetworks that machines can be
	// assigned to in the given region.
<<<<<<< HEAD
	Subnetworks(ctx context.Context, region string) ([]*computepb.Subnetwork, error)
	// Networks returns the available networks that exist across
	// regions.
	Networks(ctx context.Context) ([]*computepb.Network, error)
=======
	Subnetworks(ctx stdcontext.Context, region string, urls ...string) ([]*computepb.Subnetwork, error)
	// NetworkSubnetworks returns the subnets in the specified network.
	NetworkSubnetworks(ctx stdcontext.Context, region string, networkURL string) ([]*computepb.Subnetwork, error)
	// Networks returns the available networks that exist across
	// regions.
	Networks(ctx stdcontext.Context) ([]*computepb.Network, error)
	// Network returns the network with the given id.
	Network(ctx stdcontext.Context, id string) (*computepb.Network, error)
>>>>>>> d907b631

	// CreateDisks will attempt to create the disks described by <disks> spec and
	// return a slice of Disk representing the created disks or error if one of them failed.
	CreateDisks(ctx context.Context, zone string, disks []*computepb.Disk) error
	// Disks will return a list of all Disks found in the project.
	Disks(ctx context.Context) ([]*computepb.Disk, error)
	// Disk will return a Disk representing the disk identified by the
	// passed <name> or error.
	Disk(ctx context.Context, zone, id string) (*computepb.Disk, error)
	// RemoveDisk will destroy the disk identified by <name> in <zone>.
	RemoveDisk(ctx context.Context, zone, id string) error
	// SetDiskLabels sets the labels on a disk, ensuring that the disk's
	// label fingerprint matches the one supplied.
	SetDiskLabels(ctx context.Context, zone, id, labelFingerprint string, labels map[string]string) error
	// AttachDisk will attach the volume identified by <volumeName> into the instance
	// <instanceId> and return an AttachedDisk representing it or error.
	AttachDisk(ctx context.Context, zone, volumeName, instanceId string, mode google.DiskMode) (*computepb.AttachedDisk, error)
	// DetachDisk will detach <volumeName> disk from <instanceId> if possible
	// and return error.
	DetachDisk(ctx context.Context, zone, instanceId, volumeName string) error
	// InstanceDisks returns a list of the disks attached to the passed instance.
	InstanceDisks(ctx context.Context, zone, instanceId string) ([]*computepb.AttachedDisk, error)
}

func ptr[T any](v T) *T {
	return &v
}

type environ struct {
	common.CredentialInvalidator
	environs.NoSpaceDiscoveryEnviron
	environs.NoContainerAddressesEnviron

	name  string
	uuid  string
	cloud environscloudspec.CloudSpec
	gce   ComputeService

	// vpcURL is the URL of the vpc network, if any, to use.
	vpcURL *string
	// autoSubnets is true if the vpc creates subnets automatically.
	autoSubnets bool

	lock sync.Mutex // lock protects access to ecfg
	ecfg *environConfig

	instTypeListLock    sync.Mutex
	instCacheExpireAt   time.Time
	cachedInstanceTypes []instances.InstanceType

	// namespace is used to create the machine and device hostnames.
	namespace instance.Namespace
}

var _ environs.Environ = (*environ)(nil)
var _ environs.NetworkingEnviron = (*environ)(nil)

// Function entry points defined as variables so they can be overridden
// for testing purposes.
var (
	newConnection = func(ctx context.Context, conn google.ConnectionConfig, creds *google.Credentials) (ComputeService, error) {
		return google.Connect(ctx, conn, creds)
	}
	destroyEnv = common.Destroy
	bootstrap  = common.Bootstrap
)

func newEnviron(ctx context.Context, cloud environscloudspec.CloudSpec, cfg *config.Config, invalidator environs.CredentialInvalidator) (*environ, error) {
	ecfg, err := newConfig(ctx, cfg, nil)
	if err != nil {
		return nil, errors.Annotate(err, "invalid config")
	}

	namespace, err := instance.NewNamespace(cfg.UUID())
	if err != nil {
		return nil, errors.Trace(err)
	}

	e := &environ{
		CredentialInvalidator: common.NewCredentialInvalidator(invalidator, google.IsAuthorisationFailure),
		name:                  ecfg.config.Name(),
		uuid:                  ecfg.config.UUID(),
		ecfg:                  ecfg,
		namespace:             namespace,
	}
	if err = e.SetCloudSpec(ctx, cloud); err != nil {
		return nil, err
	}
	if err := e.SetConfig(cfg); err != nil {
		return nil, errors.Trace(err)
	}
	return e, nil
}

// SetCloudSpec is specified in the environs.Environ interface.
func (e *environ) SetCloudSpec(_ context.Context, spec environscloudspec.CloudSpec) error {
	e.lock.Lock()
	defer e.lock.Unlock()

	e.cloud = spec
	credAttrs := spec.Credential.Attributes()
	if spec.Credential.AuthType() == jujucloud.JSONFileAuthType {
		contents := credAttrs[credAttrFile]
		credential, err := parseJSONAuthFile(strings.NewReader(contents))
		if err != nil {
			return errors.Trace(err)
		}
		credAttrs = credential.Attributes()
	}

	credential := &google.Credentials{
		ClientID:    credAttrs[credAttrClientID],
		ProjectID:   credAttrs[credAttrProjectID],
		ClientEmail: credAttrs[credAttrClientEmail],
		PrivateKey:  []byte(credAttrs[credAttrPrivateKey]),
	}

	connectionConfig := google.ConnectionConfig{
		Region:    spec.Region,
		ProjectID: credential.ProjectID,

		// TODO (Stickupkid): Pass the http.Client through on the construction
		// of the environ.
		HTTPClient: jujuhttp.NewClient(
			jujuhttp.WithSkipHostnameVerification(spec.SkipTLSVerify),
			jujuhttp.WithLogger(logger.Child("http", corelogger.HTTP)),
		),
	}

	// TODO (stickupkid): Pass the context through the method call.
	ctx := context.Background()

	// Connect and authenticate.
	var err error
	e.gce, err = newConnection(ctx, connectionConfig, credential)
	if err != nil {
		return errors.Trace(err)
	}
	return nil
}

// Name returns the name of the environment.
func (env *environ) Name() string {
	return env.name
}

// Provider returns the environment provider that created this env.
func (*environ) Provider() environs.EnvironProvider {
	return providerInstance
}

// Region returns the CloudSpec to use for the provider, as configured.
func (env *environ) Region() (simplestreams.CloudSpec, error) {
	return simplestreams.CloudSpec{
		Region:   env.cloud.Region,
		Endpoint: env.cloud.Endpoint,
	}, nil
}

// SetConfig updates the env's configuration.
func (env *environ) SetConfig(ctx context.Context, cfg *config.Config) error {
	env.lock.Lock()
	defer env.lock.Unlock()

	ecfg, err := newConfig(ctx, cfg, env.ecfg.config)
	if err != nil {
		return errors.Annotate(err, "invalid config change")
	}
	env.ecfg = ecfg
	return nil
}

// getVpcInfo returns the VPC URL (if set) and whether it auto creates subnets.
func (env *environ) getVpcInfo(ctx stdcontext.Context) (*string, bool, error) {
	env.lock.Lock()
	defer env.lock.Unlock()

	// vpc is immutable. See if it has already been fetched.
	if env.vpcURL != nil {
		return env.vpcURL, env.autoSubnets, nil
	}

	vpcID, ok := env.ecfg.vpcID()
	if !ok {
		return nil, false, nil
	}
	vpc, err := env.gce.Network(ctx, vpcID)
	if err != nil {
		return nil, false, errors.Annotatef(err, "getting vpc %q", vpcID)
	}
	env.vpcURL = ptr(vpc.GetSelfLink())
	env.autoSubnets = autoCreateSubnets(vpc)
	return env.vpcURL, env.autoSubnets, nil
}

// Config returns the configuration data with which the env was created.
func (env *environ) Config() *config.Config {
	env.lock.Lock()
	defer env.lock.Unlock()
	return env.ecfg.config
}

func (env *environ) vpcID() (string, bool) {
	env.lock.Lock()
	defer env.lock.Unlock()
	return env.ecfg.vpcID()
}

// PrepareForBootstrap implements environs.Environ.
func (env *environ) PrepareForBootstrap(ctx environs.BootstrapContext, controllerName string) error {
	if ctx.ShouldVerifyCredentials() {
		if err := env.gce.VerifyCredentials(ctx); err != nil {
			return errors.Trace(err)
		}
	}
	vpcID, ok := env.ecfg.vpcID()
	if !ok {
		return nil
	}
	callCtx := context.NewCloudCallContext(ctx.Context())
	if err := validateBootstrapVPC(ctx, env.gce, env.cloud.Region, vpcID, env.ecfg.forceVPCID()); err != nil {
		return google.HandleCredentialError(errors.Trace(err), callCtx)
	}

	return nil
}

<<<<<<< HEAD
=======
// Create implements environs.Environ.
func (env *environ) Create(ctx context.ProviderCallContext, p environs.CreateParams) error {
	if err := env.gce.VerifyCredentials(ctx); err != nil {
		return google.HandleCredentialError(errors.Trace(err), ctx)
	}
	vpcID, ok := env.vpcID()
	if !ok {
		return nil
	}
	if err := validateModelVPC(ctx, env.gce, env.cloud.Region, env.name, vpcID); err != nil {
		return google.HandleCredentialError(errors.Trace(err), ctx)
	}

	return nil
}

>>>>>>> d907b631
// Bootstrap creates a new instance, choosing the series and arch out of
// available tools. The series and arch are returned along with a func
// that must be called to finalize the bootstrap process by transferring
// the tools and installing the initial juju controller.
<<<<<<< HEAD
func (env *environ) Bootstrap(ctx environs.BootstrapContext, params environs.BootstrapParams) (*environs.BootstrapResult, error) {
	// Ensure the API server port is open (globally for all instances
	// on the network, not just for the specific node of the state
	// server). See LP bug #1436191 for details.
	rules := firewall.IngressRules{
		firewall.NewIngressRule(
			network.PortRange{
				FromPort: params.ControllerConfig.APIPort(),
				ToPort:   params.ControllerConfig.APIPort(),
				Protocol: "tcp",
			},
		),
	}
	if params.ControllerConfig.AutocertDNSName() != "" {
		// Open port 80 as well as it handles Let's Encrypt HTTP challenge.
		rules = append(rules, firewall.NewIngressRule(network.MustParsePortRange("80/tcp")))
	}

	if err := env.OpenPorts(ctx, env.globalFirewallName(), rules); err != nil {
		return nil, env.HandleCredentialError(ctx, err)
	}
	return bootstrap(ctx, env, params)
=======
func (env *environ) Bootstrap(ctx environs.BootstrapContext, callCtx context.ProviderCallContext, params environs.BootstrapParams) (*environs.BootstrapResult, error) {
	return bootstrap(ctx, env, callCtx, params)
>>>>>>> d907b631
}

// Destroy shuts down all known machines and destroys the rest of the
// known environment.
func (env *environ) Destroy(ctx context.Context) error {
	err := destroyEnv(env, ctx)
	if err != nil {
		return errors.Trace(err)
	}
	err = env.cleanupFirewall(ctx)
	if err != nil {
		return errors.Trace(err)
	}
	return nil
}

// DestroyController implements the Environ interface.
func (env *environ) DestroyController(ctx context.Context, controllerUUID string) error {
	// TODO(wallyworld): destroy hosted model resources
	return env.Destroy(ctx)
}<|MERGE_RESOLUTION|>--- conflicted
+++ resolved
@@ -48,13 +48,9 @@
 	MachineType(ctx context.Context, zone, instanceType string) (*computepb.MachineType, error)
 
 	// Firewalls returns the firewalls with the given prefix.
-<<<<<<< HEAD
 	Firewalls(ctx context.Context, prefix string) ([]*computepb.Firewall, error)
-=======
-	Firewalls(ctx stdcontext.Context, prefix string) ([]*computepb.Firewall, error)
 	// NetworkFirewalls returns the firewalls associated with the specified network.
-	NetworkFirewalls(ctx stdcontext.Context, networkURL string) ([]*computepb.Firewall, error)
->>>>>>> d907b631
+	NetworkFirewalls(ctx context.Context, networkURL string) ([]*computepb.Firewall, error)
 	// AddFirewall creates a new firewall.
 	AddFirewall(ctx context.Context, firewall *computepb.Firewall) error
 	// UpdateFirewall updates the firewall with the given name.
@@ -66,21 +62,14 @@
 	AvailabilityZones(ctx context.Context, region string) ([]*computepb.Zone, error)
 	// Subnetworks returns the subnetworks that machines can be
 	// assigned to in the given region.
-<<<<<<< HEAD
-	Subnetworks(ctx context.Context, region string) ([]*computepb.Subnetwork, error)
+	Subnetworks(ctx context.Context, region string, urls ...string) ([]*computepb.Subnetwork, error)
+	// NetworkSubnetworks returns the subnets in the specified network.
+	NetworkSubnetworks(ctx context.Context, region string, networkURL string) ([]*computepb.Subnetwork, error)
 	// Networks returns the available networks that exist across
 	// regions.
 	Networks(ctx context.Context) ([]*computepb.Network, error)
-=======
-	Subnetworks(ctx stdcontext.Context, region string, urls ...string) ([]*computepb.Subnetwork, error)
-	// NetworkSubnetworks returns the subnets in the specified network.
-	NetworkSubnetworks(ctx stdcontext.Context, region string, networkURL string) ([]*computepb.Subnetwork, error)
-	// Networks returns the available networks that exist across
-	// regions.
-	Networks(ctx stdcontext.Context) ([]*computepb.Network, error)
 	// Network returns the network with the given id.
-	Network(ctx stdcontext.Context, id string) (*computepb.Network, error)
->>>>>>> d907b631
+	Network(ctx context.Context, id string) (*computepb.Network, error)
 
 	// CreateDisks will attempt to create the disks described by <disks> spec and
 	// return a slice of Disk representing the created disks or error if one of them failed.
@@ -169,7 +158,7 @@
 	if err = e.SetCloudSpec(ctx, cloud); err != nil {
 		return nil, err
 	}
-	if err := e.SetConfig(cfg); err != nil {
+	if err := e.SetConfig(ctx, cfg); err != nil {
 		return nil, errors.Trace(err)
 	}
 	return e, nil
@@ -254,7 +243,7 @@
 }
 
 // getVpcInfo returns the VPC URL (if set) and whether it auto creates subnets.
-func (env *environ) getVpcInfo(ctx stdcontext.Context) (*string, bool, error) {
+func (env *environ) getVpcInfo(ctx context.Context) (*string, bool, error) {
 	env.lock.Lock()
 	defer env.lock.Unlock()
 
@@ -300,64 +289,36 @@
 	if !ok {
 		return nil
 	}
-	callCtx := context.NewCloudCallContext(ctx.Context())
 	if err := validateBootstrapVPC(ctx, env.gce, env.cloud.Region, vpcID, env.ecfg.forceVPCID()); err != nil {
-		return google.HandleCredentialError(errors.Trace(err), callCtx)
-	}
-
-	return nil
-}
-
-<<<<<<< HEAD
-=======
-// Create implements environs.Environ.
-func (env *environ) Create(ctx context.ProviderCallContext, p environs.CreateParams) error {
-	if err := env.gce.VerifyCredentials(ctx); err != nil {
-		return google.HandleCredentialError(errors.Trace(err), ctx)
-	}
+		return env.HandleCredentialError(ctx, errors.Trace(err))
+	}
+
+	return nil
+}
+
+// ValidateProviderForNewModel is part of the [environs.ModelResources] interface.
+func (env *environ) ValidateProviderForNewModel(ctx context.Context) error {
 	vpcID, ok := env.vpcID()
 	if !ok {
 		return nil
 	}
 	if err := validateModelVPC(ctx, env.gce, env.cloud.Region, env.name, vpcID); err != nil {
-		return google.HandleCredentialError(errors.Trace(err), ctx)
-	}
-
-	return nil
-}
-
->>>>>>> d907b631
+		return env.HandleCredentialError(ctx, errors.Trace(err))
+	}
+	return nil
+}
+
+// CreateModelResources is part of the [environs.ModelResources] interface.
+func (e *environ) CreateModelResources(ctx context.Context, args environs.CreateParams) error {
+	return nil
+}
+
 // Bootstrap creates a new instance, choosing the series and arch out of
 // available tools. The series and arch are returned along with a func
 // that must be called to finalize the bootstrap process by transferring
 // the tools and installing the initial juju controller.
-<<<<<<< HEAD
 func (env *environ) Bootstrap(ctx environs.BootstrapContext, params environs.BootstrapParams) (*environs.BootstrapResult, error) {
-	// Ensure the API server port is open (globally for all instances
-	// on the network, not just for the specific node of the state
-	// server). See LP bug #1436191 for details.
-	rules := firewall.IngressRules{
-		firewall.NewIngressRule(
-			network.PortRange{
-				FromPort: params.ControllerConfig.APIPort(),
-				ToPort:   params.ControllerConfig.APIPort(),
-				Protocol: "tcp",
-			},
-		),
-	}
-	if params.ControllerConfig.AutocertDNSName() != "" {
-		// Open port 80 as well as it handles Let's Encrypt HTTP challenge.
-		rules = append(rules, firewall.NewIngressRule(network.MustParsePortRange("80/tcp")))
-	}
-
-	if err := env.OpenPorts(ctx, env.globalFirewallName(), rules); err != nil {
-		return nil, env.HandleCredentialError(ctx, err)
-	}
 	return bootstrap(ctx, env, params)
-=======
-func (env *environ) Bootstrap(ctx environs.BootstrapContext, callCtx context.ProviderCallContext, params environs.BootstrapParams) (*environs.BootstrapResult, error) {
-	return bootstrap(ctx, env, callCtx, params)
->>>>>>> d907b631
 }
 
 // Destroy shuts down all known machines and destroys the rest of the
