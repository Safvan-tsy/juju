// Copyright 2014 Canonical Ltd.
// Licensed under the AGPLv3, see LICENCE file for details.

package google

import (
	"context"
	stdtesting "testing"

	compute "cloud.google.com/go/compute/apiv1"
	"github.com/juju/tc"

	jujuhttp "github.com/juju/juju/internal/http"
)

type authSuite struct {
	Credentials *Credentials
}

func TestAuthSuite(t *stdtesting.T) {
	tc.Run(t, &authSuite{})
}

func (s *authSuite) SetUpTest(c *tc.C) {
	s.Credentials = &Credentials{
		ClientID:    "spam",
		ClientEmail: "user@mail.com",
		PrivateKey:  []byte("<some-key>"),
		JSONKey: []byte(`
{
    "private_key_id": "mnopq",
    "private_key": "<some-key>",
    "client_email": "user@mail.com",
    "client_id": "spam",
    "type": "service_account"
}`[1:]),
	}
}

<<<<<<< HEAD
func (s *authSuite) TestNewRESTClient(c *tc.C) {
	_, err := newRESTClient(context.TODO(), s.Credentials, jujuhttp.NewClient(), compute.NewNetworksRESTClient)
	c.Assert(err, tc.ErrorIsNil)
=======
func (s *authSuite) TestNewRESTClient(c *gc.C) {
	cfg, err := newJWTConfig(s.Credentials)
	c.Assert(err, jc.ErrorIsNil)
	ctx := context.Background()
	_, err = newRESTClient(ctx, cfg.TokenSource(ctx), jujuhttp.NewClient(), compute.NewNetworksRESTClient)
	c.Assert(err, jc.ErrorIsNil)
>>>>>>> a53a3ca4
}

func (s *authSuite) TestCreateJWTConfig(c *tc.C) {
	cfg, err := newJWTConfig(s.Credentials)
<<<<<<< HEAD
	c.Assert(err, tc.ErrorIsNil)
	c.Assert(cfg.Scopes, tc.DeepEquals, scopes)
=======
	c.Assert(err, jc.ErrorIsNil)
	c.Assert(cfg.Scopes, jc.DeepEquals, Scopes)
>>>>>>> a53a3ca4
}

func (s *authSuite) TestCreateJWTConfigWithNoJSONKey(c *tc.C) {
	cfg, err := newJWTConfig(&Credentials{})
<<<<<<< HEAD
	c.Assert(err, tc.ErrorIsNil)
	c.Assert(cfg.Scopes, tc.DeepEquals, scopes)
=======
	c.Assert(err, jc.ErrorIsNil)
	c.Assert(cfg.Scopes, jc.DeepEquals, Scopes)
>>>>>>> a53a3ca4
}<|MERGE_RESOLUTION|>--- conflicted
+++ resolved
@@ -37,38 +37,22 @@
 	}
 }
 
-<<<<<<< HEAD
 func (s *authSuite) TestNewRESTClient(c *tc.C) {
-	_, err := newRESTClient(context.TODO(), s.Credentials, jujuhttp.NewClient(), compute.NewNetworksRESTClient)
+	cfg, err := newJWTConfig(s.Credentials)
 	c.Assert(err, tc.ErrorIsNil)
-=======
-func (s *authSuite) TestNewRESTClient(c *gc.C) {
-	cfg, err := newJWTConfig(s.Credentials)
-	c.Assert(err, jc.ErrorIsNil)
 	ctx := context.Background()
 	_, err = newRESTClient(ctx, cfg.TokenSource(ctx), jujuhttp.NewClient(), compute.NewNetworksRESTClient)
-	c.Assert(err, jc.ErrorIsNil)
->>>>>>> a53a3ca4
+	c.Assert(err, tc.ErrorIsNil)
 }
 
 func (s *authSuite) TestCreateJWTConfig(c *tc.C) {
 	cfg, err := newJWTConfig(s.Credentials)
-<<<<<<< HEAD
 	c.Assert(err, tc.ErrorIsNil)
-	c.Assert(cfg.Scopes, tc.DeepEquals, scopes)
-=======
-	c.Assert(err, jc.ErrorIsNil)
-	c.Assert(cfg.Scopes, jc.DeepEquals, Scopes)
->>>>>>> a53a3ca4
+	c.Assert(cfg.Scopes, tc.DeepEquals, Scopes)
 }
 
 func (s *authSuite) TestCreateJWTConfigWithNoJSONKey(c *tc.C) {
 	cfg, err := newJWTConfig(&Credentials{})
-<<<<<<< HEAD
 	c.Assert(err, tc.ErrorIsNil)
-	c.Assert(cfg.Scopes, tc.DeepEquals, scopes)
-=======
-	c.Assert(err, jc.ErrorIsNil)
-	c.Assert(cfg.Scopes, jc.DeepEquals, Scopes)
->>>>>>> a53a3ca4
+	c.Assert(cfg.Scopes, tc.DeepEquals, Scopes)
 }