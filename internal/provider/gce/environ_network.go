// Copyright 2017 Canonical Ltd.
// Licensed under the AGPLv3, see LICENCE file for details.

package gce

import (
<<<<<<< HEAD
	"context"
=======
	stdcontext "context"
>>>>>>> d907b631
	"fmt"
	"path"
	"strings"

	"cloud.google.com/go/compute/apiv1/computepb"
	"github.com/juju/collections/set"
	"github.com/juju/errors"

	"github.com/juju/juju/core/instance"
	corenetwork "github.com/juju/juju/core/network"
	"github.com/juju/juju/environs"
	"github.com/juju/juju/environs/instances"
)

type subnetMap map[string]corenetwork.SubnetInfo

// Subnets implements environs.NetworkingEnviron.
func (e *environ) Subnets(
	ctx context.Context, subnetIds []corenetwork.Id,
) ([]corenetwork.SubnetInfo, error) {
	// In GCE all the subnets are in all AZs.
	zones, err := e.zoneNames(ctx)
	if err != nil {
		return nil, errors.Trace(err)
	}

<<<<<<< HEAD
	ids := makeIncludeSet(subnetIds)
	results, err := e.getMatchingSubnets(ctx, ids, zones)
=======
	wantIDs := set.NewStrings()
	for _, id := range subnetIds {
		wantIDs.Add(id.String())
	}
	var results []corenetwork.SubnetInfo
	if inst == instance.UnknownId {
		results, err = e.getSubnets(ctx, wantIDs, zones)
	} else {
		results, err = e.getInstanceSubnets(ctx, inst, wantIDs, zones)
	}
>>>>>>> d907b631
	if err != nil {
		return nil, errors.Trace(err)
	}

	missing := wantIDs.Difference(subnetIdsForSubnets(results))
	if missing.Size() != 0 {
		return nil, errors.NotFoundf("subnets %v", formatMissing(missing.SortedValues()))
	}

	return results, nil
}

<<<<<<< HEAD
func (e *environ) zoneNames(ctx context.Context) ([]string, error) {
=======
func subnetIdsForSubnets(subnets []corenetwork.SubnetInfo) set.Strings {
	result := make([]string, len(subnets))
	for i, subnet := range subnets {
		result[i] = subnet.ProviderId.String()
	}
	return set.NewStrings(result...)
}

// getInstanceSubnet returns the vpc network and optionally a subnet to use when
// starting a new instance. The subnet will be empty if we are relying on the
// auto create subnet mode of the network.
func (env *environ) getInstanceSubnet(ctx stdcontext.Context) (string, *string, error) {
	vpcLink, autosubnets, err := env.getVpcInfo(ctx)
	if err != nil {
		return "", nil, errors.Trace(err)
	}
	if vpcLink == nil {
		// No VPC so just use default network.
		return fmt.Sprintf("%s%s", google.NetworkPathRoot, google.NetworkDefaultName), nil, nil
	}

	subnetworks, err := env.gce.NetworkSubnetworks(ctx, env.cloud.Region, *vpcLink)
	if err != nil {
		return "", nil, errors.Trace(err)
	}
	// Choose a subnet if there is one to choose from, or else rely on auto.
	if !autosubnets && len(subnetworks) == 0 {
		return "", nil, environs.ZoneIndependentError(
			errors.New("VPC does not auto create subnets and has no subnets"))
	}
	// Until placement is implemented, just use the first subnet.
	var subnetworkURL *string
	if len(subnetworks) > 0 {
		subnetworkURL = ptr(subnetworks[0].GetSelfLink())
	}
	return *vpcLink, subnetworkURL, nil
}

func (e *environ) zoneNames(ctx context.ProviderCallContext) ([]string, error) {
>>>>>>> d907b631
	zones, err := e.AvailabilityZones(ctx)
	if err != nil {
		return nil, errors.Trace(err)
	}
	names := make([]string, len(zones))
	for i, zone := range zones {
		names[i] = zone.Name()
	}
	return names, nil
}

<<<<<<< HEAD
func (e *environ) networksByURL(ctx context.Context) (networkMap, error) {
=======
type networkMap map[string]*computepb.Network

func (e *environ) networksByURL(ctx context.ProviderCallContext) (networkMap, error) {
>>>>>>> d907b631
	networks, err := e.gce.Networks(ctx)
	if err != nil {
		return nil, e.HandleCredentialError(ctx, err)
	}
	results := make(networkMap)
	for _, network := range networks {
		results[network.GetSelfLink()] = network
	}
	return results, nil
}

<<<<<<< HEAD
func (e *environ) getMatchingSubnets(
	ctx context.Context, subnetIds IncludeSet, zones []string,
) ([]corenetwork.SubnetInfo, error) {
	allSubnets, err := e.gce.Subnetworks(ctx, e.cloud.Region)
	if err != nil {
		return nil, e.HandleCredentialError(ctx, err)
=======
func (e *environ) getSubnets(
	ctx context.ProviderCallContext, subnetIds set.Strings, zones []string,
) ([]corenetwork.SubnetInfo, error) {
	// If subnets ids are specified, we'll load those, else fetch all subnets.
	// In the latter case, if a VPC is defined, use that to filter subnets,
	// else query for all networks; this is for compatibility when upgrading.
	// In either case the supplied subnet ids are matched against the set of
	// subnets for the relevant network(s).
	var (
		networks networkMap
		err      error
	)
	vpcID, haveVPC := e.vpcID()
	if haveVPC {
		network, err := e.gce.Network(ctx, vpcID)
		if err != nil {
			return nil, google.HandleCredentialError(errors.Trace(err), ctx)
		}
		networks = networkMap{
			network.GetSelfLink(): network,
		}
	} else {
		networks, err = e.networksByURL(ctx)
		if err != nil {
			return nil, google.HandleCredentialError(errors.Trace(err), ctx)
		}
>>>>>>> d907b631
	}

	// Get the subnet urls to query based on the vpc network.
	var urls []string
	subnetURLsByName := make(map[string]string)
	for _, network := range networks {
		for _, subnetURL := range network.Subnetworks {
			subnetName := path.Base(subnetURL)
			if subnetIds.IsEmpty() || subnetIds.Contains(subnetName) {
				subnetURLsByName[subnetName] = subnetURL
				urls = append(urls, subnetURL)
			}
		}
	}
	// Report on any missing networks.
	var notFoundSubnets []string
	for _, subnet := range subnetIds.Values() {
		if _, ok := subnetURLsByName[subnet]; !ok {
			notFoundSubnets = append(notFoundSubnets, subnet)
		}
	}
	if len(notFoundSubnets) > 0 {
		return nil, errors.NotFoundf("subnets %q", notFoundSubnets)
	}

	var allSubnets []*computepb.Subnetwork
	if len(urls) > 0 {
		if allSubnets, err = e.gce.Subnetworks(ctx, e.cloud.Region, urls...); err != nil {
			return nil, google.HandleCredentialError(errors.Trace(err), ctx)
		}
	}

	var results []corenetwork.SubnetInfo
	for _, subnet := range allSubnets {
		results = append(results, makeSubnetInfo(
			corenetwork.Id(subnet.GetName()),
			corenetwork.Id(path.Base(subnet.GetNetwork())),
			subnet.GetIpCidrRange(),
			zones,
		))
	}
	// We have to include networks in 'LEGACY' mode that do not have subnetworks.
	for _, network := range networks {
		if network.GetIPv4Range() != "" &&
			(subnetIds.IsEmpty() || subnetIds.Contains(network.GetName())) {
			results = append(results, makeSubnetInfo(
				corenetwork.Id(network.GetName()),
				corenetwork.Id(network.GetName()),
				network.GetIPv4Range(),
				zones,
			))
		}
	}
	return results, nil
}

<<<<<<< HEAD
=======
func (e *environ) getInstanceSubnets(
	ctx context.ProviderCallContext, inst instance.Id, subnetIds set.Strings, zones []string,
) ([]corenetwork.SubnetInfo, error) {
	ifLists, err := e.NetworkInterfaces(ctx, []instance.Id{inst})
	if err != nil {
		return nil, errors.Trace(err)
	}
	ifaces := ifLists[0]

	var results []corenetwork.SubnetInfo
	for _, iface := range ifaces {
		if len(subnetIds) == 0 || subnetIds.Contains(string(iface.ProviderSubnetId)) {
			results = append(results, makeSubnetInfo(
				iface.ProviderSubnetId,
				iface.ProviderNetworkId,
				iface.PrimaryAddress().CIDR,
				zones,
			))
		}
	}
	return results, nil
}

>>>>>>> d907b631
// NetworkInterfaces implements environs.NetworkingEnviron.
func (e *environ) NetworkInterfaces(ctx context.Context, ids []instance.Id) ([]corenetwork.InterfaceInfos, error) {
	if len(ids) == 0 {
		return nil, environs.ErrNoInstances
	}

	// Fetch instance information for the IDs we are interested in.
	insts, err := e.Instances(ctx, ids)
	partialInfo := err == environs.ErrPartialInstances
	if err != nil && err != environs.ErrPartialInstances {
		if errors.Cause(err) == environs.ErrNoInstances {
			return nil, err
		}
		return nil, errors.Trace(err)
	}

	vpcID, haveVPC := e.vpcID()
	if !haveVPC {
		vpcID = google.NetworkDefaultName
	}
	network, err := e.gce.Network(ctx, vpcID)
	if err != nil {
		return nil, errors.Trace(err)
	}

	// Extract the unique list of subnet URLs we are interested in for
	// all instances and fetch related subnet information.
	uniqueSubnetURLs, err := getUniqueSubnetURLs(ids, insts)
	if err != nil {
		return nil, errors.Trace(err)
	}

	// In GCE all the subnets are in all AZs.
	zones, err := e.zoneNames(ctx)
	if err != nil {
		return nil, errors.Trace(err)
	}
	subnets, err := e.subnetsByURL(ctx, network, uniqueSubnetURLs.SortedValues(), zones)
	if err != nil {
		return nil, errors.Trace(err)
	}

	infos := make([]corenetwork.InterfaceInfos, len(ids))
	for idx, inst := range insts {
		if inst == nil {
			continue // no instance with this ID known by provider
		}

		// Note: we have already verified that we can safely cast inst
		// to environInstance when we iterated the instance list to
		// obtain the unique subnet URLs
		for i, iface := range inst.(*environInstance).base.NetworkInterfaces {
			details, err := findNetworkDetails(iface, subnets, network)
			if err != nil {
				return nil, errors.Annotatef(err, "instance %q", ids[idx])
			}

			// Scan the access configs for public addresses
			var shadowAddrs corenetwork.ProviderAddresses
			for _, accessConf := range iface.AccessConfigs {
				// According to the gce docs only ONE_TO_ONE_NAT
				// is currently supported for external IPs
				if accessConf.GetType() != "ONE_TO_ONE_NAT" {
					continue
				}

				shadowAddrs = append(shadowAddrs,
					corenetwork.NewMachineAddress(accessConf.GetNatIP(), corenetwork.WithScope(corenetwork.ScopePublic)).AsProviderAddress(),
				)
			}

			infos[idx] = append(infos[idx], corenetwork.InterfaceInfo{
				DeviceIndex: i,
				// The network interface has no id in GCE so it's
				// identified by the machine's id + its name.
				ProviderId:    corenetwork.Id(fmt.Sprintf("%s/%s", ids[idx], iface.GetName())),
				InterfaceName: iface.GetName(),
				Addresses: corenetwork.ProviderAddresses{corenetwork.NewMachineAddress(
					iface.GetNetworkIP(),
					corenetwork.WithScope(corenetwork.ScopeCloudLocal),
					corenetwork.WithCIDR(details.cidr),
					corenetwork.WithConfigType(corenetwork.ConfigDHCP),
				).AsProviderAddress(
					corenetwork.WithProviderSubnetID(details.subnet),
				)},
				ShadowAddresses: shadowAddrs,
				InterfaceType:   corenetwork.EthernetDevice,
				Disabled:        false,
				NoAutoStart:     false,
				Origin:          corenetwork.OriginProvider,
			})
		}
	}

	if partialInfo {
		err = environs.ErrPartialInstances
	}
	return infos, err
}

func getUniqueSubnetURLs(ids []instance.Id, insts []instances.Instance) (set.Strings, error) {
	uniqueSet := set.NewStrings()

	for idx, inst := range insts {
		if inst == nil {
			continue // no instance with this ID known by provider
		}

		envInst, ok := inst.(*environInstance)
		if !ok { // This shouldn't happen.
			return nil, errors.Errorf("couldn't extract GCE instance for %q", ids[idx])
		}

		for _, iface := range envInst.base.NetworkInterfaces {
			if iface.GetSubnetwork() != "" {
				uniqueSet.Add(iface.GetSubnetwork())
			}
		}
	}

	return uniqueSet, nil
}

type networkDetails struct {
	cidr    string
	subnet  corenetwork.Id
	network corenetwork.Id
}

// findNetworkDetails looks up the network information we need to
// populate an InterfaceInfo - if the interface is on a legacy network
// we use information from the network because there'll be no subnet
// linked.
func findNetworkDetails(iface *computepb.NetworkInterface, subnets subnetMap, network *computepb.Network) (networkDetails, error) {
	var result networkDetails
	if iface.GetSubnetwork() == "" {
		result.cidr = network.GetIPv4Range()
		result.subnet = ""
		result.network = corenetwork.Id(network.GetName())
	} else {
		subnet, ok := subnets[iface.GetSubnetwork()]
		if !ok {
			return result, errors.NotFoundf("subnet %q", iface.Subnetwork)
		}
		result.cidr = subnet.CIDR
		result.subnet = subnet.ProviderId
		result.network = subnet.ProviderNetworkId
	}
	return result, nil
}

<<<<<<< HEAD
func (e *environ) subnetsByURL(ctx context.Context, urls []string, networks networkMap, zones []string) (subnetMap, error) {
=======
func (e *environ) subnetsByURL(ctx context.ProviderCallContext, network *computepb.Network, urls []string, zones []string) (subnetMap, error) {
>>>>>>> d907b631
	if len(urls) == 0 {
		return make(map[string]corenetwork.SubnetInfo), nil
	}
	urlSet := set.NewStrings(urls...)
	allSubnets, err := e.gce.Subnetworks(ctx, e.cloud.Region, urls...)
	if err != nil {
		return nil, e.HandleCredentialError(ctx, err)
	}
	results := make(map[string]corenetwork.SubnetInfo)
	for _, subnet := range allSubnets {
		urlSet.Remove(subnet.GetSelfLink())
		results[subnet.GetSelfLink()] = makeSubnetInfo(
			corenetwork.Id(subnet.GetName()),
			corenetwork.Id(network.GetName()),
			subnet.GetIpCidrRange(),
			zones,
		)
	}
	if urlSet.Size() > 0 {
		return nil, errors.NotFoundf("subnets %v", formatMissing(urlSet.Values()))
	}
	return results, nil
}

// SupportsSpaces implements environs.NetworkingEnviron.
func (e *environ) SupportsSpaces() (bool, error) {
	return false, nil
}

<<<<<<< HEAD
=======
// AreSpacesRoutable implements environs.NetworkingEnviron.
func (*environ) AreSpacesRoutable(ctx context.ProviderCallContext, space1, space2 *environs.ProviderSpaceInfo) (bool, error) {
	return false, nil
}

// SuperSubnets implements environs.SuperSubnets
func (e *environ) SuperSubnets(ctx context.ProviderCallContext) ([]string, error) {
	vpcLink, _, err := e.getVpcInfo(ctx)
	if err != nil {
		return nil, google.HandleCredentialError(errors.Trace(err), ctx)
	}
	subnets, err := e.gce.Subnetworks(ctx, e.cloud.Region)
	if err != nil {
		return nil, err
	}
	var cidrs []string
	for _, subnet := range subnets {
		if vpcLink == nil || subnet.GetNetwork() == *vpcLink {
			cidrs = append(cidrs, subnet.GetIpCidrRange())
		}
	}
	return cidrs, nil
}

>>>>>>> d907b631
func copyStrings(items []string) []string {
	if items == nil {
		return nil
	}
	result := make([]string, len(items))
	copy(result, items)
	return result
}

func makeSubnetInfo(
	subnetId corenetwork.Id, networkId corenetwork.Id, cidr string, zones []string,
) corenetwork.SubnetInfo {
	return corenetwork.SubnetInfo{
		ProviderId:        subnetId,
		ProviderNetworkId: networkId,
		CIDR:              cidr,
		AvailabilityZones: copyStrings(zones),
		VLANTag:           0,
	}
}

func formatMissing(items []string) string {
	parts := make([]string, len(items))
	for i, item := range items {
		parts[i] = fmt.Sprintf("%q", item)
	}
	return "[" + strings.Join(parts, ", ") + "]"
}<|MERGE_RESOLUTION|>--- conflicted
+++ resolved
@@ -4,11 +4,7 @@
 package gce
 
 import (
-<<<<<<< HEAD
 	"context"
-=======
-	stdcontext "context"
->>>>>>> d907b631
 	"fmt"
 	"path"
 	"strings"
@@ -21,6 +17,7 @@
 	corenetwork "github.com/juju/juju/core/network"
 	"github.com/juju/juju/environs"
 	"github.com/juju/juju/environs/instances"
+	"github.com/juju/juju/internal/provider/gce/internal/google"
 )
 
 type subnetMap map[string]corenetwork.SubnetInfo
@@ -35,21 +32,11 @@
 		return nil, errors.Trace(err)
 	}
 
-<<<<<<< HEAD
-	ids := makeIncludeSet(subnetIds)
-	results, err := e.getMatchingSubnets(ctx, ids, zones)
-=======
 	wantIDs := set.NewStrings()
 	for _, id := range subnetIds {
 		wantIDs.Add(id.String())
 	}
-	var results []corenetwork.SubnetInfo
-	if inst == instance.UnknownId {
-		results, err = e.getSubnets(ctx, wantIDs, zones)
-	} else {
-		results, err = e.getInstanceSubnets(ctx, inst, wantIDs, zones)
-	}
->>>>>>> d907b631
+	results, err := e.getSubnets(ctx, wantIDs, zones)
 	if err != nil {
 		return nil, errors.Trace(err)
 	}
@@ -62,9 +49,6 @@
 	return results, nil
 }
 
-<<<<<<< HEAD
-func (e *environ) zoneNames(ctx context.Context) ([]string, error) {
-=======
 func subnetIdsForSubnets(subnets []corenetwork.SubnetInfo) set.Strings {
 	result := make([]string, len(subnets))
 	for i, subnet := range subnets {
@@ -76,7 +60,7 @@
 // getInstanceSubnet returns the vpc network and optionally a subnet to use when
 // starting a new instance. The subnet will be empty if we are relying on the
 // auto create subnet mode of the network.
-func (env *environ) getInstanceSubnet(ctx stdcontext.Context) (string, *string, error) {
+func (env *environ) getInstanceSubnet(ctx context.Context) (string, *string, error) {
 	vpcLink, autosubnets, err := env.getVpcInfo(ctx)
 	if err != nil {
 		return "", nil, errors.Trace(err)
@@ -103,8 +87,7 @@
 	return *vpcLink, subnetworkURL, nil
 }
 
-func (e *environ) zoneNames(ctx context.ProviderCallContext) ([]string, error) {
->>>>>>> d907b631
+func (e *environ) zoneNames(ctx context.Context) ([]string, error) {
 	zones, err := e.AvailabilityZones(ctx)
 	if err != nil {
 		return nil, errors.Trace(err)
@@ -116,13 +99,9 @@
 	return names, nil
 }
 
-<<<<<<< HEAD
+type networkMap map[string]*computepb.Network
+
 func (e *environ) networksByURL(ctx context.Context) (networkMap, error) {
-=======
-type networkMap map[string]*computepb.Network
-
-func (e *environ) networksByURL(ctx context.ProviderCallContext) (networkMap, error) {
->>>>>>> d907b631
 	networks, err := e.gce.Networks(ctx)
 	if err != nil {
 		return nil, e.HandleCredentialError(ctx, err)
@@ -134,16 +113,8 @@
 	return results, nil
 }
 
-<<<<<<< HEAD
-func (e *environ) getMatchingSubnets(
-	ctx context.Context, subnetIds IncludeSet, zones []string,
-) ([]corenetwork.SubnetInfo, error) {
-	allSubnets, err := e.gce.Subnetworks(ctx, e.cloud.Region)
-	if err != nil {
-		return nil, e.HandleCredentialError(ctx, err)
-=======
 func (e *environ) getSubnets(
-	ctx context.ProviderCallContext, subnetIds set.Strings, zones []string,
+	ctx context.Context, subnetIds set.Strings, zones []string,
 ) ([]corenetwork.SubnetInfo, error) {
 	// If subnets ids are specified, we'll load those, else fetch all subnets.
 	// In the latter case, if a VPC is defined, use that to filter subnets,
@@ -158,7 +129,7 @@
 	if haveVPC {
 		network, err := e.gce.Network(ctx, vpcID)
 		if err != nil {
-			return nil, google.HandleCredentialError(errors.Trace(err), ctx)
+			return nil, e.HandleCredentialError(ctx, err)
 		}
 		networks = networkMap{
 			network.GetSelfLink(): network,
@@ -166,9 +137,8 @@
 	} else {
 		networks, err = e.networksByURL(ctx)
 		if err != nil {
-			return nil, google.HandleCredentialError(errors.Trace(err), ctx)
-		}
->>>>>>> d907b631
+			return nil, e.HandleCredentialError(ctx, err)
+		}
 	}
 
 	// Get the subnet urls to query based on the vpc network.
@@ -197,7 +167,7 @@
 	var allSubnets []*computepb.Subnetwork
 	if len(urls) > 0 {
 		if allSubnets, err = e.gce.Subnetworks(ctx, e.cloud.Region, urls...); err != nil {
-			return nil, google.HandleCredentialError(errors.Trace(err), ctx)
+			return nil, e.HandleCredentialError(ctx, err)
 		}
 	}
 
@@ -225,32 +195,6 @@
 	return results, nil
 }
 
-<<<<<<< HEAD
-=======
-func (e *environ) getInstanceSubnets(
-	ctx context.ProviderCallContext, inst instance.Id, subnetIds set.Strings, zones []string,
-) ([]corenetwork.SubnetInfo, error) {
-	ifLists, err := e.NetworkInterfaces(ctx, []instance.Id{inst})
-	if err != nil {
-		return nil, errors.Trace(err)
-	}
-	ifaces := ifLists[0]
-
-	var results []corenetwork.SubnetInfo
-	for _, iface := range ifaces {
-		if len(subnetIds) == 0 || subnetIds.Contains(string(iface.ProviderSubnetId)) {
-			results = append(results, makeSubnetInfo(
-				iface.ProviderSubnetId,
-				iface.ProviderNetworkId,
-				iface.PrimaryAddress().CIDR,
-				zones,
-			))
-		}
-	}
-	return results, nil
-}
-
->>>>>>> d907b631
 // NetworkInterfaces implements environs.NetworkingEnviron.
 func (e *environ) NetworkInterfaces(ctx context.Context, ids []instance.Id) ([]corenetwork.InterfaceInfos, error) {
 	if len(ids) == 0 {
@@ -402,11 +346,7 @@
 	return result, nil
 }
 
-<<<<<<< HEAD
-func (e *environ) subnetsByURL(ctx context.Context, urls []string, networks networkMap, zones []string) (subnetMap, error) {
-=======
-func (e *environ) subnetsByURL(ctx context.ProviderCallContext, network *computepb.Network, urls []string, zones []string) (subnetMap, error) {
->>>>>>> d907b631
+func (e *environ) subnetsByURL(ctx context.Context, network *computepb.Network, urls []string, zones []string) (subnetMap, error) {
 	if len(urls) == 0 {
 		return make(map[string]corenetwork.SubnetInfo), nil
 	}
@@ -436,33 +376,6 @@
 	return false, nil
 }
 
-<<<<<<< HEAD
-=======
-// AreSpacesRoutable implements environs.NetworkingEnviron.
-func (*environ) AreSpacesRoutable(ctx context.ProviderCallContext, space1, space2 *environs.ProviderSpaceInfo) (bool, error) {
-	return false, nil
-}
-
-// SuperSubnets implements environs.SuperSubnets
-func (e *environ) SuperSubnets(ctx context.ProviderCallContext) ([]string, error) {
-	vpcLink, _, err := e.getVpcInfo(ctx)
-	if err != nil {
-		return nil, google.HandleCredentialError(errors.Trace(err), ctx)
-	}
-	subnets, err := e.gce.Subnetworks(ctx, e.cloud.Region)
-	if err != nil {
-		return nil, err
-	}
-	var cidrs []string
-	for _, subnet := range subnets {
-		if vpcLink == nil || subnet.GetNetwork() == *vpcLink {
-			cidrs = append(cidrs, subnet.GetIpCidrRange())
-		}
-	}
-	return cidrs, nil
-}
-
->>>>>>> d907b631
 func copyStrings(items []string) []string {
 	if items == nil {
 		return nil
