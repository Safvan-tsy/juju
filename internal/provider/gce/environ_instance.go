--- conflicted
+++ resolved
@@ -172,11 +172,7 @@
 // parsePlacement extracts the availability zone from the placement
 // string and returns it. If no zone is found there then an error is
 // returned.
-<<<<<<< HEAD
-func (env *environ) parsePlacement(ctx context.Context, placement string) (*computepb.Zone, error) {
-=======
 func (env *environ) parsePlacement(placement string) (gcePlacement, error) {
->>>>>>> 16001f48
 	if placement == "" {
 		return gcePlacement{}, nil
 	}
