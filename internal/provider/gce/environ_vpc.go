// Copyright 2025 Canonical Ltd.
// Licensed under the AGPLv3, see LICENCE file for details.

package gce

import (
	stdcontext "context"
	"fmt"

	"cloud.google.com/go/compute/apiv1/computepb"
	"github.com/juju/collections/set"
	"github.com/juju/errors"

	"github.com/juju/juju/environs"
	"github.com/juju/juju/internal/provider/gce/internal/google"
)

const (
	// errorVPCNotRecommended indicates a user-specified VPC is unlikely to be
	// suitable for hosting a Juju controller instance and/or exposed workloads,
	// due to not satisfying the minimum requirements described in
	// validateVPC()'s doc comment. Users can still force Juju to use such a
	// VPC by passing 'vpc-id-force=true' setting.
	errorVPCNotRecommended = errors.ConstError("vpc not recommended")

	// errorVPCNotUsable indicates a user-specified VPC cannot be used either
	// because it is missing or because it contains no ready subnets.
	errorVPCNotUsable = errors.ConstError("vpc not usable")
)

var (
	vpcNotUsableForBootstrapErrorPrefix = `
Juju cannot use the given vpc-id for bootstrapping a controller
instance. Please, double check the given VPC ID is correct, and that
the VPC contains at least one subnet.

Error details`[1:]

	vpcNotRecommendedErrorPrefix = `
The given vpc-id does not meet one or more of the following minimum
Juju requirements:

1. VPC should have one subnet in the "READY" state
   or have "AutoCreateSubnetworks" set to True.

Error details`[1:]

	vpcNotUsableForModelErrorPrefix = `
Juju cannot use the given vpc-id for the model being added.
Please double check the given VPC ID is correct, and that
the VPC contains at least one ready subnet or has
"AutoCreateSubnetworks" set to True.

Error details`[1:]

	cannotValidateVPCErrorPrefix = `
Juju could not verify whether the given vpc-id meets the minimum Juju
connectivity requirements. Please, double check the VPC ID is correct,
you have a working connection to the Internet, your GCE credentials are
sufficient to access VPC features.

Error details`[1:]

	vpcNotRecommendedButForcedWarning = `
WARNING! The specified vpc-id does not satisfy the minimum Juju requirements,
but will be used anyway because vpc-id-force=true is also specified.

`[1:]
)

func validateBootstrapVPC(ctx environs.BootstrapContext, conn ComputeService, region, vpcID string, force bool) error {
<<<<<<< HEAD
	if vpcID == google.NetworkDefaultName {
		ctx.Infof("Using GCE default VPC in region %q", region)
	}

	err := validateVPC(ctx, conn, region, vpcID, true)
=======
	err := validateVPC(ctx.Context(), conn, region, vpcID, true)
>>>>>>> 16001f48
	switch {
	case errors.Is(err, errorVPCNotUsable):
		// VPC missing or has no subnets at all.
		return errors.Annotate(err, vpcNotUsableForBootstrapErrorPrefix)
	case errors.Is(err, errorVPCNotRecommended):
		// VPC does not meet minimum validation criteria.
		if !force {
			return errors.Annotatef(err, vpcNotRecommendedErrorPrefix, vpcID)
		}
		ctx.Infof(vpcNotRecommendedButForcedWarning)
	case err != nil:
		// Anything else unexpected while validating the VPC.
		return errors.Annotate(err, cannotValidateVPCErrorPrefix)
	}

	ctx.Infof("Using VPC %q in region %q", vpcID, region)

	return nil
}

func autoCreateSubnets(n *computepb.Network) bool {
	return n.AutoCreateSubnetworks == nil || *n.AutoCreateSubnetworks
}

// validateVPC requires both arguments to be set and validates that vpcID refers
// to an existing GCE VPC (default or non-default).
// Returns an error satisfying isVPCNotUsableError() when the VPC with the given
// vpcID cannot be found, or when the VPC exists but contains no subnets.
// Returns an error satisfying isVPCNotRecommendedError() in the following
// cases:
//
//  1. The VPC does not have a subnet whose state is "READY".
//  2. ... possibly more requirements will be added if needed.
//
// With the vpc-id-force config setting set to true, the provider can ignore a
// vpcNotRecommendedError. A vpcNotUsableError cannot be ignored, while
// unexpected API responses and errors could be retried.
func validateVPC(ctx stdcontext.Context, conn ComputeService, region, vpcID string, bootstrap bool) error {
	if vpcID == "" || conn == nil {
		return errors.Errorf("invalid arguments: empty VPC ID or nil client")
	}

	vpc, err := getVPCByID(ctx, conn, vpcID)
	if err != nil {
		return errors.Trace(err)
	}
	// The network is unusable if there's no subnets and it's not
	// been configured to auto create them.
	if !autoCreateSubnets(vpc) && len(vpc.Subnetworks) == 0 {
		return fmt.Errorf("VPC does not auto create subnets and has no subnet%w", errors.Hide(errorVPCNotUsable))
	}
	if bootstrap {
		// When bootstrapping we need to ensure there's ssh access to the network
		// being used or else it will fail.
		canSSH, err := haveSSHAccess(ctx, conn, vpc.GetSelfLink())
		if err != nil {
			return errors.Trace(err)
		}
		if !canSSH {
			return fmt.Errorf("VPC does not allow ssh access%w", errors.Hide(errorVPCNotUsable))
		}
	}

	if !autoCreateSubnets(vpc) {
		// Ensure there's at least one available subnet.
		subnets, err := conn.Subnetworks(ctx, region, vpc.Subnetworks...)
		if err != nil {
			return errors.Trace(err)
		}
		availableSubnet, err := findFirstAvailableSubnet(ctx, subnets)
		if err != nil {
			return errors.Trace(err)
		}
		logger.Infof(
			ctx, "found subnet %q (%s) suitable for a Juju controller instance",
			availableSubnet.GetName(), availableSubnet.GetIpCidrRange(),
		)
	}

	logger.Infof(ctx, "VPC %q is suitable for Juju controllers and expose-able workloads", vpcID)
	return nil
}

// haveSSHAccess returns true if there's a firewall rule which allows ssh access
// to the specified network. This is needed for bootstrap.
// We don't do any checks for source CDIR range as the only foolproof check
// would be ingress to all; we assume that if there's a rule in place for ssh,
// it has been configured to suit the project's requirements.
func haveSSHAccess(ctx stdcontext.Context, conn ComputeService, networkURL string) (bool, error) {
	firewalls, err := conn.NetworkFirewalls(ctx, networkURL)
	if err != nil {
		return false, errors.Trace(err)
	}
	haveSSH := false
done:
	for _, fw := range firewalls {
		rules := fw.GetAllowed()
		for _, rule := range rules {
			if rule.GetIPProtocol() != "tcp" {
				continue
			}
			ports := set.NewStrings(rule.GetPorts()...)
			if ports.Contains("22") {
				haveSSH = true
				break done
			}
		}
	}
	return haveSSH, nil
}

func getVPCByID(ctx stdcontext.Context, conn ComputeService, vpcID string) (*computepb.Network, error) {
	network, err := conn.Network(ctx, vpcID)
	if errors.Is(err, errors.NotFound) {
		return nil, fmt.Errorf("VPC %q %w%w", vpcID, errors.NotFound, errors.Hide(errorVPCNotUsable))
	} else if err != nil {
		return nil, errors.Annotatef(err, "unexpected AWS response getting VPC %q", vpcID)
	}
	return network, nil
}

func findFirstAvailableSubnet(ctx stdcontext.Context, subnets []*computepb.Subnetwork) (*computepb.Subnetwork, error) {
	for _, subnet := range subnets {
<<<<<<< HEAD
		logger.Debugf(ctx, "found subnet %q with state %q", subnet.GetName(), subnet.GetState())
		if state := subnet.GetState(); state != "" && state != string(google.NetworkStatusReady) {
=======
		logger.Debugf("found subnet %q with state %q", subnet.GetName(), subnet.GetState())
		if err := isSubnetReady(subnet); err != nil {
>>>>>>> 16001f48
			continue
		}
		return subnet, nil
	}
	return nil, fmt.Errorf("VPC contains no available subnets%w", errors.Hide(errorVPCNotRecommended))
}

<<<<<<< HEAD
func validateModelVPC(ctx stdcontext.Context, conn ComputeService, region, modelName, vpcID string) error {
=======
func isSubnetReady(subnet *computepb.Subnetwork) error {
	if state := subnet.GetState(); state != "" && state != string(google.NetworkStatusReady) {
		return errors.Errorf("subnet %q is not ready", subnet.GetName())
	}
	return nil
}

func validateModelVPC(ctx context.ProviderCallContext, conn ComputeService, region, modelName, vpcID string) error {
>>>>>>> 16001f48
	err := validateVPC(ctx, conn, region, vpcID, false)
	switch {
	case errors.Is(err, errorVPCNotUsable):
		// VPC missing or has no subnets at all.
		return errors.Annotate(err, vpcNotUsableForModelErrorPrefix)
	case errors.Is(err, errorVPCNotRecommended):
		// VPC does not meet minimum validation criteria, but that's less
		// important for hosted models, as the controller is already accessible.
		logger.Infof(
			ctx, "Juju will use, but does not recommend using VPC %q: %v",
			vpcID, err.Error(),
		)
	case err != nil:
		// Anything else unexpected while validating the VPC.
		return errors.Annotate(err, cannotValidateVPCErrorPrefix)
	}
	logger.Infof(ctx, "Using VPC %q for model %q", vpcID, modelName)

	return nil
}<|MERGE_RESOLUTION|>--- conflicted
+++ resolved
@@ -69,15 +69,7 @@
 )
 
 func validateBootstrapVPC(ctx environs.BootstrapContext, conn ComputeService, region, vpcID string, force bool) error {
-<<<<<<< HEAD
-	if vpcID == google.NetworkDefaultName {
-		ctx.Infof("Using GCE default VPC in region %q", region)
-	}
-
 	err := validateVPC(ctx, conn, region, vpcID, true)
-=======
-	err := validateVPC(ctx.Context(), conn, region, vpcID, true)
->>>>>>> 16001f48
 	switch {
 	case errors.Is(err, errorVPCNotUsable):
 		// VPC missing or has no subnets at all.
@@ -201,13 +193,8 @@
 
 func findFirstAvailableSubnet(ctx stdcontext.Context, subnets []*computepb.Subnetwork) (*computepb.Subnetwork, error) {
 	for _, subnet := range subnets {
-<<<<<<< HEAD
 		logger.Debugf(ctx, "found subnet %q with state %q", subnet.GetName(), subnet.GetState())
-		if state := subnet.GetState(); state != "" && state != string(google.NetworkStatusReady) {
-=======
-		logger.Debugf("found subnet %q with state %q", subnet.GetName(), subnet.GetState())
 		if err := isSubnetReady(subnet); err != nil {
->>>>>>> 16001f48
 			continue
 		}
 		return subnet, nil
@@ -215,9 +202,6 @@
 	return nil, fmt.Errorf("VPC contains no available subnets%w", errors.Hide(errorVPCNotRecommended))
 }
 
-<<<<<<< HEAD
-func validateModelVPC(ctx stdcontext.Context, conn ComputeService, region, modelName, vpcID string) error {
-=======
 func isSubnetReady(subnet *computepb.Subnetwork) error {
 	if state := subnet.GetState(); state != "" && state != string(google.NetworkStatusReady) {
 		return errors.Errorf("subnet %q is not ready", subnet.GetName())
@@ -225,8 +209,7 @@
 	return nil
 }
 
-func validateModelVPC(ctx context.ProviderCallContext, conn ComputeService, region, modelName, vpcID string) error {
->>>>>>> 16001f48
+func validateModelVPC(ctx stdcontext.Context, conn ComputeService, region, modelName, vpcID string) error {
 	err := validateVPC(ctx, conn, region, vpcID, false)
 	switch {
 	case errors.Is(err, errorVPCNotUsable):
