// Copyright 2014 Canonical Ltd.
// Licensed under the AGPLv3, see LICENCE file for details.

package gce

import (
	"context"

	"github.com/juju/errors"

	"github.com/juju/juju/core/constraints"
	"github.com/juju/juju/environs"
)

// PrecheckInstance verifies that the provided series and constraints
// are valid for use in creating an instance in this environment.
<<<<<<< HEAD
func (env *environ) PrecheckInstance(ctx context.Context, args environs.PrecheckInstanceParams) error {
	volumeAttachmentsZone, err := volumeAttachmentsZone(args.VolumeAttachments)
	if err != nil {
		return errors.Trace(err)
	}
	if _, err := env.instancePlacementZone(ctx, args.Placement, volumeAttachmentsZone); err != nil {
=======
func (env *environ) PrecheckInstance(ctx context.ProviderCallContext, args environs.PrecheckInstanceParams) error {
	if _, err := env.DeriveAvailabilityZones(ctx, environs.StartInstanceParams{
		Placement:         args.Placement,
		VolumeAttachments: args.VolumeAttachments,
	}); err != nil {
>>>>>>> 16001f48
		return errors.Trace(err)
	}

	if args.Constraints.HasInstanceType() {
		if !env.checkInstanceType(ctx, args.Constraints) {
			return errors.Errorf("invalid GCE instance type %q", *args.Constraints.InstanceType)
		}
	}

	vpcLink, autosubnets, err := env.getVpcInfo(ctx)
	if err != nil {
		return env.HandleCredentialError(ctx, errors.Trace(err))
	}
	if !autosubnets && vpcLink != nil {
		subnetworks, err := env.gce.NetworkSubnetworks(ctx, env.cloud.Region, *vpcLink)
		if err != nil {
			return errors.Trace(err)
		}
		if len(subnetworks) == 0 {
			return ErrNoSubnets
		}
	}

	return nil
}

var unsupportedConstraints = []string{
	constraints.Tags,
	constraints.VirtType,
	constraints.ImageID,
}

// instanceTypeConstraints defines the fields defined on each of the
// instance types. See instancetypes.go.
var instanceTypeConstraints = []string{
	// TODO: move to a dynamic conflict for arch when gce supports more than amd64
	//constraints.Arch, // Arches
	constraints.Cores,
	constraints.CpuPower,
	constraints.Mem,
	constraints.Container, // VirtType
}

// ConstraintsValidator returns a Validator value which is used to
// validate and merge constraints.
func (env *environ) ConstraintsValidator(ctx context.Context) (constraints.Validator, error) {
	validator := constraints.NewValidator()

	validator.RegisterConflicts(
		[]string{constraints.InstanceType},
		instanceTypeConstraints,
	)

	validator.RegisterUnsupported(unsupportedConstraints)

	// vocab

	instTypesAndCosts, err := env.InstanceTypes(ctx, constraints.Value{})
	if err != nil {
		return nil, errors.Trace(err)
	}
	instTypeNames := make([]string, len(instTypesAndCosts.InstanceTypes))
	for i, itype := range instTypesAndCosts.InstanceTypes {
		instTypeNames[i] = itype.Name
	}
	validator.RegisterVocabulary(constraints.InstanceType, instTypeNames)
	validator.RegisterVocabulary(constraints.Container, []string{virtType})

	return validator, nil
}

// SupportNetworks returns whether the environment has support to
// specify networks for applications and machines.
func (env *environ) SupportNetworks(ctx context.Context) bool {
	return false
}<|MERGE_RESOLUTION|>--- conflicted
+++ resolved
@@ -14,20 +14,11 @@
 
 // PrecheckInstance verifies that the provided series and constraints
 // are valid for use in creating an instance in this environment.
-<<<<<<< HEAD
 func (env *environ) PrecheckInstance(ctx context.Context, args environs.PrecheckInstanceParams) error {
-	volumeAttachmentsZone, err := volumeAttachmentsZone(args.VolumeAttachments)
-	if err != nil {
-		return errors.Trace(err)
-	}
-	if _, err := env.instancePlacementZone(ctx, args.Placement, volumeAttachmentsZone); err != nil {
-=======
-func (env *environ) PrecheckInstance(ctx context.ProviderCallContext, args environs.PrecheckInstanceParams) error {
 	if _, err := env.DeriveAvailabilityZones(ctx, environs.StartInstanceParams{
 		Placement:         args.Placement,
 		VolumeAttachments: args.VolumeAttachments,
 	}); err != nil {
->>>>>>> 16001f48
 		return errors.Trace(err)
 	}
 
