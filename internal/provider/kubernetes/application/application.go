--- conflicted
+++ resolved
@@ -2226,17 +2226,7 @@
 		}
 
 		name := a.volumeName(fs.StorageName)
-<<<<<<< HEAD
-		pvcNameGetter := func(volName string) string {
-			if n, ok := pvcNames[volName]; ok {
-				logger.Debugf(context.TODO(), "using existing persistent volume claim %q (volume %q)", n, volName)
-				return n
-			}
-			return fmt.Sprintf("%s-%s", volName, storageUniqueID)
-		}
-=======
 		pvcNameGetter := a.pvcNameGetter(pvcNames, storageUniqueID)
->>>>>>> a53a3ca4
 
 		vol, pvc, sc, err := a.filesystemToVolumeInfo(name, fs, storageClassMap, pvcNameGetter)
 		if err != nil {
@@ -2374,7 +2364,7 @@
 
 		err := persistentVolumeClaim.Get(context.Background())
 		if errors.Is(err, errors.NotFound) {
-			logger.Debugf("pvc %s not found, create pvc with VolumeName %s", pvcName, attachment.VolumeId)
+			logger.Debugf(context.TODO(), "pvc %s not found, create pvc with VolumeName %s", pvcName, attachment.VolumeId)
 			persistentVolumeClaim.Spec.VolumeName = attachment.VolumeId
 			applier.Apply(persistentVolumeClaim)
 		} else if err != nil {
@@ -2395,7 +2385,7 @@
 func (a *app) pvcNameGetter(pvcNames map[string]string, storageUniqueID string) func(string) string {
 	return func(volName string) string {
 		if n, ok := pvcNames[volName]; ok {
-			logger.Debugf("using existing persistent volume claim %q (volume %q)", n, volName)
+			logger.Debugf(context.TODO(), "using existing persistent volume claim %q (volume %q)", n, volName)
 			return n
 		}
 		return fmt.Sprintf("%s-%s", volName, storageUniqueID)
