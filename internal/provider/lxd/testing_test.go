--- conflicted
+++ resolved
@@ -777,20 +777,13 @@
 	c.Assert(err, tc.ErrorIsNil)
 
 	return &environ{
-<<<<<<< HEAD
 		CredentialInvalidator: common.NewCredentialInvalidator(invalidator, IsAuthorisationFailure),
 		serverUnlocked:        srv,
 		ecfgUnlocked:          eCfg,
 		namespace:             namespace,
 		cloud:                 cloudSpec,
-=======
-		serverUnlocked: srv,
-		ecfgUnlocked:   eCfg,
-		namespace:      namespace,
-		cloud:          cloudSpec,
-		uuid:           eCfg.UUID(),
-		name:           "model",
->>>>>>> 54eaefd3
+		uuid:                  eCfg.UUID(),
+		name:                  "model",
 	}
 }
 
@@ -819,19 +812,12 @@
 	}
 
 	return &environ{
-<<<<<<< HEAD
 		CredentialInvalidator: common.NewCredentialInvalidator(invalidator, IsAuthorisationFailure),
 		name:                  "controller",
 		provider:              &provid,
 		ecfgUnlocked:          eCfg,
 		namespace:             namespace,
-=======
-		name:         "controller",
-		provider:     &provid,
-		ecfgUnlocked: eCfg,
-		namespace:    namespace,
-		uuid:         eCfg.UUID(),
->>>>>>> 54eaefd3
+		uuid:                  eCfg.UUID(),
 	}
 }
 
