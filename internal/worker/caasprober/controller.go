// Copyright 2020 Canonical Ltd.
// Licensed under the AGPLv3, see LICENCE file for details.

package caasprober

import (
	"bytes"
	"fmt"
	"io"
	"net/http"
	"strconv"
	"sync/atomic"

	jujuerrors "github.com/juju/errors"
	"github.com/juju/worker/v4/catacomb"

	k8sconstants "github.com/juju/juju/caas/kubernetes/provider/constants"
	"github.com/juju/juju/internal/observability/probe"
)

type Mux interface {
	AddHandler(string, string, http.Handler) error
	RemoveHandler(string, string)
}

type Controller struct {
	catacomb catacomb.Catacomb

	mux    Mux
	probes *CAASProbes
}

const (
	DetailedResponseQueryKey = "detailed"
	PathLivenessProbe        = "/liveness"
	PathReadinessProbe       = "/readiness"
	PathStartupProbe         = "/startup"
)

// NewController constructs a new caas prober Controller.
func NewController(probes *CAASProbes, mux Mux) (*Controller, error) {
	c := &Controller{
		mux:    mux,
		probes: probes,
	}

	if err := catacomb.Invoke(catacomb.Plan{
		Name: "caas-prober",
		Site: &c.catacomb,
		Work: c.loop,
	}); err != nil {
		return c, jujuerrors.Trace(err)
	}

	return c, nil
}

// Kill implements worker.Kill
func (c *Controller) Kill() {
	c.catacomb.Kill(nil)
}

func (c *Controller) loop() error {
	if err := c.mux.AddHandler(
		http.MethodGet,
		k8sconstants.AgentHTTPPathLiveness,
		ProbeHandler(probe.ProbeLiveness, c.probes)); err != nil {
		return jujuerrors.Trace(err)
	}
	defer c.mux.RemoveHandler(http.MethodGet, PathLivenessProbe)

	if err := c.mux.AddHandler(
		http.MethodGet,
		k8sconstants.AgentHTTPPathReadiness,
		ProbeHandler(probe.ProbeReadiness, c.probes)); err != nil {
		return jujuerrors.Trace(err)
	}
	defer c.mux.RemoveHandler(http.MethodGet, PathReadinessProbe)

	if err := c.mux.AddHandler(
		http.MethodGet,
		k8sconstants.AgentHTTPPathStartup,
		ProbeHandler(probe.ProbeStartup, c.probes)); err != nil {
		return jujuerrors.Trace(err)
	}
	defer c.mux.RemoveHandler(http.MethodGet, PathStartupProbe)

	<-c.catacomb.Dying()
	return c.catacomb.ErrDying()
}

// ProbeHandler implements a http handler for the supplied probe and probe name.
func ProbeHandler(name probe.ProbeType, probes *CAASProbes) http.Handler {
	var last atomic.Bool
	return http.HandlerFunc(func(res http.ResponseWriter, req *http.Request) {
		shouldDetailResponse := false
		detailedVals, exists := req.URL.Query()[DetailedResponseQueryKey]
		if exists && len(detailedVals) == 1 {
			val, err := strconv.ParseBool(detailedVals[0])
			if err != nil {
				http.Error(res, fmt.Sprintf("invalid detailed query value %s expected boolean", detailedVals[0]),
					http.StatusBadRequest)
				return
			}
			shouldDetailResponse = val
		}

		aggProbe, ok := probes.ProbeAggregate(name)
		if !ok {
			http.Error(res, fmt.Sprintf("%s: probe %s",
				http.StatusText(http.StatusNotImplemented), name),
				http.StatusNotImplemented)
			return
		}

		detail := &bytes.Buffer{}
		good, n, err := aggProbe.ProbeWithResultCallback(
			probe.ProbeResultCallback(func(probeKey string, val bool, err error) {
				if !shouldDetailResponse {
					return
				}

				// We are trying to output 1 line here per probe called.
				// The format should be:
				// + uniter # for success
				// - uniter: some error # for failure

				if val {
					// Print + on probe success
					detail.WriteString("+ ")
				} else {
					// Print - on probe failure
					detail.WriteString("- ")
				}

				// Print the probe name
<<<<<<< HEAD
				fmt.Fprintf(detail, "%s", probeKey)
=======
				detail.WriteString(probeKey)
>>>>>>> 48f295cc

				// Print the error if one exists
				if err != nil {
					_, _ = fmt.Fprintf(detail, ": %s", err)
				}

				// Finish the current line
				detail.WriteString("\n")
			}),
		)

		if jujuerrors.Is(err, jujuerrors.NotImplemented) {
			http.Error(res, fmt.Sprintf("%s: probe %s",
				http.StatusText(http.StatusNotImplemented), name),
				http.StatusNotImplemented)
			if shouldDetailResponse {
				_, _ = io.Copy(res, detail)
			}
			return
		} else if err != nil {
			http.Error(res, fmt.Sprintf("%s: probe %s",
				http.StatusText(http.StatusInternalServerError), name),
				http.StatusInternalServerError)
			if shouldDetailResponse {
				_, _ = io.Copy(res, detail)
			}
			return
		}

		// If no probers were consulted, return the last value.
		if n == 0 {
			good = last.Load()
		} else {
			last.Store(good)
		}

		if !good {
			http.Error(res, fmt.Sprintf("%s: probe %s",
				http.StatusText(http.StatusTeapot), name),
				http.StatusTeapot)
			if shouldDetailResponse {
				_, _ = io.Copy(res, detail)
			}
			return
		}

		res.Header().Set("Content-Type", "text/plain; charset=utf-8")
		res.WriteHeader(http.StatusOK)
		_, _ = fmt.Fprintf(res, "%s: probe %s\n", http.StatusText(http.StatusOK), name)
		if shouldDetailResponse {
			_, _ = io.Copy(res, detail)
		}
	})
}

// Wait implements worker.Wait
func (c *Controller) Wait() error {
	return c.catacomb.Wait()
}<|MERGE_RESOLUTION|>--- conflicted
+++ resolved
@@ -134,11 +134,7 @@
 				}
 
 				// Print the probe name
-<<<<<<< HEAD
-				fmt.Fprintf(detail, "%s", probeKey)
-=======
 				detail.WriteString(probeKey)
->>>>>>> 48f295cc
 
 				// Print the error if one exists
 				if err != nil {
