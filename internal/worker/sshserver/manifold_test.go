// Copyright 2025 Canonical Ltd.
// Licensed under the AGPLv3, see LICENCE file for details.

package sshserver_test

import (
	"context"

	"github.com/juju/errors"
	"github.com/juju/testing"
	jc "github.com/juju/testing/checkers"
	"github.com/juju/worker/v4"
	"github.com/juju/worker/v4/dependency"
	dt "github.com/juju/worker/v4/dependency/testing"
	"github.com/juju/worker/v4/workertest"
	"go.uber.org/mock/gomock"
	gc "gopkg.in/check.v1"

	"github.com/juju/juju/core/watcher"
	"github.com/juju/juju/core/watcher/watchertest"
	loggertesting "github.com/juju/juju/internal/logger/testing"
	"github.com/juju/juju/internal/worker/sshserver"
)

type manifoldSuite struct {
	testing.IsolationSuite

	controllerConfigService *sshserver.MockControllerConfigService
}

var _ = gc.Suite(&manifoldSuite{})

<<<<<<< HEAD
=======
func newManifoldConfig(l loggo.Logger, modifier func(cfg *sshserver.ManifoldConfig)) *sshserver.ManifoldConfig {
	cfg := &sshserver.ManifoldConfig{
		NewServerWrapperWorker: func(sshserver.ServerWrapperWorkerConfig) (worker.Worker, error) { return nil, nil },
		NewServerWorker:        func(sshserver.ServerWorkerConfig) (worker.Worker, error) { return nil, nil },
		Logger:                 l,
		APICallerName:          "api-caller",
		NewSSHServerListener:   newTestingSSHServerListener,
	}

	modifier(cfg)

	return cfg
}

>>>>>>> ac066860
func (s *manifoldSuite) TestConfigValidate(c *gc.C) {
	defer s.setupMocks(c).Finish()

	// Check config as expected.

	cfg := s.newManifoldConfig(c, func(cfg *sshserver.ManifoldConfig) {})
	c.Assert(cfg.Validate(), gc.IsNil)

	// Entirely missing.
	cfg = s.newManifoldConfig(c, func(cfg *sshserver.ManifoldConfig) {
		cfg.DomainServicesName = ""
		cfg.NewServerWrapperWorker = nil
		cfg.NewServerWorker = nil
		cfg.GetControllerConfigService = nil
		cfg.Logger = nil
	})
	c.Check(errors.Is(cfg.Validate(), errors.NotValid), jc.IsTrue)

	// Missing domain services name.
	cfg = s.newManifoldConfig(c, func(cfg *sshserver.ManifoldConfig) {
		cfg.DomainServicesName = ""
	})
	c.Check(errors.Is(cfg.Validate(), errors.NotValid), jc.IsTrue)

	// Missing NewServerWrapperWorker.
	cfg = s.newManifoldConfig(c, func(cfg *sshserver.ManifoldConfig) {
		cfg.NewServerWrapperWorker = nil
	})
	c.Check(errors.Is(cfg.Validate(), errors.NotValid), jc.IsTrue)

	// Missing NewServerWorker.
	cfg = s.newManifoldConfig(c, func(cfg *sshserver.ManifoldConfig) {
		cfg.NewServerWorker = nil
	})
	c.Check(errors.Is(cfg.Validate(), errors.NotValid), jc.IsTrue)

	// Missing GetControllerConfigService.
	cfg = s.newManifoldConfig(c, func(cfg *sshserver.ManifoldConfig) {
		cfg.GetControllerConfigService = nil
	})
	c.Check(errors.Is(cfg.Validate(), errors.NotValid), jc.IsTrue)

	// Missing Logger.
	cfg = s.newManifoldConfig(c, func(cfg *sshserver.ManifoldConfig) {
		cfg.Logger = nil
	})
	c.Check(errors.Is(cfg.Validate(), errors.NotValid), jc.IsTrue)

<<<<<<< HEAD
=======
	// Empty NewSSHServerListener.
	cfg = newManifoldConfig(l, func(cfg *sshserver.ManifoldConfig) {
		cfg.NewSSHServerListener = nil
	})
	c.Check(errors.Is(cfg.Validate(), errors.NotValid), jc.IsTrue)
>>>>>>> ac066860
}

func (s *manifoldSuite) TestManifoldStart(c *gc.C) {
	defer s.setupMocks(c).Finish()

	// Setup the manifold
	manifold := sshserver.Manifold(sshserver.ManifoldConfig{
		DomainServicesName:     "domain-services",
		NewServerWrapperWorker: sshserver.NewServerWrapperWorker,
		NewServerWorker: func(sshserver.ServerWorkerConfig) (worker.Worker, error) {
			return workertest.NewErrorWorker(nil), nil
		},
<<<<<<< HEAD
		GetControllerConfigService: func(getter dependency.Getter, name string) (sshserver.ControllerConfigService, error) {
			return s.controllerConfigService, nil
		},
		Logger: loggertesting.WrapCheckLog(c),
=======
		NewServerWorker:      func(sshserver.ServerWorkerConfig) (worker.Worker, error) { return nil, nil },
		Logger:               loggo.GetLogger("test"),
		NewSSHServerListener: newTestingSSHServerListener,
>>>>>>> ac066860
	})

	// Check the inputs are as expected
	c.Assert(manifold.Inputs, gc.DeepEquals, []string{"domain-services"})

	// Start the worker
	result, err := manifold.Start(
		context.Background(),
		dt.StubGetter(map[string]interface{}{}),
	)
	c.Assert(err, jc.ErrorIsNil)
	defer workertest.DirtyKill(c, result)

	c.Check(result, gc.NotNil)
	workertest.CleanKill(c, result)
}

func (s *manifoldSuite) setupMocks(c *gc.C) *gomock.Controller {
	ctrl := gomock.NewController(c)

	s.controllerConfigService = sshserver.NewMockControllerConfigService(ctrl)

	s.controllerConfigService.EXPECT().WatchControllerConfig().DoAndReturn(func() (watcher.Watcher[[]string], error) {
		return watchertest.NewMockStringsWatcher(make(<-chan []string)), nil
	}).AnyTimes()
	return ctrl
}

func (s *manifoldSuite) newManifoldConfig(c *gc.C, modifier func(cfg *sshserver.ManifoldConfig)) *sshserver.ManifoldConfig {
	cfg := &sshserver.ManifoldConfig{
		DomainServicesName: "domain-services",
		NewServerWrapperWorker: func(sshserver.ServerWrapperWorkerConfig) (worker.Worker, error) {
			return nil, nil
		},
		NewServerWorker: func(sshserver.ServerWorkerConfig) (worker.Worker, error) {
			return nil, nil
		},
		GetControllerConfigService: func(getter dependency.Getter, name string) (sshserver.ControllerConfigService, error) {
			return s.controllerConfigService, nil
		},
		Logger: loggertesting.WrapCheckLog(c),
	}

	modifier(cfg)

	return cfg
}<|MERGE_RESOLUTION|>--- conflicted
+++ resolved
@@ -30,23 +30,6 @@
 
 var _ = gc.Suite(&manifoldSuite{})
 
-<<<<<<< HEAD
-=======
-func newManifoldConfig(l loggo.Logger, modifier func(cfg *sshserver.ManifoldConfig)) *sshserver.ManifoldConfig {
-	cfg := &sshserver.ManifoldConfig{
-		NewServerWrapperWorker: func(sshserver.ServerWrapperWorkerConfig) (worker.Worker, error) { return nil, nil },
-		NewServerWorker:        func(sshserver.ServerWorkerConfig) (worker.Worker, error) { return nil, nil },
-		Logger:                 l,
-		APICallerName:          "api-caller",
-		NewSSHServerListener:   newTestingSSHServerListener,
-	}
-
-	modifier(cfg)
-
-	return cfg
-}
-
->>>>>>> ac066860
 func (s *manifoldSuite) TestConfigValidate(c *gc.C) {
 	defer s.setupMocks(c).Finish()
 
@@ -95,14 +78,6 @@
 	})
 	c.Check(errors.Is(cfg.Validate(), errors.NotValid), jc.IsTrue)
 
-<<<<<<< HEAD
-=======
-	// Empty NewSSHServerListener.
-	cfg = newManifoldConfig(l, func(cfg *sshserver.ManifoldConfig) {
-		cfg.NewSSHServerListener = nil
-	})
-	c.Check(errors.Is(cfg.Validate(), errors.NotValid), jc.IsTrue)
->>>>>>> ac066860
 }
 
 func (s *manifoldSuite) TestManifoldStart(c *gc.C) {
@@ -115,16 +90,11 @@
 		NewServerWorker: func(sshserver.ServerWorkerConfig) (worker.Worker, error) {
 			return workertest.NewErrorWorker(nil), nil
 		},
-<<<<<<< HEAD
 		GetControllerConfigService: func(getter dependency.Getter, name string) (sshserver.ControllerConfigService, error) {
 			return s.controllerConfigService, nil
 		},
-		Logger: loggertesting.WrapCheckLog(c),
-=======
-		NewServerWorker:      func(sshserver.ServerWorkerConfig) (worker.Worker, error) { return nil, nil },
-		Logger:               loggo.GetLogger("test"),
+		Logger:               loggertesting.WrapCheckLog(c),
 		NewSSHServerListener: newTestingSSHServerListener,
->>>>>>> ac066860
 	})
 
 	// Check the inputs are as expected
@@ -165,7 +135,8 @@
 		GetControllerConfigService: func(getter dependency.Getter, name string) (sshserver.ControllerConfigService, error) {
 			return s.controllerConfigService, nil
 		},
-		Logger: loggertesting.WrapCheckLog(c),
+		Logger:               loggertesting.WrapCheckLog(c),
+		NewSSHServerListener: newTestingSSHServerListener,
 	}
 
 	modifier(cfg)
