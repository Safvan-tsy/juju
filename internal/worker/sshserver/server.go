--- conflicted
+++ resolved
@@ -117,16 +117,9 @@
 		// Keep the listener and the server alive until the tomb is killed.
 		<-s.tomb.Dying()
 
-<<<<<<< HEAD
-		select {
-		case <-closeAllowed:
-		case <-time.After(time.Second * 10):
-			config.Logger.Errorf(context.TODO(), "closeAllowed not received, proceeding to close")
-=======
 		// Close the listener, this prevents a race in the test.
 		if err := listener.Close(); err != nil {
-			s.config.Logger.Errorf("failed to close listener: %v", err)
->>>>>>> ac066860
+			s.config.Logger.Errorf(context.TODO(), "failed to close listener: %v", err)
 		}
 
 		if err := s.Server.Close(); err != nil {
