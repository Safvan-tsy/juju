// Copyright 2015 Canonical Ltd.
// Licensed under the AGPLv3, see LICENCE file for details.

package fortress_test

import (
	"testing"

<<<<<<< HEAD
	"github.com/juju/tc"
)

func TestPackage(t *testing.T) {
	tc.TestingT(t)
=======
	"go.uber.org/goleak"
	gc "gopkg.in/check.v1"
)

func TestPackage(t *testing.T) {
	defer goleak.VerifyNone(t)

	gc.TestingT(t)
>>>>>>> 2b1d188d
}<|MERGE_RESOLUTION|>--- conflicted
+++ resolved
@@ -6,20 +6,12 @@
 import (
 	"testing"
 
-<<<<<<< HEAD
 	"github.com/juju/tc"
-)
-
-func TestPackage(t *testing.T) {
-	tc.TestingT(t)
-=======
 	"go.uber.org/goleak"
-	gc "gopkg.in/check.v1"
 )
 
 func TestPackage(t *testing.T) {
 	defer goleak.VerifyNone(t)
 
-	gc.TestingT(t)
->>>>>>> 2b1d188d
+	tc.TestingT(t)
 }