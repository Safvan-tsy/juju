// Copyright 2012, 2013 Canonical Ltd.
// Licensed under the AGPLv3, see LICENCE file for details.

package firewaller

import (
	"context"
	"sort"
	"time"

	"github.com/EvilSuperstars/go-cidrman"
	"github.com/go-macaroon-bakery/macaroon-bakery/v3/bakery"
	"github.com/juju/clock"
	"github.com/juju/collections/set"
	"github.com/juju/collections/transform"
	"github.com/juju/errors"
	"github.com/juju/names/v6"
	"github.com/juju/worker/v4"
	"github.com/juju/worker/v4/catacomb"
	"gopkg.in/macaroon.v2"

	"github.com/juju/juju/api"
	"github.com/juju/juju/core/instance"
	"github.com/juju/juju/core/life"
	"github.com/juju/juju/core/logger"
	"github.com/juju/juju/core/machine"
	"github.com/juju/juju/core/network"
	"github.com/juju/juju/core/network/firewall"
	"github.com/juju/juju/core/relation"
	coreunit "github.com/juju/juju/core/unit"
	"github.com/juju/juju/core/watcher"
	"github.com/juju/juju/domain/application"
	applicationerrors "github.com/juju/juju/domain/application/errors"
	"github.com/juju/juju/environs"
	"github.com/juju/juju/environs/config"
	"github.com/juju/juju/environs/instances"
	"github.com/juju/juju/internal/charm"
	internalerrors "github.com/juju/juju/internal/errors"
	internalworker "github.com/juju/juju/internal/worker"
	"github.com/juju/juju/rpc/params"
)

type newCrossModelFacadeFunc func(context.Context, *api.Info) (CrossModelFirewallerFacadeCloser, error)

// Config defines the operation of a Worker.
type Config struct {
	ModelUUID              string
	Mode                   string
	FirewallerAPI          FirewallerAPI
	RemoteRelationsApi     RemoteRelationsAPI
	PortsService           PortService
	MachineService         MachineService
	ApplicationService     ApplicationService
	EnvironFirewaller      EnvironFirewaller
	EnvironModelFirewaller EnvironModelFirewaller
	EnvironInstances       EnvironInstances
	EnvironIPV6CIDRSupport bool

	NewCrossModelFacadeFunc newCrossModelFacadeFunc

	Clock  clock.Clock
	Logger logger.Logger

	// These are used to coordinate gomock tests.

	// WatchMachineNotify is called when the Firewaller starts watching the
	// machine with the given tag (manual machines aren't watched). This
	// should only be used for testing.
	WatchMachineNotify func(machine.Name)
	// FlushModelNotify is called when the Firewaller flushes it's model.
	// This should only be used for testing.
	FlushModelNotify func()
	// SkipFlushModelNotify is called when the Firewaller skips flushing a model.
	// This should only be used for testing.
	SkipFlushModelNotify func()
	// FlushMachineNotify is called when the Firewaller flushes a machine.
	// This should only be used for testing.
	FlushMachineNotify func(machine.Name)
}

// Validate returns an error if cfg cannot drive a Worker.
func (cfg Config) Validate() error {
	if cfg.ModelUUID == "" {
		return errors.NotValidf("empty model uuid")
	}
	if cfg.FirewallerAPI == nil {
		return errors.NotValidf("nil Firewaller Facade")
	}
	if cfg.RemoteRelationsApi == nil {
		return errors.NotValidf("nil RemoteRelations Facade")
	}
	if cfg.PortsService == nil {
		return errors.NotValidf("nil PortsService")
	}
	if cfg.MachineService == nil {
		return errors.NotValidf("nil MachineService")
	}
	if cfg.Mode == config.FwGlobal && cfg.EnvironFirewaller == nil {
		return errors.NotValidf("nil EnvironFirewaller")
	}
	if cfg.EnvironInstances == nil {
		return errors.NotValidf("nil EnvironInstances")
	}
	if cfg.NewCrossModelFacadeFunc == nil {
		return errors.NotValidf("nil Cross Model Facade func")
	}
	if cfg.Logger == nil {
		return errors.NotValidf("nil Logger")
	}
	return nil
}

// Firewaller watches the state for port ranges opened or closed on
// machines and reflects those changes onto the backing environment.
// Uses Firewaller API V1.
type Firewaller struct {
	catacomb               catacomb.Catacomb
	firewallerApi          FirewallerAPI
	remoteRelationsApi     RemoteRelationsAPI
	portService            PortService
	machineService         MachineService
	applicationService     ApplicationService
	environFirewaller      EnvironFirewaller
	environModelFirewaller EnvironModelFirewaller
	environInstances       EnvironInstances

	machinesWatcher      watcher.StringsWatcher
	portsWatcher         watcher.StringsWatcher
	subnetWatcher        watcher.StringsWatcher
	modelFirewallWatcher watcher.NotifyWatcher
	machineds            map[machine.Name]*machineData
	unitsChange          chan *unitsChange
	unitds               map[coreunit.Name]*unitData
	applicationids       map[names.ApplicationTag]*applicationData
	exposedChange        chan *exposedChange
	spaceInfos           network.SpaceInfos
	globalMode           bool
	globalIngressRuleRef map[string]int // map of rule names to count of occurrences

	// Set to true if the environment supports ingress rules containing
	// IPV6 CIDRs.
	envIPV6CIDRSupport bool
	needsToFlushModel  bool

	modelUUID                  string
	newRemoteFirewallerAPIFunc newCrossModelFacadeFunc
	remoteRelationsWatcher     watcher.StringsWatcher
	localRelationsChange       chan *remoteRelationNetworkChange
	relationIngress            map[names.RelationTag]*remoteRelationData
	relationWorkerRunner       *worker.Runner
	clk                        clock.Clock
	logger                     logger.Logger

	// Only used for testing
	watchMachineNotify   func(machine.Name)
	flushModelNotify     func()
	skipFlushModelNotify func()
	flushMachineNotify   func(machine.Name)
}

// NewFirewaller returns a new Firewaller.
func NewFirewaller(cfg Config) (worker.Worker, error) {
	if err := cfg.Validate(); err != nil {
		return nil, errors.Trace(err)
	}
	clk := cfg.Clock
	if clk == nil {
		clk = clock.WallClock
	}

	runner, err := worker.NewRunner(worker.RunnerParams{
		Name:   "firewaller",
		Clock:  clk,
		Logger: internalworker.WrapLogger(cfg.Logger),

		// One of the remote relation workers failing should not
		// prevent the others from running.
		IsFatal: func(error) bool { return false },

		// For any failures, try again in 1 minute.
		RestartDelay: time.Minute,
	})
	if err != nil {
		return nil, errors.Trace(err)
	}

	fw := &Firewaller{
		firewallerApi:              cfg.FirewallerAPI,
		remoteRelationsApi:         cfg.RemoteRelationsApi,
		portService:                cfg.PortsService,
		machineService:             cfg.MachineService,
		applicationService:         cfg.ApplicationService,
		environFirewaller:          cfg.EnvironFirewaller,
		environModelFirewaller:     cfg.EnvironModelFirewaller,
		environInstances:           cfg.EnvironInstances,
		envIPV6CIDRSupport:         cfg.EnvironIPV6CIDRSupport,
		newRemoteFirewallerAPIFunc: cfg.NewCrossModelFacadeFunc,
		modelUUID:                  cfg.ModelUUID,
		machineds:                  make(map[machine.Name]*machineData),
		unitsChange:                make(chan *unitsChange),
		unitds:                     make(map[coreunit.Name]*unitData),
		applicationids:             make(map[names.ApplicationTag]*applicationData),
		exposedChange:              make(chan *exposedChange),
		relationIngress:            make(map[names.RelationTag]*remoteRelationData),
		localRelationsChange:       make(chan *remoteRelationNetworkChange),
		clk:                        clk,
		logger:                     cfg.Logger,
		relationWorkerRunner:       runner,
		watchMachineNotify:         cfg.WatchMachineNotify,
		flushModelNotify:           cfg.FlushModelNotify,
		skipFlushModelNotify:       cfg.SkipFlushModelNotify,
		flushMachineNotify:         cfg.FlushMachineNotify,
	}

	switch cfg.Mode {
	case config.FwInstance:
	case config.FwGlobal:
		fw.globalMode = true
		fw.globalIngressRuleRef = make(map[string]int)
	default:
		return nil, errors.Errorf("invalid firewall-mode %q", cfg.Mode)
	}

	if err := catacomb.Invoke(catacomb.Plan{
		Name: "firewaller",
		Site: &fw.catacomb,
		Work: fw.loop,
		Init: []worker.Worker{fw.relationWorkerRunner},
	}); err != nil {
		return nil, errors.Trace(err)
	}
	return fw, nil
}

func (fw *Firewaller) setUp(ctx context.Context) error {
	var err error
	fw.machinesWatcher, err = fw.firewallerApi.WatchModelMachines(ctx)
	if err != nil {
		return errors.Trace(err)
	}
	if err := fw.catacomb.Add(fw.machinesWatcher); err != nil {
		return errors.Trace(err)
	}

	fw.portsWatcher, err = fw.portService.WatchMachineOpenedPorts(ctx)
	if err != nil {
		return errors.Annotatef(err, "failed to start ports watcher")
	}
	if err := fw.catacomb.Add(fw.portsWatcher); err != nil {
		return errors.Trace(err)
	}

	fw.remoteRelationsWatcher, err = fw.remoteRelationsApi.WatchRemoteRelations(ctx)
	if err != nil {
		return errors.Trace(err)
	}
	if err := fw.catacomb.Add(fw.remoteRelationsWatcher); err != nil {
		return errors.Trace(err)
	}

	fw.subnetWatcher, err = fw.firewallerApi.WatchSubnets(ctx)
	if err != nil {
		return errors.Annotatef(err, "failed to start subnet watcher")
	}
	if err := fw.catacomb.Add(fw.subnetWatcher); err != nil {
		return errors.Trace(err)
	}

	if fw.environModelFirewaller != nil {
		fw.modelFirewallWatcher, err = fw.firewallerApi.WatchModelFirewallRules(ctx)
		if err != nil {
			return errors.Annotatef(err, "failed to start subnet watcher")
		}
		if err := fw.catacomb.Add(fw.modelFirewallWatcher); err != nil {
			return errors.Trace(err)
		}
	}

	if fw.spaceInfos, err = fw.firewallerApi.AllSpaceInfos(ctx); err != nil {
		return errors.Trace(err)
	}

	fw.logger.Debugf(ctx, "started watching opened port ranges for the model")
	return nil
}

func (fw *Firewaller) loop() error {
	ctx, cancel := fw.scopedContext()
	defer cancel()

	if err := fw.setUp(ctx); err != nil {
		return errors.Trace(err)
	}
	var (
		reconciled                    bool
		modelGroupInitiallyConfigured bool
	)
	portsChange := fw.portsWatcher.Changes()

	var modelFirewallChanges watcher.NotifyChannel
	var ensureModelFirewalls <-chan time.Time
	if fw.modelFirewallWatcher != nil {
		modelFirewallChanges = fw.modelFirewallWatcher.Changes()
	}

	for {
		select {
		case <-fw.catacomb.Dying():
			return fw.catacomb.ErrDying()
		case <-ensureModelFirewalls:
			err := fw.flushModel(ctx)
			if errors.Is(err, errors.NotFound) {
				ensureModelFirewalls = fw.clk.After(time.Second)
			} else if err != nil {
				return err
			} else {
				ensureModelFirewalls = nil
			}
		case _, ok := <-modelFirewallChanges:
			if !ok {
				return errors.New("model config watcher closed")
			}
			if ensureModelFirewalls == nil {
				ensureModelFirewalls = fw.clk.After(0)
			}
		case change, ok := <-fw.machinesWatcher.Changes():
			if !ok {
				return errors.New("machines watcher closed")
			}
			for _, machineId := range change {
				if err := fw.machineLifeChanged(ctx, machine.Name(machineId)); err != nil {
					return err
				}
			}
			if !reconciled {
				reconciled = true
				var err error
				if fw.globalMode {
					err = fw.reconcileGlobal(ctx)
				} else {
					err = fw.reconcileInstances(ctx)
				}
				if err != nil {
					return errors.Trace(err)
				}
			}
			// After first machine exists, make sure to trigger the model firewall flush.
			if len(change) > 0 && !modelGroupInitiallyConfigured {
				modelGroupInitiallyConfigured = true
				if ensureModelFirewalls == nil {
					ensureModelFirewalls = fw.clk.After(0)
				}
			}
		case change, ok := <-portsChange:
			if !ok {
				return errors.New("ports watcher closed")
			}
			for _, portsGlobalKey := range change {
				if err := fw.openedPortsChanged(ctx, machine.Name(portsGlobalKey)); err != nil {
					return errors.Trace(err)
				}
			}
		case change, ok := <-fw.remoteRelationsWatcher.Changes():
			if !ok {
				return errors.New("remote relations watcher closed")
			}
			for _, relationKey := range change {
				if err := fw.relationLifeChanged(ctx, names.NewRelationTag(relationKey)); err != nil {
					return err
				}
			}
		case _, ok := <-fw.subnetWatcher.Changes():
			if !ok {
				return errors.New("subnet watcher closed")
			}

			if err := fw.subnetsChanged(ctx); err != nil {
				return errors.Trace(err)
			}
		case change := <-fw.localRelationsChange:
			// We have a notification that the remote (consuming) model
			// has changed egress networks so need to update the local
			// model to allow those networks through the firewall.
			if err := fw.relationIngressChanged(ctx, change); err != nil {
				return errors.Trace(err)
			}
		case change := <-fw.unitsChange:
			if err := fw.unitsChanged(ctx, change); err != nil {
				return errors.Trace(err)
			}
		case change := <-fw.exposedChange:
			change.applicationd.exposed = change.exposed
			change.applicationd.exposedEndpoints = change.exposedEndpoints
			var unitds []*unitData
			for _, unitd := range change.applicationd.unitds {
				unitds = append(unitds, unitd)
			}
			if err := fw.flushUnits(ctx, unitds); err != nil {
				return errors.Annotate(err, "cannot change firewall ports")
			}
		}
	}
}

func (fw *Firewaller) subnetsChanged(ctx context.Context) error {
	// Refresh space topology
	var err error
	if fw.spaceInfos, err = fw.firewallerApi.AllSpaceInfos(ctx); err != nil {
		return errors.Trace(err)
	}

	// Select units for which the ingress rules must be refreshed. We only
	// consider applications that expose endpoints to at least one space.
	var unitds []*unitData
	for _, appd := range fw.applicationids {
		var exposedToSpaces bool
		for _, exposeDetails := range appd.exposedEndpoints {
			if exposeDetails.ExposeToSpaceIDs.Size() != 0 {
				exposedToSpaces = true
				break
			}
		}

		if !exposedToSpaces {
			continue // no need to re-eval ingress rules.
		}

		for _, unitd := range appd.unitds {
			unitds = append(unitds, unitd)
		}
	}

	if len(unitds) == 0 {
		return nil // nothing to do
	}

	fw.logger.Debugf(ctx, "updating %d units after changes in subnets", len(unitds))
	if err := fw.flushUnits(ctx, unitds); err != nil {
		return errors.Annotate(err, "cannot update unit ingress rules")
	}
	return nil
}

func (fw *Firewaller) relationIngressChanged(ctx context.Context, change *remoteRelationNetworkChange) error {
	fw.logger.Debugf(ctx, "process remote relation ingress change for %v", change.relationTag)
	relData, ok := fw.relationIngress[change.relationTag]
	if ok {
		relData.networks = change.networks
		relData.ingressRequired = change.ingressRequired
	}
	appData, ok := fw.applicationids[change.localApplicationTag]
	if !ok {
		fw.logger.Debugf(ctx, "ignoring unknown application: %v", change.localApplicationTag)
		return nil
	}
	unitds := []*unitData{}
	for _, unitd := range appData.unitds {
		unitds = append(unitds, unitd)
	}
	if err := fw.flushUnits(ctx, unitds); err != nil {
		return errors.Annotate(err, "cannot change firewall ports")
	}
	return nil
}

// startMachine creates a new data value for tracking details of the
// machine and starts watching the machine for units added or removed.
func (fw *Firewaller) startMachine(ctx context.Context, machineName machine.Name) error {
	machined := &machineData{
		fw:     fw,
		name:   machineName,
		unitds: make(map[coreunit.Name]*unitData),
	}
	m, err := machined.machine(ctx)
	if params.IsCodeNotFound(err) {
		fw.logger.Debugf(ctx, "not watching %q", machineName)
		return nil
	} else if err != nil {
		return errors.Annotate(err, "cannot watch machine units")
	}
	manual, err := m.IsManual(ctx)
	if err != nil {
		return errors.Trace(err)
	}
	if manual {
		// Don't track manual machines, we can't change their ports.
		fw.logger.Debugf(ctx, "not watching manual %q", machineName)
		return nil
	}
	unitw, err := fw.applicationService.WatchUnitAddRemoveOnMachine(ctx, machineName)
	if err != nil {
		return errors.Trace(err)
	}
	// XXX(fwereade): this is the best of a bunch of bad options. We've started
	// the watch, so we're responsible for it; but we (probably?) need to do this
	// little dance below to update the machined data on the fw loop goroutine,
	// whence it's usually accessed, before we start the machined watchLoop
	// below. That catacomb *should* be the only one responsible -- and it *is*
	// responsible -- but having it in the main fw catacomb as well does no harm,
	// and greatly simplifies the code below (which would otherwise have to
	// manage unitw lifetime and errors manually).
	if err := fw.catacomb.Add(unitw); err != nil {
		return errors.Trace(err)
	}
	select {
	case <-fw.catacomb.Dying():
		return fw.catacomb.ErrDying()
	case change, ok := <-unitw.Changes():
		if !ok {
			return errors.New("machine units watcher closed")
		}
		unitNames, err := transform.SliceOrErr(change, coreunit.NewName)
		if err != nil {
			return err
		}
		fw.machineds[machineName] = machined
		err = fw.unitsChanged(ctx, &unitsChange{machined: machined, units: unitNames})
		if err != nil {
			delete(fw.machineds, machineName)
			return errors.Annotatef(err, "cannot respond to units changes for %q, %q", machineName, fw.modelUUID)
		}
	}

	err = catacomb.Invoke(catacomb.Plan{
		Name: "firewaller-machine",
		Site: &machined.catacomb,
		Work: func() error {
			return machined.watchLoop(unitw)
		},
	})
	if err != nil {
		delete(fw.machineds, machineName)
		return errors.Trace(err)
	}

	// register the machined with the firewaller's catacomb.
	err = fw.catacomb.Add(machined)
	if err != nil {
		return errors.Trace(err)
	}
	fw.logger.Debugf(ctx, "started watching %q", machineName)
	if fw.watchMachineNotify != nil {
		fw.watchMachineNotify(machineName)
	}
	return nil
}

// startUnit creates a new data value for tracking details of the unit
// The provided machineTag must be the tag for the machine the unit was last
// observed to be assigned to.
func (fw *Firewaller) startUnit(ctx context.Context, unit Unit, machineName machine.Name) error {
	application, err := unit.Application()
	if err != nil {
		return err
	}

	applicationTag := application.Tag()
	unitName, err := coreunit.NewName(unit.Name())
	if err != nil {
		return err
	}
	unitd := &unitData{
		fw:   fw,
		unit: unit,
		name: unitName,
	}
	fw.unitds[unitName] = unitd

	unitd.machined = fw.machineds[machineName]
	unitd.machined.unitds[unitName] = unitd
	if fw.applicationids[applicationTag] == nil {
		err := fw.startApplication(ctx, application)
		if err != nil {
			delete(fw.unitds, unitName)
			delete(unitd.machined.unitds, unitName)
			return err
		}
	}
	unitd.applicationd = fw.applicationids[applicationTag]
	unitd.applicationd.unitds[unitName] = unitd

	if err = fw.openedPortsChanged(ctx, machineName); err != nil {
		return errors.Trace(err)
	}

	return nil
}

// startApplication creates a new data value for tracking details of the
// application and starts watching the application for exposure changes.
func (fw *Firewaller) startApplication(ctx context.Context, app Application) error {
	isExposed, err := fw.applicationService.IsApplicationExposed(ctx, app.Name())
	if err != nil {
		return internalerrors.Capture(err)
	}
	exposedEndpoints, err := fw.applicationService.GetExposedEndpoints(ctx, app.Name())
	if err != nil {
		return internalerrors.Capture(err)
	}
	applicationd := &applicationData{
		fw:                 fw,
		applicationTag:     app.Tag(),
		applicationService: fw.applicationService,
		exposed:            isExposed,
		exposedEndpoints:   exposedEndpoints,
		unitds:             make(map[coreunit.Name]*unitData),
	}
	fw.applicationids[app.Tag()] = applicationd

	err = catacomb.Invoke(catacomb.Plan{
		Name: "firewaller-application",
		Site: &applicationd.catacomb,
		Work: func() error {
			return applicationd.watchLoop(isExposed, exposedEndpoints)
		},
	})
	if err != nil {
		return internalerrors.Capture(err)
	}
	if err := fw.catacomb.Add(applicationd); err != nil {
		return internalerrors.Capture(err)
	}
	return nil
}

// reconcileGlobal compares the initially started watcher for machines,
// units and applications with the opened and closed ports globally and
// opens and closes the appropriate ports for the whole environment.
func (fw *Firewaller) reconcileGlobal(ctx context.Context) error {
	var machines []*machineData
	for _, machined := range fw.machineds {
		machines = append(machines, machined)
	}
	want, err := fw.gatherIngressRules(ctx, machines...)
	if err != nil {
		return err
	}
	initialPortRanges, err := fw.environFirewaller.IngressRules(ctx)
	if err != nil {
		return err
	}

	// Check which ports to open or to close.
	toOpen, toClose := initialPortRanges.Diff(want)
	if len(toOpen) > 0 {
		fw.logger.Infof(ctx, "opening global ports %v", toOpen)
		if err := fw.environFirewaller.OpenPorts(ctx, toOpen); err != nil {
			return errors.Annotatef(err, "failed to open global ports %v", toOpen)
		}
	}
	if len(toClose) > 0 {
		fw.logger.Infof(ctx, "closing global ports %v", toClose)
		if err := fw.environFirewaller.ClosePorts(ctx, toClose); err != nil {
			return errors.Annotatef(err, "failed to close global ports %v", toClose)
		}
	}
	return nil
}

// reconcileInstances compares the initially started watcher for machines,
// units and applications with the opened and closed ports of the instances and
// opens and closes the appropriate ports for each instance.
func (fw *Firewaller) reconcileInstances(ctx context.Context) error {
	for _, machined := range fw.machineds {
		m, err := machined.machine(ctx)
		if params.IsCodeNotFound(err) {
			if err := fw.forgetMachine(ctx, machined); err != nil {
				return err
			}
			continue
		}
		if err != nil {
			return err
		}
		instanceId, err := m.InstanceId(ctx)
		if errors.Is(err, errors.NotProvisioned) {
			fw.logger.Errorf(ctx, "Machine not yet provisioned: %v", err)
			continue
		}
		if err != nil {
			return err
		}
		ctx := context.Background()
		envInstances, err := fw.environInstances.Instances(ctx, []instance.Id{instanceId})
		if err == environs.ErrNoInstances {
			return nil
		}
		if err != nil {
			return err
		}
		machineName := machined.name

		if len(envInstances) == 0 {
			fw.logger.Errorf(ctx, "Instance not found for machine %v", machineName)
			return nil
		}

		fwInstance, ok := envInstances[0].(instances.InstanceFirewaller)
		if !ok {
			return nil
		}

		initialRules, err := fwInstance.IngressRules(ctx, machineName.String())
		if err != nil {
			return err
		}

		// Check which ports to open or to close.
		toOpen, toClose := initialRules.Diff(machined.ingressRules)
		if len(toOpen) > 0 {
			fw.logger.Infof(ctx, "opening instance port ranges %v for %q",
				toOpen, machineName)
			if err := fwInstance.OpenPorts(ctx, machineName.String(), toOpen); err != nil {
				// TODO(mue) Add local retry logic.
				return errors.Annotatef(err, "failed to open instance ports %v for %q", toOpen, machineName)
			}
		}
		if len(toClose) > 0 {
			fw.logger.Infof(ctx, "closing instance port ranges %v for %q",
				toClose, machineName)
			if err := fwInstance.ClosePorts(ctx, machineName.String(), toClose); err != nil {
				// TODO(mue) Add local retry logic.
				return errors.Annotatef(err, "failed to close instance ports %v for %q", toOpen, machineName)
			}
		}
	}
	return nil
}

// unitsChanged responds to changes to the assigned units.
func (fw *Firewaller) unitsChanged(ctx context.Context, change *unitsChange) error {
	changed := []*unitData{}
	for _, unitName := range change.units {
		machineName, err := fw.applicationService.GetUnitMachineName(ctx, unitName)
		if errors.Is(err, applicationerrors.UnitIsDead) || errors.Is(err, applicationerrors.UnitNotFound) {
			continue
		} else if err != nil && !errors.Is(err, applicationerrors.UnitMachineNotAssigned) {
			return errors.Trace(err)
		}

		unit, err := fw.firewallerApi.Unit(ctx, names.NewUnitTag(unitName.String()))
		if err != nil && !params.IsCodeNotFound(err) {
			return err
		}
		if unitd, known := fw.unitds[unitName]; known {
			knownMachineName := fw.unitds[unitName].machined.name
			if unit == nil || unit.Life() == life.Dead || machineName != knownMachineName {
				fw.forgetUnit(ctx, unitd)
				changed = append(changed, unitd)
				fw.logger.Debugf(ctx, "stopped watching unit %s", unitName)
			}
		} else if unit != nil && unit.Life() != life.Dead && fw.machineds[machineName] != nil {
			err = fw.startUnit(ctx, unit, machineName)
			if params.IsCodeNotFound(err) {
				continue
			}
			if err != nil {
				return err
			}
			changed = append(changed, fw.unitds[unitName])
			fw.logger.Debugf(ctx, "started watching %q", unitName)
		}
	}
	if err := fw.flushUnits(ctx, changed); err != nil {
		return errors.Annotate(err, "cannot change firewall ports")
	}
	return nil
}

// openedPortsChanged handles port change notifications
func (fw *Firewaller) openedPortsChanged(ctx context.Context, machineName machine.Name) (err error) {
	defer func() {
		if params.IsCodeNotFound(err) {
			err = nil
		}
	}()
	machined, ok := fw.machineds[machineName]
	if !ok {
		// It is common to receive a port change notification before
		// registering the machine, so if a machine is not found in
		// firewaller's list, just skip the change.  Look up will also
		// fail if it's a manual machine.
		fw.logger.Debugf(ctx, "failed to lookup machine %q, skipping port change", machineName)
		return nil
	}

	machineUUID, err := fw.machineService.GetMachineUUID(ctx, machineName)
	if err != nil {
		return err
	}

	openedPortRangesByEndpoint, err := fw.portService.GetMachineOpenedPorts(ctx, machineUUID.String())
	if err != nil {
		return err
	}

	// Check for missing units and defer the handling of this change for
	// the future.
	for unitName := range openedPortRangesByEndpoint {
		if _, ok := machined.unitds[unitName]; !ok {
			// It is common to receive port change notification before
			// registering a unit. Skip handling the port change - it will
			// be handled when the unit is registered.
			fw.logger.Debugf(ctx, "machine %v has units: %+v", machineName, machined.unitds)
			fw.logger.Debugf(ctx, "failed to lookup unit %q, skipping port change", unitName)
			return nil
		}
	}

	if equalGroupedPortRanges(machined.openedPortRangesByEndpoint, openedPortRangesByEndpoint) {
		return nil // no change
	}

	machined.openedPortRangesByEndpoint = openedPortRangesByEndpoint
	return fw.flushMachine(ctx, machined)
}

func equalGroupedPortRanges(a, b map[coreunit.Name]network.GroupedPortRanges) bool {
	if len(a) != len(b) {
		return false
	}
	for unitTag, portRangesA := range a {
		portRangesB, exists := b[unitTag]
		if !exists || !portRangesA.EqualTo(portRangesB) {
			return false
		}
	}
	return true
}

// flushUnits opens and closes ports for the passed unit data.
func (fw *Firewaller) flushUnits(ctx context.Context, unitds []*unitData) error {
	machineds := map[machine.Name]*machineData{}
	for _, unitd := range unitds {
		machineds[unitd.machined.name] = unitd.machined
	}
	for _, machined := range machineds {
		if err := fw.flushMachine(ctx, machined); err != nil {
			return err
		}
	}
	return nil
}

// flushMachine opens and closes ports for the passed machine.
func (fw *Firewaller) flushMachine(ctx context.Context, machined *machineData) error {
	defer func() {
		if fw.flushMachineNotify != nil {
			fw.flushMachineNotify(machined.name)
		}
	}()
	// We may have received a notification to flushModel() in the past but did not have any machines yet.
	// Call flushModel() now.
	if fw.needsToFlushModel {
		if err := fw.flushModel(ctx); err != nil {
			return errors.Trace(err)
		}
	}
	want, err := fw.gatherIngressRules(ctx, machined)
	if err != nil {
		return errors.Trace(err)
	}
	toOpen, toClose := machined.ingressRules.Diff(want)
	machined.ingressRules = want
	if fw.globalMode {
		return fw.flushGlobalPorts(toOpen, toClose)
	}
	return fw.flushInstancePorts(ctx, machined, toOpen, toClose)
}

// gatherIngressRules returns the ingress rules to open and close
// for the specified machines.
func (fw *Firewaller) gatherIngressRules(ctx context.Context, machines ...*machineData) (firewall.IngressRules, error) {
	var want firewall.IngressRules
	for _, machined := range machines {
		for unitTag := range machined.openedPortRangesByEndpoint {
			unitd, known := machined.unitds[unitTag]
			if !known {
				fw.logger.Debugf(ctx, "no ingress rules for unknown %v on %v", unitTag, machined.name)
				continue
			}

			unitRules, err := fw.ingressRulesForMachineUnit(ctx, machined, unitd)
			if err != nil {
				return nil, errors.Trace(err)
			}

			want = append(want, unitRules...)
		}
	}
	if err := want.Validate(); err != nil {
		return nil, errors.Trace(err)
	}

	// Substrates that do not support IPV6 CIDRs will complain if we pass
	// an IPV6 CIDR. To work around this issue, we filter out any IPV6
	// CIDRs from the collected ingress rule list.
	if !fw.envIPV6CIDRSupport {
		want = want.RemoveCIDRsMatchingAddressType(network.IPv6Address)
	}

	return want, nil
}

func (fw *Firewaller) ingressRulesForMachineUnit(ctx context.Context, machine *machineData, unit *unitData) (firewall.IngressRules, error) {
	unitPortRanges := machine.openedPortRangesByEndpoint[unit.name]
	if len(unitPortRanges) == 0 {
		return nil, nil // no ports opened by the charm
	}

	var rules firewall.IngressRules
	var err error
	if unit.applicationd.exposed {
		rules = fw.ingressRulesForExposedMachineUnit(ctx, unit, unitPortRanges)
	} else {
		if rules, err = fw.ingressRulesForNonExposedMachineUnit(
			ctx,
			unit.applicationd.applicationTag,
			unitPortRanges,
		); err != nil {
			return nil, errors.Trace(err)
		}
	}

	// De-dup and sort rules before returning them back.
	rules = rules.UniqueRules()
	sort.Slice(rules, func(i, j int) bool { return rules[i].LessThan(rules[j]) })
	fw.logger.Debugf(ctx, "ingress rules for %q: %v", unit.name, rules)
	return rules, nil
}

func (fw *Firewaller) ingressRulesForNonExposedMachineUnit(ctx context.Context,
	appTag names.ApplicationTag,
	openUnitPortRanges network.GroupedPortRanges) (firewall.IngressRules, error) {
	// Not exposed, so add any ingress rules required by remote relations.
	srcCIDRs, err := fw.updateForRemoteRelationIngress(ctx, appTag)
	if err != nil || len(srcCIDRs) == 0 {
		return nil, errors.Trace(err)
	}

	var rules firewall.IngressRules
	for _, portRange := range openUnitPortRanges.UniquePortRanges() {
		rules = append(rules, firewall.NewIngressRule(portRange, srcCIDRs.Values()...))
	}

	return rules, nil
}

func (fw *Firewaller) appendSubnetCIDRsFromExposedSpaces(ctx context.Context, unit *unitData, exposedEndpoint string, exposeDetails *application.ExposedEndpoint) {
	// Collect the operator-provided CIDRs that should be able to
	// access the port ranges opened for this endpoint; then resolve
	// the CIDRs for the spaces specified in the expose details to
	// construct the full source CIDR list for the generated rules.
	for _, spaceID := range exposeDetails.ExposeToSpaceIDs.Values() {
		sp := fw.spaceInfos.GetByID(network.SpaceUUID(spaceID))
		if sp == nil {
			fw.logger.Warningf(ctx, "exposed endpoint references unknown space ID %q", spaceID)
			continue
		}

		if len(sp.Subnets) == 0 {
			if exposedEndpoint == "" {
				fw.logger.Warningf(ctx, "all endpoints of application %q are exposed to space %q which contains no subnets",
					unit.applicationd.applicationTag.Name, sp.Name)
			} else {
				fw.logger.Warningf(ctx, "endpoint %q application %q are exposed to space %q which contains no subnets",
					exposedEndpoint, unit.applicationd.applicationTag.Name, sp.Name)
			}
		}
		for _, subnet := range sp.Subnets {
			if exposeDetails.ExposeToCIDRs == nil {
				exposeDetails.ExposeToCIDRs = set.NewStrings(subnet.CIDR)
			} else {
				exposeDetails.ExposeToCIDRs.Add(subnet.CIDR)
			}
		}
	}
}

func (fw *Firewaller) ingressRulesForExposedMachineUnit(ctx context.Context, unit *unitData, openUnitPortRanges network.GroupedPortRanges) firewall.IngressRules {
	var (
		exposedEndpoints = unit.applicationd.exposedEndpoints
		rules            firewall.IngressRules
	)

	for exposedEndpoint, exposeDetails := range exposedEndpoints {
		fw.appendSubnetCIDRsFromExposedSpaces(ctx, unit, exposedEndpoint, &exposeDetails)

		if exposeDetails.ExposeToCIDRs.Size() == 0 {
			continue // no rules required
		}

		// If this is a named (i.e. not the wildcard) endpoint, look up
		// the port ranges opened for *all* endpoints as well as for
		// that endpoint name specifically, and create ingress rules.
		if exposedEndpoint != "" {
			for _, portRange := range openUnitPortRanges[exposedEndpoint] { // ports opened for this endpoint
				rules = append(rules, firewall.NewIngressRule(portRange, exposeDetails.ExposeToCIDRs.Values()...))
			}
			for _, portRange := range openUnitPortRanges[""] { // ports opened for ALL endpoints
				rules = append(rules, firewall.NewIngressRule(portRange, exposeDetails.ExposeToCIDRs.Values()...))
			}
			continue
		}

		// Create ingress rules for all endpoints except the ones that
		// have their own dedicated entry in the exposed endpoints map.
		for endpointName, portRanges := range openUnitPortRanges {
			// This non-wildcard endpoint has an entry in the exposed
			// endpoints list that override the global expose-all
			// entry so we should skip it.
			if _, hasExposeOverride := exposedEndpoints[endpointName]; hasExposeOverride && endpointName != "" {
				continue
			}

			for _, portRange := range portRanges {
				rules = append(rules, firewall.NewIngressRule(portRange, exposeDetails.ExposeToCIDRs.Values()...))
			}
		}
	}

	return rules
}

// TODO(wallyworld) - consider making this configurable.
const maxAllowedCIDRS = 20

func (fw *Firewaller) updateForRemoteRelationIngress(ctx context.Context, appTag names.ApplicationTag) (set.Strings, error) {
	fw.logger.Debugf(ctx, "finding egress rules for %v", appTag)
	// Now create the rules for any remote relations of which the
	// unit's application is a part.
	cidrs := make(set.Strings)
	for _, data := range fw.relationIngress {
		if data.localApplicationTag != appTag {
			continue
		}
		if !data.ingressRequired {
			continue
		}
		for _, cidr := range data.networks.Values() {
			cidrs.Add(cidr)
		}
	}
	// If we have too many CIDRs to create a rule for, consolidate.
	// If a firewall rule with a whitelist of CIDRs has been set up,
	// use that, else open to the world.
	if cidrs.Size() > maxAllowedCIDRS {
		// First, try and merge the cidrs.
		merged, err := cidrman.MergeCIDRs(cidrs.Values())
		if err != nil {
			return nil, errors.Trace(err)
		}
		cidrs = set.NewStrings(merged...)
	}

	// If there's still too many after merging, look for any firewall whitelist.
	if cidrs.Size() > maxAllowedCIDRS {
		cfg, err := fw.firewallerApi.ModelConfig(ctx)
		if err != nil {
			return nil, errors.Trace(err)
		}
		whitelistCidrs := cfg.SAASIngressAllow()
		cidrs = set.NewStrings(whitelistCidrs...)
	}

	return cidrs, nil
}

// flushGlobalPorts opens and closes global ports in the environment.
// It keeps a reference count for ports so that only 0-to-1 and 1-to-0 events
// modify the environment.
func (fw *Firewaller) flushGlobalPorts(rawOpen, rawClose firewall.IngressRules) error {
	// Filter which ports are really to open or close.
	var toOpen, toClose firewall.IngressRules
	for _, rule := range rawOpen {
		ruleName := rule.String()
		if fw.globalIngressRuleRef[ruleName] == 0 {
			toOpen = append(toOpen, rule)
		}
		fw.globalIngressRuleRef[ruleName]++
	}
	for _, rule := range rawClose {
		ruleName := rule.String()
		fw.globalIngressRuleRef[ruleName]--
		if fw.globalIngressRuleRef[ruleName] == 0 {
			toClose = append(toClose, rule)
			delete(fw.globalIngressRuleRef, ruleName)
		}
	}
	ctx := context.Background()
	// Open and close the ports.
	if len(toOpen) > 0 {
		toOpen.Sort()
		fw.logger.Infof(ctx, "opening port ranges %v in environment", toOpen)
		if err := fw.environFirewaller.OpenPorts(ctx, toOpen); err != nil {
			// TODO(mue) Add local retry logic.
			return errors.Annotatef(err, "failed to open port ranges %v in environment", toOpen)
		}
	}
	if len(toClose) > 0 {
		toClose.Sort()
		fw.logger.Infof(ctx, "closing port ranges %v in environment", toClose)
		if err := fw.environFirewaller.ClosePorts(ctx, toClose); err != nil {
			// TODO(mue) Add local retry logic.
			return errors.Annotatef(err, "failed to close port ranges %v in environment", toOpen)
		}
	}
	return nil
}

func (fw *Firewaller) flushModel(ctx context.Context) error {
	if fw.environModelFirewaller == nil {
		return nil
	}
	// Model specific artefacts shouldn't be created until the model contains at least one machine.
	if len(fw.machineds) == 0 {
		fw.needsToFlushModel = true
		fw.logger.Debugf(ctx, "skipping flushing model because there are no machines for this model")
		if fw.skipFlushModelNotify != nil {
			fw.skipFlushModelNotify()
		}
		return nil
	}
	// Reset the flag because the models are being flushed now.
	fw.needsToFlushModel = false

	want, err := fw.firewallerApi.ModelFirewallRules(ctx)
	if err != nil {
		return errors.Trace(err)
	}

<<<<<<< HEAD
	curr, err := fw.environModelFirewaller.ModelIngressRules(ctx)
=======
	// Substrates that do not support IPV6 CIDRs will complain if we pass
	// an IPV6 CIDR.
	if !fw.envIPV6CIDRSupport {
		want = want.RemoveCIDRsMatchingAddressType(network.IPv6Address)
	}

	ctx := stdcontext.Background()
	curr, err := fw.environModelFirewaller.ModelIngressRules(fw.cloudCallContextFunc(ctx))
>>>>>>> d907b631
	if err != nil {
		return errors.Trace(err)
	}

	toOpen, toClose := curr.Diff(want)
	if len(toOpen) > 0 {
		toOpen.Sort()
		fw.logger.Infof(ctx, "opening port ranges %v on model firewall", toOpen)
		if err := fw.environModelFirewaller.OpenModelPorts(ctx, toOpen); err != nil {
			// TODO(mue) Add local retry logic.
			return errors.Annotatef(err, "failed to open port ranges %v on model firewall", toOpen)
		}
	}
	if len(toClose) > 0 {
		toClose.Sort()
		fw.logger.Infof(ctx, "closing port ranges %v on model firewall", toClose)
		if err := fw.environModelFirewaller.CloseModelPorts(ctx, toClose); err != nil {
			// TODO(mue) Add local retry logic.
			return errors.Annotatef(err, "failed to close port ranges %v on model firewall", toOpen)
		}
	}
	if fw.flushModelNotify != nil {
		fw.flushModelNotify()
	}
	return nil
}

// flushInstancePorts opens and closes ports global on the machine.
func (fw *Firewaller) flushInstancePorts(ctx context.Context, machined *machineData, toOpen, toClose firewall.IngressRules) (err error) {
	defer func() {
		if params.IsCodeNotFound(err) {
			err = nil
		}
	}()

	// If there's nothing to do, do nothing.
	// This is important because when a machine is first created,
	// it will have no instance id but also no open ports -
	// InstanceId will fail but we don't care.
	fw.logger.Debugf(ctx, "flush instance ports for %v: to open %v, to close %v", machined.name, toOpen, toClose)
	if len(toOpen) == 0 && len(toClose) == 0 {
		return nil
	}
	m, err := machined.machine(ctx)
	if err != nil {
		return err
	}
	machineName := machined.name
	instanceId, err := m.InstanceId(ctx)
	if errors.Is(err, errors.NotProvisioned) {
		// Not provisioned yet, so nothing to do for this instance
		return nil
	}
	if err != nil {
		return err
	}
	envInstances, err := fw.environInstances.Instances(ctx, []instance.Id{instanceId})
	if err != nil {
		return err
	}
	fwInstance, ok := envInstances[0].(instances.InstanceFirewaller)
	if !ok {
		fw.logger.Infof(ctx, "flushInstancePorts called on an instance of type %T which doesn't support firewall.",
			envInstances[0])
		return nil
	}

	// Open and close the ports.
	if len(toOpen) > 0 {
		toOpen.Sort()
		if err := fwInstance.OpenPorts(ctx, machineName.String(), toOpen); err != nil {
			// TODO(mue) Add local retry logic.
			return err
		}
		fw.logger.Infof(ctx, "opened port ranges %v on %q", toOpen, machined.name)
	}
	if len(toClose) > 0 {
		toClose.Sort()
		if err := fwInstance.ClosePorts(ctx, machineName.String(), toClose); err != nil {
			// TODO(mue) Add local retry logic.
			return err
		}
		fw.logger.Infof(ctx, "closed port ranges %v on %q", toClose, machined.name)
	}
	return nil
}

// machineLifeChanged starts watching new machines when the firewaller
// is starting, or when new machines come to life, and stops watching
// machines that are dying.
func (fw *Firewaller) machineLifeChanged(ctx context.Context, name machine.Name) error {
	m, err := fw.firewallerApi.Machine(ctx, names.NewMachineTag(name.String()))
	found := !params.IsCodeNotFound(err)
	if found && err != nil {
		return err
	}
	dead := !found || m.Life() == life.Dead
	machined, known := fw.machineds[name]
	if known && dead {
		return fw.forgetMachine(ctx, machined)
	}
	if !known && !dead {
		err := fw.startMachine(ctx, name)
		if err != nil {
			return err
		}
	}
	return nil
}

// forgetMachine cleans the machine data after the machine is removed.
func (fw *Firewaller) forgetMachine(ctx context.Context, machined *machineData) error {
	for _, unitd := range machined.unitds {
		fw.forgetUnit(ctx, unitd)
	}
	if err := fw.flushMachine(ctx, machined); err != nil {
		return errors.Trace(err)
	}

	// Unusually, it's fine to ignore this error, because we know the machined
	// is being tracked in fw.catacomb. But we do still want to wait until the
	// watch loop has stopped before we nuke the last data and return.
	_ = worker.Stop(machined)
	delete(fw.machineds, machined.name)
	fw.logger.Debugf(ctx, "stopped watching %q", machined.name)
	return nil
}

// forgetUnit cleans the unit data after the unit is removed.
func (fw *Firewaller) forgetUnit(ctx context.Context, unitd *unitData) {
	applicationd := unitd.applicationd
	machined := unitd.machined

	// If it's the last unit in the application, we'll need to stop the applicationd.
	stoppedApplication := false
	if len(applicationd.unitds) == 1 {
		if _, found := applicationd.unitds[unitd.name]; found {
			// Unusually, it's fine to ignore this error, because we know the
			// applicationd is being tracked in fw.catacomb. But we do still want
			// to wait until the watch loop has stopped before we nuke the last
			// data and return.
			_ = worker.Stop(applicationd)
			stoppedApplication = true
		}
	}

	// Clean up after stopping.
	delete(fw.unitds, unitd.name)
	delete(machined.unitds, unitd.name)
	delete(applicationd.unitds, unitd.name)
	fw.logger.Debugf(ctx, "stopped watching %q", unitd.name)
	if stoppedApplication {
		applicationTag := applicationd.applicationTag
		delete(fw.applicationids, applicationTag)
		fw.logger.Debugf(ctx, "stopped watching %q", applicationTag)
	}
}

// Kill is part of the worker.Worker interface.
func (fw *Firewaller) Kill() {
	fw.catacomb.Kill(nil)
}

// Wait is part of the worker.Worker interface.
func (fw *Firewaller) Wait() error {
	return fw.catacomb.Wait()
}

func (fw *Firewaller) scopedContext() (context.Context, context.CancelFunc) {
	return context.WithCancel(fw.catacomb.Context(context.Background()))
}

// unitsChange contains the changed units for one specific machine.
type unitsChange struct {
	machined *machineData
	units    []coreunit.Name
}

// machineData holds machine details and watches units added or removed.
type machineData struct {
	catacomb     catacomb.Catacomb
	fw           *Firewaller
	name         machine.Name
	unitds       map[coreunit.Name]*unitData
	ingressRules firewall.IngressRules
	// ports defined by units on this machine
	openedPortRangesByEndpoint map[coreunit.Name]network.GroupedPortRanges
}

func (md *machineData) machine(ctx context.Context) (Machine, error) {
	return md.fw.firewallerApi.Machine(ctx, names.NewMachineTag(md.name.String()))
}

// watchLoop watches the machine for units added or removed.
func (md *machineData) watchLoop(unitw watcher.StringsWatcher) error {
	if err := md.catacomb.Add(unitw); err != nil {
		return errors.Trace(err)
	}
	for {
		select {
		case <-md.catacomb.Dying():
			return md.catacomb.ErrDying()
		case change, ok := <-unitw.Changes():
			if !ok {
				return errors.New("machine units watcher closed")
			}
			unitNames, err := transform.SliceOrErr(change, coreunit.NewName)
			if err != nil {
				return err
			}
			select {
			case <-md.catacomb.Dying():
				return md.catacomb.ErrDying()
			case md.fw.unitsChange <- &unitsChange{machined: md, units: unitNames}:
			}
		}
	}
}

// Kill is part of the worker.Worker interface.
func (md *machineData) Kill() {
	md.catacomb.Kill(nil)
}

// Wait is part of the worker.Worker interface.
func (md *machineData) Wait() error {
	return md.catacomb.Wait()
}

// unitData holds unit details.
type unitData struct {
	fw           *Firewaller
	name         coreunit.Name
	unit         Unit
	applicationd *applicationData
	machined     *machineData
}

// exposedChange contains the changed exposed flag for one specific application.
type exposedChange struct {
	applicationd     *applicationData
	exposed          bool
	exposedEndpoints map[string]application.ExposedEndpoint
}

// applicationData holds application details and watches exposure changes.
type applicationData struct {
	catacomb           catacomb.Catacomb
	fw                 *Firewaller
	applicationTag     names.ApplicationTag
	applicationService ApplicationService
	exposed            bool
	exposedEndpoints   map[string]application.ExposedEndpoint
	unitds             map[coreunit.Name]*unitData
}

// watchLoop watches the application's exposed flag for changes.
func (ad *applicationData) watchLoop(curExposed bool, curExposedEndpoints map[string]application.ExposedEndpoint) error {
	ctx, cancel := ad.scopedContext()
	defer cancel()

	appWatcher, err := ad.applicationService.WatchApplicationExposed(ctx, ad.applicationTag.Name)
	if err != nil {
		if params.IsCodeNotFound(err) {
			return nil
		}
		return errors.Trace(err)
	}
	if err := ad.catacomb.Add(appWatcher); err != nil {
		return errors.Trace(err)
	}
	for {
		select {
		case <-ad.catacomb.Dying():
			return ad.catacomb.ErrDying()
		case _, ok := <-appWatcher.Changes():
			if !ok {
				return errors.New("application watcher closed")
			}
			newIsExposed, err := ad.applicationService.IsApplicationExposed(ctx, ad.applicationTag.Name)
			if err != nil {
				if errors.Is(err, errors.NotFound) {
					ad.fw.logger.Debugf(ctx, "is exposed application %q, app not found: %w", ad.applicationTag.Name, err)
					return nil
				}
				return internalerrors.Capture(err)
			}
			newExposedEndpoints, err := ad.applicationService.GetExposedEndpoints(ctx, ad.applicationTag.Name)
			if err != nil {
				if errors.Is(err, errors.NotFound) {
					ad.fw.logger.Debugf(ctx, "expose info for application %q, app not found: %w", ad.applicationTag.Name, err)
					return nil
				}
				return internalerrors.Capture(err)
			}
			if curExposed == newIsExposed && equalExposedEndpoints(curExposedEndpoints, newExposedEndpoints) {
				ad.fw.logger.Tracef(ctx, "application %q expose settings unchanged: exposed: %v, exposedEndpoints: %v",
					ad.applicationTag.Name, curExposed, curExposedEndpoints)
				continue
			}
			ad.fw.logger.Tracef(ctx, "application %q expose settings changed: exposed: %v, exposedEndpoints: %v",
				ad.applicationTag.Name, newIsExposed, newExposedEndpoints)

			curExposed, curExposedEndpoints = newIsExposed, newExposedEndpoints
			select {
			case <-ad.catacomb.Dying():
				return ad.catacomb.ErrDying()
			case ad.fw.exposedChange <- &exposedChange{ad, newIsExposed, newExposedEndpoints}:
			}
		}
	}
}

func equalExposedEndpoints(a, b map[string]application.ExposedEndpoint) bool {
	if len(a) != len(b) {
		return false
	}

	for endpoint, exposeDetailsA := range a {
		exposeDetailsB, found := b[endpoint]
		if !found {
			return false
		}

		if !equalStringSets(exposeDetailsA.ExposeToSpaceIDs, exposeDetailsB.ExposeToSpaceIDs) ||
			!equalStringSets(exposeDetailsA.ExposeToCIDRs, exposeDetailsB.ExposeToCIDRs) {
			return false
		}
	}

	return true
}

func equalStringSets(a, b set.Strings) bool {
	if a.Size() != b.Size() {
		return false
	}

	return !a.Difference(b).IsEmpty()
}

// Kill is part of the worker.Worker interface.
func (ad *applicationData) Kill() {
	ad.catacomb.Kill(nil)
}

// Wait is part of the worker.Worker interface.
func (ad *applicationData) Wait() error {
	return ad.catacomb.Wait()
}

func (ad *applicationData) scopedContext() (context.Context, context.CancelFunc) {
	return context.WithCancel(ad.catacomb.Context(context.Background()))
}

// relationLifeChanged manages the workers to process ingress changes for
// the specified relation.
func (fw *Firewaller) relationLifeChanged(ctx context.Context, tag names.RelationTag) error {
	results, err := fw.remoteRelationsApi.Relations(ctx, []string{tag.Id()})
	if err != nil {
		return errors.Trace(err)
	}
	relErr := results[0].Error
	notfound := relErr != nil && params.IsCodeNotFound(relErr)
	if relErr != nil && !notfound {
		return err
	}
	rel := results[0].Result

	gone := notfound || rel.Life == life.Dead || rel.Suspended
	data, known := fw.relationIngress[tag]
	if known && gone {
		fw.logger.Debugf(ctx, "relation %v was known but has died or been suspended", tag.Id())
		// If relation is suspended, shut off ingress immediately.
		// Units will also eventually leave scope which would cause
		// ingress to be shut off, but best to do it up front.
		if rel != nil && rel.Suspended {
			change := &remoteRelationNetworkChange{
				relationTag:         tag,
				localApplicationTag: data.localApplicationTag,
				ingressRequired:     false,
			}
			if err := fw.relationIngressChanged(ctx, change); err != nil {
				return errors.Trace(err)
			}
		}
		return fw.forgetRelation(ctx, data)
	}
	if !known && !gone {
		err := fw.startRelation(ctx, rel, rel.Endpoint.Role)
		if err != nil {
			return err
		}
	}
	return nil
}

type remoteRelationInfo struct {
	relationToken string
}

type remoteRelationData struct {
	catacomb      catacomb.Catacomb
	fw            *Firewaller
	relationReady chan remoteRelationInfo

	tag                 names.RelationTag
	localApplicationTag names.ApplicationTag
	relationToken       string
	remoteModelUUID     string
	endpointRole        charm.RelationRole
	isOffer             bool

	crossModelFirewallerFacade CrossModelFirewallerFacadeCloser

	// These values are updated when ingress information on the
	// relation changes in the model.
	ingressRequired bool
	networks        set.Strings
}

// startRelation creates a new data value for tracking details of the
// relation and starts watching the related models for subnets added or removed.
func (fw *Firewaller) startRelation(ctx context.Context, rel *params.RemoteRelation, role charm.RelationRole) error {
	remoteApps, err := fw.remoteRelationsApi.RemoteApplications(ctx, []string{rel.RemoteApplicationName})
	if err != nil {
		return errors.Trace(err)
	}
	remoteAppResult := remoteApps[0]
	if remoteAppResult.Error != nil {
		return errors.Trace(err)
	}

	tag := names.NewRelationTag(rel.Key)
	data := &remoteRelationData{
		fw:                  fw,
		tag:                 tag,
		remoteModelUUID:     rel.SourceModelUUID,
		localApplicationTag: names.NewApplicationTag(rel.ApplicationName),
		endpointRole:        role,
		isOffer:             remoteAppResult.Result.IsConsumerProxy,
		relationReady:       make(chan remoteRelationInfo),
	}

	// Start the worker which will watch the remote relation for things like new networks.
	if err := fw.relationWorkerRunner.StartWorker(ctx, tag.Id(), func(ctx context.Context) (worker.Worker, error) {
		// This may be a restart after an api error, so ensure any previous
		// worker is killed and the catacomb is reset.
		data.Kill()
		data.catacomb = catacomb.Catacomb{}

		if err := catacomb.Invoke(catacomb.Plan{
			Name: "firewaller-relation",
			Site: &data.catacomb,
			Work: data.watchLoop,
		}); err != nil {
			return nil, errors.Trace(err)
		}
		return data, nil
	}); err != nil {
		return errors.Annotate(err, "error starting remote relation worker")
	}
	fw.relationIngress[tag] = data

	return fw.startRelationPoller(rel.Key, rel.RemoteApplicationName, data.relationReady)
}

// watchLoop watches the relation for networks added or removed.
func (rd *remoteRelationData) watchLoop() error {
	ctx, cancel := rd.scopedContext()
	defer cancel()

	defer func() {
		if rd.crossModelFirewallerFacade != nil {
			rd.crossModelFirewallerFacade.Close()
		}
	}()

	// First, wait for relation to become ready.
	for rd.relationToken == "" {
		select {
		case <-rd.catacomb.Dying():
			return rd.catacomb.ErrDying()
		case remoteRelationInfo := <-rd.relationReady:
			rd.relationToken = remoteRelationInfo.relationToken
			rd.fw.logger.Debugf(ctx,
				"relation %v in model %v is ready",
				rd.relationToken, rd.remoteModelUUID)
		}
	}

	if rd.endpointRole == charm.RoleRequirer {
		return rd.requirerEndpointLoop(ctx)
	}
	return rd.providerEndpointLoop(ctx)
}

func (rd *remoteRelationData) requirerEndpointLoop(ctx context.Context) error {
	// If the requirer end of the relation is on the offering model,
	// there's nothing to do here because the provider end on the
	// consuming model will be watching for changes.
	// TODO(wallyworld) - this will change if we want to allow bidirectional traffic.
	if rd.isOffer {
		return nil
	}

	rd.fw.logger.Debugf(ctx, "starting requirer endpoint loop for %v on %v ", rd.tag.Id(), rd.localApplicationTag.Id())
	// Now watch for updates to egress addresses so we can inform the offering
	// model what firewall ingress to allow.
	egressAddressWatcher, err := rd.fw.firewallerApi.WatchEgressAddressesForRelation(ctx, rd.tag)
	if err != nil {
		if !params.IsCodeNotFound(err) && !params.IsCodeNotSupported(err) {
			return errors.Trace(err)
		}
		rd.fw.logger.Infof(ctx, "no egress required for %v", rd.localApplicationTag)
		rd.ingressRequired = false
		return nil
	}
	if err := rd.catacomb.Add(egressAddressWatcher); err != nil {
		return errors.Trace(err)
	}
	for {
		select {
		case <-rd.catacomb.Dying():
			return rd.catacomb.ErrDying()
		case cidrs := <-egressAddressWatcher.Changes():
			rd.fw.logger.Debugf(ctx, "relation egress addresses for %v changed in model %v: %v", rd.tag, rd.fw.modelUUID,
				cidrs)
			if err := rd.updateProviderModel(ctx, cidrs); err != nil {
				return errors.Trace(err)
			}
		}
	}
}

func (rd *remoteRelationData) providerEndpointLoop(ctx context.Context) error {
	rd.fw.logger.Debugf(ctx, "starting provider endpoint loop for %v on %v ", rd.tag.Id(), rd.localApplicationTag.Id())
	// Watch for ingress changes requested by the consuming model.
	ingressAddressWatcher, err := rd.ingressAddressWatcher(ctx)
	if err != nil {
		if !params.IsCodeNotFound(err) && !params.IsCodeNotSupported(err) {
			return errors.Trace(err)
		}
		rd.fw.logger.Infof(ctx, "no ingress required for %v", rd.localApplicationTag)
		rd.ingressRequired = false
		return nil
	}
	if err := rd.catacomb.Add(ingressAddressWatcher); err != nil {
		return errors.Trace(err)
	}
	for {
		select {
		case <-rd.catacomb.Dying():
			return rd.catacomb.ErrDying()
		case cidrs := <-ingressAddressWatcher.Changes():
			rd.fw.logger.Debugf(ctx, "relation ingress addresses for %v changed in model %v: %v", rd.tag, rd.fw.modelUUID,
				cidrs)
			if err := rd.updateIngressNetworks(ctx, cidrs); err != nil {
				return errors.Trace(err)
			}
		}
	}
}

func (rd *remoteRelationData) ingressAddressWatcher(ctx context.Context) (watcher.StringsWatcher, error) {
	if rd.isOffer {
		// On the offering side we watch the local model for ingress changes
		// which will have been published from the consuming model.
		return rd.fw.firewallerApi.WatchIngressAddressesForRelation(ctx, rd.tag)
	} else {
		// On the consuming side, if this is the provider end of the relation,
		// we watch the remote model's egress changes to get our ingress changes.
		apiInfo, err := rd.fw.firewallerApi.ControllerAPIInfoForModel(ctx, rd.remoteModelUUID)
		if err != nil {
			return nil, errors.Annotatef(err, "cannot get api info for model %v", rd.remoteModelUUID)
		}
		rd.crossModelFirewallerFacade, err = rd.fw.newRemoteFirewallerAPIFunc(ctx, apiInfo)
		if err != nil {
			return nil, errors.Annotate(err, "cannot open facade to remote model to watch ingress addresses")
		}

		mac, err := rd.fw.firewallerApi.MacaroonForRelation(ctx, rd.tag.Id())
		if err != nil {
			return nil, errors.Annotatef(err, "cannot get macaroon for %v", rd.tag.Id())
		}
		arg := params.RemoteEntityArg{
			Token:     rd.relationToken,
			Macaroons: macaroon.Slice{mac},
		}
		return rd.crossModelFirewallerFacade.WatchEgressAddressesForRelation(ctx, arg)
	}
}

func (rd *remoteRelationData) scopedContext() (context.Context, context.CancelFunc) {
	return context.WithCancel(rd.catacomb.Context(context.Background()))
}

type remoteRelationNetworkChange struct {
	relationTag         names.RelationTag
	localApplicationTag names.ApplicationTag
	networks            set.Strings
	ingressRequired     bool
}

// updateProviderModel gathers the ingress CIDRs for the relation and notifies
// that a change has occurred.
func (rd *remoteRelationData) updateProviderModel(ctx context.Context, cidrs []string) error {
	rd.fw.logger.Debugf(ctx, "ingress cidrs for %v: %+v", rd.tag, cidrs)
	change := &remoteRelationNetworkChange{
		relationTag:         rd.tag,
		localApplicationTag: rd.localApplicationTag,
		networks:            set.NewStrings(cidrs...),
		ingressRequired:     len(cidrs) > 0,
	}

	apiInfo, err := rd.fw.firewallerApi.ControllerAPIInfoForModel(ctx, rd.remoteModelUUID)
	if err != nil {
		return errors.Annotatef(err, "cannot get api info for model %v", rd.remoteModelUUID)
	}
	mac, err := rd.fw.firewallerApi.MacaroonForRelation(ctx, rd.tag.Id())
	if params.IsCodeNotFound(err) {
		// Relation has gone, nothing to do.
		return nil
	}
	if err != nil {
		return errors.Annotatef(err, "cannot get macaroon for %v", rd.tag.Id())
	}
	remoteModelAPI, err := rd.fw.newRemoteFirewallerAPIFunc(ctx, apiInfo)
	if err != nil {
		return errors.Annotate(err, "cannot open facade to remote model to publish network change")
	}
	defer remoteModelAPI.Close()
	event := params.IngressNetworksChangeEvent{
		RelationToken:   rd.relationToken,
		Networks:        change.networks.Values(),
		IngressRequired: change.ingressRequired,
		Macaroons:       macaroon.Slice{mac},
		BakeryVersion:   bakery.LatestVersion,
	}
	err = remoteModelAPI.PublishIngressNetworkChange(ctx, event)
	if errors.Is(err, errors.NotFound) {
		rd.fw.logger.Debugf(ctx, "relation id not found publishing %+v", event)
		return nil
	}

	// If the requested ingress is not permitted on the offering side,
	// mark the relation as in error. It's not an error that requires a
	// worker restart though.
	if params.IsCodeForbidden(err) {
		return rd.fw.firewallerApi.SetRelationStatus(ctx, rd.tag.Id(), relation.Error, err.Error())
	}
	return errors.Annotate(err, "cannot publish ingress network change")
}

// updateIngressNetworks processes the changed ingress networks on the relation.
func (rd *remoteRelationData) updateIngressNetworks(ctx context.Context, cidrs []string) error {
	rd.fw.logger.Debugf(ctx, "ingress cidrs for %v: %+v", rd.tag, cidrs)
	change := &remoteRelationNetworkChange{
		relationTag:         rd.tag,
		localApplicationTag: rd.localApplicationTag,
		networks:            set.NewStrings(cidrs...),
		ingressRequired:     len(cidrs) > 0,
	}
	select {
	case <-rd.catacomb.Dying():
		return rd.catacomb.ErrDying()
	case rd.fw.localRelationsChange <- change:
	}
	return nil
}

// Kill is part of the worker.Worker interface.
func (rd *remoteRelationData) Kill() {
	rd.catacomb.Kill(nil)
}

// Wait is part of the worker.Worker interface.
func (rd *remoteRelationData) Wait() error {
	return rd.catacomb.Wait()
}

// forgetRelation cleans the relation data after the relation is removed.
func (fw *Firewaller) forgetRelation(ctx context.Context, data *remoteRelationData) error {
	fw.logger.Debugf(ctx, "forget relation %v", data.tag.Id())
	delete(fw.relationIngress, data.tag)
	// There's not much we can do if there's an error stopping the remote
	// relation worker, so just log it.
	if err := fw.relationWorkerRunner.StopAndRemoveWorker(data.tag.Id(), fw.catacomb.Dying()); err != nil {
		fw.logger.Errorf(ctx, "error stopping remote relation worker for %s: %v", data.tag, err)
	}
	fw.logger.Debugf(ctx, "stopped watching %q", data.tag)
	return nil
}

type remoteRelationPoller struct {
	catacomb       catacomb.Catacomb
	fw             *Firewaller
	relationTag    names.RelationTag
	applicationTag names.ApplicationTag
	relationReady  chan remoteRelationInfo
}

// startRelationPoller creates a new worker which waits until a remote
// relation is registered in both models.
func (fw *Firewaller) startRelationPoller(relationKey, remoteAppName string,
	relationReady chan remoteRelationInfo) error {
	poller := &remoteRelationPoller{
		fw:             fw,
		relationTag:    names.NewRelationTag(relationKey),
		applicationTag: names.NewApplicationTag(remoteAppName),
		relationReady:  relationReady,
	}

	err := catacomb.Invoke(catacomb.Plan{
		Name: "firewaller-relation-poller",
		Site: &poller.catacomb,
		Work: poller.pollLoop,
	})
	if err != nil {
		return errors.Trace(err)
	}

	// register poller with the firewaller's catacomb.
	return fw.catacomb.Add(poller)
}

// pollLoop waits for a remote relation to be registered.
// It does this by waiting for the relation and app tokens to be created.
func (p *remoteRelationPoller) pollLoop() error {
	ctx, cancel := p.scopedContext()
	defer cancel()

	p.fw.logger.Debugf(ctx, "polling for relation %v on %v to be ready", p.relationTag, p.applicationTag)
	for {
		select {
		case <-p.catacomb.Dying():
			return p.catacomb.ErrDying()
		case <-p.fw.clk.After(3 * time.Second):
			// Relation is exported with the consuming model UUID.
			relToken, err := p.fw.remoteRelationsApi.GetToken(ctx, p.relationTag)
			if err != nil {
				continue
			}
			p.fw.logger.Debugf(ctx, "token %v for relation id: %v in model %v", relToken, p.relationTag.Id(), p.fw.modelUUID)
			relationInfo := remoteRelationInfo{
				relationToken: relToken,
			}
			select {
			case <-p.catacomb.Dying():
				return p.catacomb.ErrDying()
			case p.relationReady <- relationInfo:
			}
			return nil
		}
	}
}

// Kill is part of the worker.Worker interface.
func (p *remoteRelationPoller) Kill() {
	p.catacomb.Kill(nil)
}

// Wait is part of the worker.Worker interface.
func (p *remoteRelationPoller) Wait() error {
	return p.catacomb.Wait()
}

func (p *remoteRelationPoller) scopedContext() (context.Context, context.CancelFunc) {
	return context.WithCancel(p.catacomb.Context(context.Background()))
}<|MERGE_RESOLUTION|>--- conflicted
+++ resolved
@@ -1129,18 +1129,12 @@
 		return errors.Trace(err)
 	}
 
-<<<<<<< HEAD
-	curr, err := fw.environModelFirewaller.ModelIngressRules(ctx)
-=======
 	// Substrates that do not support IPV6 CIDRs will complain if we pass
 	// an IPV6 CIDR.
 	if !fw.envIPV6CIDRSupport {
 		want = want.RemoveCIDRsMatchingAddressType(network.IPv6Address)
 	}
-
-	ctx := stdcontext.Background()
-	curr, err := fw.environModelFirewaller.ModelIngressRules(fw.cloudCallContextFunc(ctx))
->>>>>>> d907b631
+	curr, err := fw.environModelFirewaller.ModelIngressRules(ctx)
 	if err != nil {
 		return errors.Trace(err)
 	}
