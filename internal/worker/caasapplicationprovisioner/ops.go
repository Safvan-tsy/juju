--- conflicted
+++ resolved
@@ -621,21 +621,7 @@
 			// This is a unit we want to keep.
 			continue
 		}
-<<<<<<< HEAD
 		unitsToRemove++
-=======
-		unitTag, ok := unit.Tag.(names.UnitTag)
-		if !ok {
-			return fmt.Errorf("expected a unit tag; got %q", unit.Tag)
-		}
-
-		if unitTag.Number() < desiredScale {
-			// This is a unit we want to keep.
-			continue
-		}
-		unitsToRemove++
-
->>>>>>> 3b58ef9c
 		if unitLife == life.Dead {
 			deadUnits = append(deadUnits, unitName)
 		}
