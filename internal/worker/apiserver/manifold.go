--- conflicted
+++ resolved
@@ -26,16 +26,11 @@
 	coredependency "github.com/juju/juju/core/dependency"
 	corehttp "github.com/juju/juju/core/http"
 	"github.com/juju/juju/core/lease"
-<<<<<<< HEAD
 	corelogger "github.com/juju/juju/core/logger"
 	"github.com/juju/juju/core/objectstore"
 	"github.com/juju/juju/internal/cmd"
+	"github.com/juju/juju/internal/jwtparser"
 	"github.com/juju/juju/internal/services"
-=======
-	"github.com/juju/juju/core/multiwatcher"
-	"github.com/juju/juju/core/presence"
-	"github.com/juju/juju/internal/jwtparser"
->>>>>>> 648f9ea1
 	"github.com/juju/juju/internal/worker/common"
 	"github.com/juju/juju/internal/worker/gate"
 	workerstate "github.com/juju/juju/internal/worker/state"
@@ -78,7 +73,6 @@
 	UpgradeGateName        string
 	AuditConfigUpdaterName string
 	LeaseManagerName       string
-<<<<<<< HEAD
 	LogSinkName            string
 	HTTPClientName         string
 
@@ -87,12 +81,7 @@
 	DomainServicesName string
 	TraceName          string
 	ObjectStoreName    string
-=======
-	JWTParserName          string
-	SyslogName             string
-	CharmhubHTTPClientName string
-	DBAccessorName         string
->>>>>>> 648f9ea1
+	JWTParserName      string
 
 	PrometheusRegisterer              prometheus.Registerer
 	RegisterIntrospectionHTTPHandlers func(func(path string, _ http.Handler))
@@ -145,7 +134,6 @@
 	if config.DBAccessorName == "" {
 		return errors.NotValidf("empty DBAccessorName")
 	}
-<<<<<<< HEAD
 	if config.ChangeStreamName == "" {
 		return errors.NotValidf("empty ChangeStreamName")
 	}
@@ -157,10 +145,9 @@
 	}
 	if config.ObjectStoreName == "" {
 		return errors.NotValidf("empty ObjectStoreName")
-=======
+	}
 	if config.JWTParserName == "" {
 		return errors.NotValidf("empty JWTParserName")
->>>>>>> 648f9ea1
 	}
 	if config.Hub == nil {
 		return errors.NotValidf("nil Hub")
@@ -196,15 +183,12 @@
 			config.LeaseManagerName,
 			config.HTTPClientName,
 			config.DBAccessorName,
-<<<<<<< HEAD
 			config.ChangeStreamName,
 			config.DomainServicesName,
 			config.TraceName,
 			config.ObjectStoreName,
 			config.LogSinkName,
-=======
 			config.JWTParserName,
->>>>>>> 648f9ea1
 		},
 		Start: config.start,
 	}
