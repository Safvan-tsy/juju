--- conflicted
+++ resolved
@@ -6,13 +6,8 @@
 import (
 	"time"
 
-<<<<<<< HEAD
 	"github.com/juju/charm/v12"
-	"github.com/juju/names/v4"
-=======
-	"github.com/juju/charm/v11"
 	"github.com/juju/names/v5"
->>>>>>> 246a6e95
 
 	"github.com/juju/juju/state"
 )
