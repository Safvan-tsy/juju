--- conflicted
+++ resolved
@@ -4,11 +4,8 @@
 package network
 
 import (
-<<<<<<< HEAD
 	"context"
-=======
 	"fmt"
->>>>>>> 610241d8
 	"net"
 	"sort"
 	"strconv"
