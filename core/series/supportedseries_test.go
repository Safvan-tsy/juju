// Copyright 2020 Canonical Ltd.
// Licensed under the AGPLv3, see LICENCE file for details.

package series

import (
	"io/ioutil"
	"os"
	"time"

	"github.com/juju/testing"
	jc "github.com/juju/testing/checkers"
	gc "gopkg.in/check.v1"

	coreos "github.com/juju/juju/core/os"
)

const distroInfoContents = `version,codename,series,created,release,eol,eol-server
10.04,Firefox,firefox,2009-10-13,2010-04-26,2016-04-26
12.04 LTS,Precise Pangolin,precise,2011-10-13,2012-04-26,2017-04-26
99.04,Focal,focal,2020-04-25,2020-10-17,2365-07-17
`

type SupportedSeriesSuite struct {
	testing.IsolationSuite
}

var _ = gc.Suite(&SupportedSeriesSuite{})

func (s *SupportedSeriesSuite) TestSeriesForTypes(c *gc.C) {
	tmpFile, close := makeTempFile(c, distroInfoContents)
	defer close()

	now := time.Date(2020, 3, 16, 0, 0, 0, 0, time.UTC)

	info, err := seriesForTypes(tmpFile.Name(), now, "", "")
	c.Assert(err, jc.ErrorIsNil)

	ctrlSeries := info.controllerSeries()
	c.Assert(ctrlSeries, jc.DeepEquals, []string{"jammy", "focal"})

	wrkSeries := info.workloadSeries(false)
	c.Assert(wrkSeries, jc.DeepEquals, []string{"jammy", "focal", "centos7", "centos8", "centos9", "genericlinux", "kubernetes", "opensuseleap"})
}

func (s *SupportedSeriesSuite) TestSeriesForTypesUsingImageStream(c *gc.C) {
	tmpFile, close := makeTempFile(c, distroInfoContents)
	defer close()

	now := time.Date(2020, 3, 16, 0, 0, 0, 0, time.UTC)

	info, err := seriesForTypes(tmpFile.Name(), now, "focal", "daily")
	c.Assert(err, jc.ErrorIsNil)

	ctrlSeries := info.controllerSeries()
	c.Assert(ctrlSeries, jc.DeepEquals, []string{"jammy", "focal"})

	wrkSeries := info.workloadSeries(false)
	c.Assert(wrkSeries, jc.DeepEquals, []string{"jammy", "focal", "centos7", "centos8", "centos9", "genericlinux", "kubernetes", "opensuseleap"})
}

func (s *SupportedSeriesSuite) TestSeriesForTypesUsingInvalidImageStream(c *gc.C) {
	tmpFile, close := makeTempFile(c, distroInfoContents)
	defer close()

	now := time.Date(2020, 3, 16, 0, 0, 0, 0, time.UTC)

	info, err := seriesForTypes(tmpFile.Name(), now, "focal", "turtle")
	c.Assert(err, jc.ErrorIsNil)

	ctrlSeries := info.controllerSeries()
	c.Assert(ctrlSeries, jc.DeepEquals, []string{"jammy", "focal"})

	wrkSeries := info.workloadSeries(false)
	c.Assert(wrkSeries, jc.DeepEquals, []string{"jammy", "focal", "centos7", "centos8", "centos9", "genericlinux", "kubernetes", "opensuseleap"})
}

func (s *SupportedSeriesSuite) TestSeriesForTypesUsingInvalidSeries(c *gc.C) {
	tmpFile, close := makeTempFile(c, distroInfoContents)
	defer close()

	now := time.Date(2020, 3, 16, 0, 0, 0, 0, time.UTC)

	info, err := seriesForTypes(tmpFile.Name(), now, "firewolf", "daily")
	c.Assert(err, jc.ErrorIsNil)

	ctrlSeries := info.controllerSeries()
	c.Assert(ctrlSeries, jc.DeepEquals, []string{"jammy", "focal"})

	wrkSeries := info.workloadSeries(false)
	c.Assert(wrkSeries, jc.DeepEquals, []string{"jammy", "focal", "centos7", "centos8", "centos9", "genericlinux", "kubernetes", "opensuseleap"})
}

var getOSFromSeriesTests = []struct {
	series string
	want   coreos.OSType
	err    string
}{{
	series: "precise",
	want:   coreos.Ubuntu,
}, {
	series: "mountainlion",
	want:   coreos.OSX,
}, {
	series: "centos7",
	want:   coreos.CentOS,
}, {
	series: "opensuseleap",
	want:   coreos.OpenSUSE,
}, {
	series: "kubernetes",
	want:   coreos.Kubernetes,
}, {
	series: "genericlinux",
	want:   coreos.GenericLinux,
}, {
	series: "",
	err:    "series \"\" not valid",
},
}

func (s *SupportedSeriesSuite) TestGetOSFromSeries(c *gc.C) {
	for _, t := range getOSFromSeriesTests {
		got, err := GetOSFromSeries(t.series)
		if t.err != "" {
			c.Assert(err, gc.ErrorMatches, t.err)
		} else {
			c.Check(err, jc.ErrorIsNil)
			c.Assert(got, gc.Equals, t.want)
		}
	}
}

func (s *SupportedSeriesSuite) TestUnknownOSFromSeries(c *gc.C) {
	_, err := GetOSFromSeries("Xuanhuaceratops")
	c.Assert(err, jc.Satisfies, IsUnknownOSForSeriesError)
	c.Assert(err, gc.ErrorMatches, `unknown OS for series: "Xuanhuaceratops"`)
}

func (s *SupportedSeriesSuite) TestVersionSeriesValid(c *gc.C) {
	seriesResult, err := VersionSeries("14.04")
	c.Assert(err, jc.ErrorIsNil)
	c.Assert("trusty", gc.DeepEquals, seriesResult)
}

func (s *SupportedSeriesSuite) TestVersionSeriesEmpty(c *gc.C) {
	_, err := VersionSeries("")
	c.Assert(err, gc.ErrorMatches, `.*unknown series for version: "".*`)
}

func (s *SupportedSeriesSuite) TestVersionSeriesInvalid(c *gc.C) {
	_, err := VersionSeries("73655")
	c.Assert(err, gc.ErrorMatches, `.*unknown series for version: "73655".*`)
}

func (s *SupportedSeriesSuite) TestSeriesVersionEmpty(c *gc.C) {
	_, err := SeriesVersion("")
	c.Assert(err, gc.ErrorMatches, `.*unknown version for series: "".*`)
}

func boolPtr(b bool) *bool {
	return &b
}

func (s *SupportedSeriesSuite) TestGetOSVersionFromSeries(c *gc.C) {
<<<<<<< HEAD
	vers, err := GetOSVersionFromSeries("jammy")
	c.Assert(err, jc.ErrorIsNil)
	c.Assert(vers, jc.DeepEquals, Base{Name: "ubuntu", Channel: "22.04"})
	_, err = GetOSVersionFromSeries("unknown")
	c.Assert(err, gc.ErrorMatches, `series "unknown" not valid`)
	vers, err = GetOSVersionFromSeries("centos7")
=======
	vers, err := GetBaseFromSeries("jammy")
	c.Assert(err, jc.ErrorIsNil)
	c.Assert(vers, jc.DeepEquals, Base{Name: "ubuntu", Channel: "22.04"})
	_, err = GetBaseFromSeries("unknown")
	c.Assert(err, gc.ErrorMatches, `series "unknown" not valid`)
	vers, err = GetBaseFromSeries("centos7")
>>>>>>> 7943ff93
	c.Assert(err, jc.ErrorIsNil)
	c.Assert(vers, jc.DeepEquals, Base{Name: "centos", Channel: "centos7"})
}

func (s *SupportedSeriesSuite) TestGetSeriesFromOSVersion(c *gc.C) {
<<<<<<< HEAD
	series, err := GetSeriesFromOSVersion(Base{Name: "ubuntu", Channel: "22.04"})
	c.Assert(err, jc.ErrorIsNil)
	c.Assert(series, gc.Equals, "jammy")
	_, err = GetSeriesFromOSVersion(Base{Name: "bad", Channel: "22.04"})
	c.Assert(err, gc.ErrorMatches, `os "bad" version "22.04" not found`)
	series, err = GetSeriesFromOSVersion(Base{Name: "centos", Channel: "centos7"})
=======
	series, err := GetSeriesFromBase(Base{Name: "ubuntu", Channel: "22.04"})
	c.Assert(err, jc.ErrorIsNil)
	c.Assert(series, gc.Equals, "jammy")
	_, err = GetSeriesFromBase(Base{Name: "bad", Channel: "22.04"})
	c.Assert(err, gc.ErrorMatches, `os "bad" version "22.04" not found`)
	series, err = GetSeriesFromBase(Base{Name: "centos", Channel: "centos7"})
>>>>>>> 7943ff93
	c.Assert(err, jc.ErrorIsNil)
	c.Assert(series, gc.Equals, "centos7")
}

func (s *SupportedSeriesSuite) TestUbuntuVersions(c *gc.C) {
	ubuntuSeries := map[SeriesName]seriesVersion{
		Precise: {
			WorkloadType: ControllerWorkloadType,
			Version:      "12.04",
		},
		Quantal: {
			WorkloadType: ControllerWorkloadType,
			Version:      "12.10",
		},
		Raring: {
			WorkloadType: ControllerWorkloadType,
			Version:      "13.04",
		},
		Saucy: {
			WorkloadType: ControllerWorkloadType,
			Version:      "13.10",
		},
		Trusty: {
			WorkloadType: ControllerWorkloadType,
			Version:      "14.04",
			LTS:          true,
			ESMSupported: true,
		},
		Utopic: {
			WorkloadType: ControllerWorkloadType,
			Version:      "14.10",
		},
		Vivid: {
			WorkloadType: ControllerWorkloadType,
			Version:      "15.04",
		},
		Wily: {
			WorkloadType: ControllerWorkloadType,
			Version:      "15.10",
		},
		Xenial: {
			WorkloadType: ControllerWorkloadType,
			Version:      "16.04",
			LTS:          true,
			ESMSupported: true,
		},
		Yakkety: {
			WorkloadType: ControllerWorkloadType,
			Version:      "16.10",
		},
		Zesty: {
			WorkloadType: ControllerWorkloadType,
			Version:      "17.04",
		},
		Artful: {
			WorkloadType: ControllerWorkloadType,
			Version:      "17.10",
		},
		Bionic: {
			WorkloadType: ControllerWorkloadType,
			Version:      "18.04",
			LTS:          true,
			ESMSupported: true,
		},
		Cosmic: {
			WorkloadType: ControllerWorkloadType,
			Version:      "18.10",
		},
		Disco: {
			WorkloadType: ControllerWorkloadType,
			Version:      "19.04",
		},
		Eoan: {
			WorkloadType: ControllerWorkloadType,
			Version:      "19.10",
		},
		Focal: {
			WorkloadType: ControllerWorkloadType,
			Version:      "20.04",
			LTS:          true,
			Supported:    true,
			ESMSupported: true,
		},
		Groovy: {
			WorkloadType: ControllerWorkloadType,
			Version:      "20.10",
		},
		Hirsute: {
			WorkloadType: ControllerWorkloadType,
			Version:      "21.04",
		},
		Impish: {
			WorkloadType: ControllerWorkloadType,
			Version:      "21.10",
		},
		Jammy: {
			WorkloadType: ControllerWorkloadType,
			Version:      "22.04",
			LTS:          true,
			Supported:    true,
			ESMSupported: true,
		},
		Kinetic: {
			WorkloadType: ControllerWorkloadType,
			Version:      "22.10",
		},
	}

	result := ubuntuVersions(nil, nil, ubuntuSeries)
	c.Check(result, gc.DeepEquals, map[string]string{"artful": "17.10", "bionic": "18.04", "cosmic": "18.10", "disco": "19.04", "eoan": "19.10", "focal": "20.04", "groovy": "20.10", "hirsute": "21.04", "impish": "21.10", "jammy": "22.04", "kinetic": "22.10", "precise": "12.04", "quantal": "12.10", "raring": "13.04", "saucy": "13.10", "trusty": "14.04", "utopic": "14.10", "vivid": "15.04", "wily": "15.10", "xenial": "16.04", "yakkety": "16.10", "zesty": "17.04"})

	result = ubuntuVersions(boolPtr(true), boolPtr(true), ubuntuSeries)
	c.Check(result, gc.DeepEquals, map[string]string{"focal": "20.04", "jammy": "22.04"})

	result = ubuntuVersions(boolPtr(false), boolPtr(false), ubuntuSeries)
	c.Check(result, gc.DeepEquals, map[string]string{"artful": "17.10", "cosmic": "18.10", "disco": "19.04", "eoan": "19.10", "groovy": "20.10", "hirsute": "21.04", "impish": "21.10", "kinetic": "22.10", "precise": "12.04", "quantal": "12.10", "raring": "13.04", "saucy": "13.10", "utopic": "14.10", "vivid": "15.04", "wily": "15.10", "yakkety": "16.10", "zesty": "17.04"})

	result = ubuntuVersions(boolPtr(true), boolPtr(false), ubuntuSeries)
	c.Check(result, gc.DeepEquals, map[string]string{})

	result = ubuntuVersions(boolPtr(false), boolPtr(true), ubuntuSeries)
	c.Check(result, gc.DeepEquals, map[string]string{"bionic": "18.04", "trusty": "14.04", "xenial": "16.04"})

	result = ubuntuVersions(boolPtr(true), nil, ubuntuSeries)
	c.Check(result, gc.DeepEquals, map[string]string{"focal": "20.04", "jammy": "22.04"})

	result = ubuntuVersions(boolPtr(false), nil, ubuntuSeries)
	c.Check(result, gc.DeepEquals, map[string]string{"artful": "17.10", "bionic": "18.04", "cosmic": "18.10", "disco": "19.04", "eoan": "19.10", "groovy": "20.10", "hirsute": "21.04", "impish": "21.10", "kinetic": "22.10", "precise": "12.04", "quantal": "12.10", "raring": "13.04", "saucy": "13.10", "trusty": "14.04", "utopic": "14.10", "vivid": "15.04", "wily": "15.10", "xenial": "16.04", "yakkety": "16.10", "zesty": "17.04"})

	result = ubuntuVersions(nil, boolPtr(true), ubuntuSeries)
	c.Check(result, gc.DeepEquals, map[string]string{"bionic": "18.04", "focal": "20.04", "jammy": "22.04", "trusty": "14.04", "xenial": "16.04"})

	result = ubuntuVersions(nil, boolPtr(false), ubuntuSeries)
	c.Check(result, gc.DeepEquals, map[string]string{"artful": "17.10", "cosmic": "18.10", "disco": "19.04", "eoan": "19.10", "groovy": "20.10", "hirsute": "21.04", "impish": "21.10", "kinetic": "22.10", "precise": "12.04", "quantal": "12.10", "raring": "13.04", "saucy": "13.10", "utopic": "14.10", "vivid": "15.04", "wily": "15.10", "yakkety": "16.10", "zesty": "17.04"})
}

func makeTempFile(c *gc.C, content string) (*os.File, func()) {
	tmpfile, err := ioutil.TempFile("", "distroinfo")
	if err != nil {
		c.Assert(err, jc.ErrorIsNil)
	}

	_, err = tmpfile.Write([]byte(content))
	c.Assert(err, jc.ErrorIsNil)

	// Reset the file for reading.
	_, err = tmpfile.Seek(0, 0)
	c.Assert(err, jc.ErrorIsNil)

	return tmpfile, func() {
		err := os.Remove(tmpfile.Name())
		c.Assert(err, jc.ErrorIsNil)
	}
}<|MERGE_RESOLUTION|>--- conflicted
+++ resolved
@@ -162,42 +162,24 @@
 	return &b
 }
 
-func (s *SupportedSeriesSuite) TestGetOSVersionFromSeries(c *gc.C) {
-<<<<<<< HEAD
-	vers, err := GetOSVersionFromSeries("jammy")
-	c.Assert(err, jc.ErrorIsNil)
-	c.Assert(vers, jc.DeepEquals, Base{Name: "ubuntu", Channel: "22.04"})
-	_, err = GetOSVersionFromSeries("unknown")
-	c.Assert(err, gc.ErrorMatches, `series "unknown" not valid`)
-	vers, err = GetOSVersionFromSeries("centos7")
-=======
+func (s *SupportedSeriesSuite) TestGetBaseFromSeries(c *gc.C) {
 	vers, err := GetBaseFromSeries("jammy")
 	c.Assert(err, jc.ErrorIsNil)
 	c.Assert(vers, jc.DeepEquals, Base{Name: "ubuntu", Channel: "22.04"})
 	_, err = GetBaseFromSeries("unknown")
 	c.Assert(err, gc.ErrorMatches, `series "unknown" not valid`)
 	vers, err = GetBaseFromSeries("centos7")
->>>>>>> 7943ff93
 	c.Assert(err, jc.ErrorIsNil)
 	c.Assert(vers, jc.DeepEquals, Base{Name: "centos", Channel: "centos7"})
 }
 
-func (s *SupportedSeriesSuite) TestGetSeriesFromOSVersion(c *gc.C) {
-<<<<<<< HEAD
-	series, err := GetSeriesFromOSVersion(Base{Name: "ubuntu", Channel: "22.04"})
-	c.Assert(err, jc.ErrorIsNil)
-	c.Assert(series, gc.Equals, "jammy")
-	_, err = GetSeriesFromOSVersion(Base{Name: "bad", Channel: "22.04"})
-	c.Assert(err, gc.ErrorMatches, `os "bad" version "22.04" not found`)
-	series, err = GetSeriesFromOSVersion(Base{Name: "centos", Channel: "centos7"})
-=======
+func (s *SupportedSeriesSuite) TestGetSeriesFromBase(c *gc.C) {
 	series, err := GetSeriesFromBase(Base{Name: "ubuntu", Channel: "22.04"})
 	c.Assert(err, jc.ErrorIsNil)
 	c.Assert(series, gc.Equals, "jammy")
 	_, err = GetSeriesFromBase(Base{Name: "bad", Channel: "22.04"})
 	c.Assert(err, gc.ErrorMatches, `os "bad" version "22.04" not found`)
 	series, err = GetSeriesFromBase(Base{Name: "centos", Channel: "centos7"})
->>>>>>> 7943ff93
 	c.Assert(err, jc.ErrorIsNil)
 	c.Assert(series, gc.Equals, "centos7")
 }
