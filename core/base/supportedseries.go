--- conflicted
+++ resolved
@@ -255,12 +255,6 @@
 	if _, ok := centosSeries[series]; ok {
 		return ostype.CentOS, nil
 	}
-<<<<<<< HEAD
-=======
-	if _, ok := kubernetesSeries[series]; ok {
-		return ostype.Kubernetes, nil
-	}
->>>>>>> 7139314b
 	if series == genericLinuxSeries {
 		return ostype.GenericLinux, nil
 	}
