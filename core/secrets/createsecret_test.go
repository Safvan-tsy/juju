--- conflicted
+++ resolved
@@ -36,16 +36,6 @@
 	})
 }
 
-<<<<<<< HEAD
-func (s *CreateSecretSuite) TestKeyContentTooLarge(c *tc.C) {
-	content := strings.Repeat("a", 9*1024)
-	_, err := secrets.CreateSecretData([]string{"foo=" + content})
-	c.Assert(err, tc.ErrorMatches, `secret content for key "foo" too large: 9216 bytes`)
-}
-
-func (s *CreateSecretSuite) TestTotalContentTooLarge(c *tc.C) {
-	content := strings.Repeat("a", 4*1024)
-=======
 const (
 	// maxUnencodedSizeBytes is the maximum size of raw secret data
 	// before base64 encoding such that the base64 encoding size
@@ -53,15 +43,14 @@
 	maxUnencodedSizeBytes = 750000
 )
 
-func (s *CreateSecretSuite) TestKeyContentTooLarge(c *gc.C) {
+func (s *CreateSecretSuite) TestKeyContentTooLarge(c *tc.C) {
 	content := strings.Repeat("a", maxUnencodedSizeBytes+1)
 	_, err := secrets.CreateSecretData([]string{"foo=" + content})
-	c.Assert(err, gc.ErrorMatches, `base64 encoded secret content for key "foo" too large: 1000004 bytes`)
+	c.Assert(err, tc.ErrorMatches, `base64 encoded secret content for key "foo" too large: 1000004 bytes`)
 }
 
-func (s *CreateSecretSuite) TestTotalContentTooLarge(c *gc.C) {
+func (s *CreateSecretSuite) TestTotalContentTooLarge(c *tc.C) {
 	content := strings.Repeat("a", maxUnencodedSizeBytes/8)
->>>>>>> 01ce0e80
 	var args []string
 	// Generate 8 chunks adding up to the max allowed overall unencoded content size.
 	for i := 1; i <= 8; i++ {
@@ -70,11 +59,7 @@
 	// Tip the total content 1 extra byte over the limit.
 	args = append(args, fmt.Sprintf("key%d=%s", 9, "a"))
 	_, err := secrets.CreateSecretData(args)
-<<<<<<< HEAD
-	c.Assert(err, tc.ErrorMatches, `secret content too large: 81920 bytes`)
-=======
-	c.Assert(err, gc.ErrorMatches, `base64 encoded secret content too large: 1000004 bytes`)
->>>>>>> 01ce0e80
+	c.Assert(err, tc.ErrorMatches, `base64 encoded secret content too large: 1000004 bytes`)
 }
 
 func (s *CreateSecretSuite) TestSecretKeyFromFile(c *tc.C) {
