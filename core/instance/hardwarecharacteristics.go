// Copyright 2013 Canonical Ltd.
// Licensed under the AGPLv3, see LICENCE file for details.

package instance

import (
	"fmt"
	"math"
	"strconv"
	"strings"
	"text/scanner"
	"unicode"

<<<<<<< HEAD
	"github.com/juju/utils/v2/arch"
=======
	"github.com/juju/errors"
	"github.com/juju/utils/arch"
>>>>>>> 673fe688
)

// HardwareCharacteristics represents the characteristics of the instance (if known).
// Attributes that are nil are unknown or not supported.
type HardwareCharacteristics struct {
	// Arch is the architecture of the processor.
	Arch *string `json:"arch,omitempty" yaml:"arch,omitempty"`

	// Mem is the size of RAM in megabytes.
	Mem *uint64 `json:"mem,omitempty" yaml:"mem,omitempty"`

	// RootDisk is the size of the disk in megabytes.
	RootDisk *uint64 `json:"root-disk,omitempty" yaml:"rootdisk,omitempty"`

	// RootDiskSource is where the disk storage resides.
	RootDiskSource *string `json:"root-disk-source,omitempty" yaml:"rootdisksource,omitempty"`

	// CpuCores is the number of logical cores the processor has.
	CpuCores *uint64 `json:"cpu-cores,omitempty" yaml:"cpucores,omitempty"`

	// CpuPower is a relative representation of the speed of the processor.
	CpuPower *uint64 `json:"cpu-power,omitempty" yaml:"cpupower,omitempty"`

	// Tags is a list of strings that identify the machine.
	Tags *[]string `json:"tags,omitempty" yaml:"tags,omitempty"`

	// AvailabilityZone defines the zone in which the machine resides.
	AvailabilityZone *string `json:"availability-zone,omitempty" yaml:"availabilityzone,omitempty"`
}

// quoteIfNeeded quotes s (according to Go string quoting rules) if it
// contains a comma or quote or whitespace character, otherwise it returns the
// original string.
func quoteIfNeeded(s string) string {
	i := strings.IndexFunc(s, func(c rune) bool {
		return c == ',' || c == '"' || unicode.IsSpace(c)
	})
	if i < 0 {
		// No space or comma or quote in string, return as is
		return s
	}
	return strconv.Quote(s)
}

func (hc HardwareCharacteristics) String() string {
	var strs []string
	if hc.Arch != nil {
		strs = append(strs, fmt.Sprintf("arch=%s", quoteIfNeeded(*hc.Arch)))
	}
	if hc.CpuCores != nil {
		strs = append(strs, fmt.Sprintf("cores=%d", *hc.CpuCores))
	}
	if hc.CpuPower != nil {
		strs = append(strs, fmt.Sprintf("cpu-power=%d", *hc.CpuPower))
	}
	if hc.Mem != nil {
		strs = append(strs, fmt.Sprintf("mem=%dM", *hc.Mem))
	}
	if hc.RootDisk != nil {
		strs = append(strs, fmt.Sprintf("root-disk=%dM", *hc.RootDisk))
	}
	if hc.RootDiskSource != nil {
		strs = append(strs, fmt.Sprintf("root-disk-source=%s", quoteIfNeeded(*hc.RootDiskSource)))
	}
	if hc.Tags != nil && len(*hc.Tags) > 0 {
		escapedTags := make([]string, len(*hc.Tags))
		for i, tag := range *hc.Tags {
			escapedTags[i] = quoteIfNeeded(tag)
		}
		strs = append(strs, fmt.Sprintf("tags=%s", strings.Join(escapedTags, ",")))
	}
	if hc.AvailabilityZone != nil && *hc.AvailabilityZone != "" {
		strs = append(strs, fmt.Sprintf("availability-zone=%s", quoteIfNeeded(*hc.AvailabilityZone)))
	}
	return strings.Join(strs, " ")
}

// Clone returns a copy of the hardware characteristics.
func (hc *HardwareCharacteristics) Clone() *HardwareCharacteristics {
	if hc == nil {
		return nil
	}
	clone := *hc
	if hc.Tags != nil {
		tags := make([]string, len(*hc.Tags))
		copy(tags, *hc.Tags)
		clone.Tags = &tags
	}
	return &clone
}

// MustParseHardware constructs a HardwareCharacteristics from the supplied arguments,
// as Parse, but panics on failure.
func MustParseHardware(args ...string) HardwareCharacteristics {
	hc, err := ParseHardware(args...)
	if err != nil {
		panic(err)
	}
	return hc
}

// ParseHardware constructs a HardwareCharacteristics from the supplied arguments,
// each of which must contain only spaces and name=value pairs. If any
// name is specified more than once, an error is returned.
func ParseHardware(args ...string) (HardwareCharacteristics, error) {
	hc := HardwareCharacteristics{}
	for _, arg := range args {
		arg = strings.TrimSpace(arg)
		for arg != "" {
			var err error
			arg, err = hc.parseField(arg)
			if err != nil {
				return hc, errors.Trace(err)
			}
			arg = strings.TrimSpace(arg)
		}
	}
	return hc, nil
}

// parseField parses a single name=value (or name="value") field into the
// corresponding field of the receiver.
func (hc *HardwareCharacteristics) parseField(s string) (rest string, err error) {
	eq := strings.IndexByte(s, '=')
	if eq <= 0 {
		return s, errors.Errorf("malformed characteristic %q", s)
	}
	name, rest := s[:eq], s[eq+1:]

	switch name {
	case "tags":
		// Tags is a multi-valued field (comma separated)
		var values []string
		values, rest, err = parseMulti(rest)
		if err != nil {
			return rest, errors.Errorf("%s: %v", name, err)
		}
		err = hc.setTags(values)
	default:
		// All other fields are single-valued
		var value string
		value, rest, err = parseSingle(rest, " ")
		if err != nil {
			return rest, errors.Errorf("%s: %v", name, err)
		}
		switch name {
		case "arch":
			err = hc.setArch(value)
		case "cores":
			err = hc.setCpuCores(value)
		case "cpu-power":
			err = hc.setCpuPower(value)
		case "mem":
			err = hc.setMem(value)
		case "root-disk":
			err = hc.setRootDisk(value)
		case "root-disk-source":
			err = hc.setRootDiskSource(value)
		case "availability-zone":
			err = hc.setAvailabilityZone(value)
		default:
			return rest, errors.Errorf("unknown characteristic %q", name)
		}
	}
	if err != nil {
		return rest, errors.Errorf("bad %q characteristic: %v", name, err)
	}
	return rest, nil
}

// parseSingle parses a single (optionally quoted) value from s and returns
// the value and the remainder of the string.
func parseSingle(s string, seps string) (value, rest string, err error) {
	if len(s) > 0 && s[0] == '"' {
		value, rest, err = parseQuotedString(s)
		if err != nil {
			return "", rest, errors.Trace(err)
		}
	} else {
		sepPos := strings.IndexAny(s, seps)
		value = s
		if sepPos >= 0 {
			value, rest = value[:sepPos], value[sepPos:]
		}
	}
	return value, rest, nil
}

// parseMulti parses multiple (optionally quoted) comma-separated values from s
// and returns the values and the remainder of the string.
func parseMulti(s string) (values []string, rest string, err error) {
	needComma := false
	rest = s
	for rest != "" && rest[0] != ' ' {
		if needComma {
			if rest[0] != ',' {
				return values, rest, errors.New("expected comma after quoted value")
			}
			rest = rest[1:]
		}
		needComma = true

		var value string
		value, rest, err = parseSingle(rest, ", ")
		if err != nil {
			return values, rest, errors.Trace(err)
		}
		if value != "" {
			values = append(values, value)
		}
	}
	return values, rest, nil
}

// parseQuotedString parses a string name=value argument, returning the
// unquoted value and the remainder of the string.
func parseQuotedString(input string) (value, rest string, err error) {
	// Use text/scanner to find end of quoted string
	var s scanner.Scanner
	s.Init(strings.NewReader(input))
	s.Mode = scanner.ScanStrings
	s.Whitespace = 0
	var errMsg string
	s.Error = func(s *scanner.Scanner, msg string) {
		// Record first error
		if errMsg == "" {
			errMsg = msg
		}
	}
	tok := s.Scan()
	rest = input[s.Pos().Offset:]
	if s.ErrorCount > 0 {
		return "", rest, errors.Errorf("parsing quoted string: %s", errMsg)
	}
	if tok != scanner.String {
		// Shouldn't happen; we only asked for strings
		return "", rest, errors.Errorf("parsing quoted string: unexpected token %s", scanner.TokenString(tok))
	}

	// And then strconv to unquote it (oddly, text/scanner doesn't unquote)
	unquoted, err := strconv.Unquote(s.TokenText())
	if err != nil {
		// Shouldn't happen; scanner should only return valid quoted strings
		return "", rest, errors.Errorf("parsing quoted string: %v", err)
	}
	return unquoted, rest, nil
}

func (hc *HardwareCharacteristics) setArch(str string) error {
	if hc.Arch != nil {
		return errors.Errorf("already set")
	}
	if str != "" && !arch.IsSupportedArch(str) {
		return errors.Errorf("%q not recognized", str)
	}
	hc.Arch = &str
	return nil
}

func (hc *HardwareCharacteristics) setCpuCores(str string) (err error) {
	if hc.CpuCores != nil {
		return errors.Errorf("already set")
	}
	hc.CpuCores, err = parseUint64(str)
	return
}

func (hc *HardwareCharacteristics) setCpuPower(str string) (err error) {
	if hc.CpuPower != nil {
		return errors.Errorf("already set")
	}
	hc.CpuPower, err = parseUint64(str)
	return
}

func (hc *HardwareCharacteristics) setMem(str string) (err error) {
	if hc.Mem != nil {
		return errors.Errorf("already set")
	}
	hc.Mem, err = parseSize(str)
	return
}

func (hc *HardwareCharacteristics) setRootDisk(str string) (err error) {
	if hc.RootDisk != nil {
		return errors.Errorf("already set")
	}
	hc.RootDisk, err = parseSize(str)
	return
}

func (hc *HardwareCharacteristics) setRootDiskSource(str string) (err error) {
	if hc.RootDiskSource != nil {
		return errors.Errorf("already set")
	}
	if str != "" {
		hc.RootDiskSource = &str
	}
	return
}

func (hc *HardwareCharacteristics) setTags(strs []string) (err error) {
	if hc.Tags != nil {
		return errors.Errorf("already set")
	}
	if len(strs) > 0 {
		hc.Tags = &strs
	}
	return
}

func (hc *HardwareCharacteristics) setAvailabilityZone(str string) error {
	if hc.AvailabilityZone != nil {
		return errors.Errorf("already set")
	}
	if str != "" {
		hc.AvailabilityZone = &str
	}
	return nil
}

func parseUint64(str string) (*uint64, error) {
	var value uint64
	if str != "" {
		val, err := strconv.ParseUint(str, 10, 64)
		if err != nil {
			return nil, errors.Errorf("must be a non-negative integer")
		}
		value = val
	}
	return &value, nil
}

func parseSize(str string) (*uint64, error) {
	var value uint64
	if str != "" {
		mult := 1.0
		if m, ok := mbSuffixes[str[len(str)-1:]]; ok {
			str = str[:len(str)-1]
			mult = m
		}
		val, err := strconv.ParseFloat(str, 64)
		if err != nil || val < 0 {
			return nil, errors.Errorf("must be a non-negative float with optional M/G/T/P suffix")
		}
		val *= mult
		value = uint64(math.Ceil(val))
	}
	return &value, nil
}

var mbSuffixes = map[string]float64{
	"M": 1,
	"G": 1024,
	"T": 1024 * 1024,
	"P": 1024 * 1024 * 1024,
}<|MERGE_RESOLUTION|>--- conflicted
+++ resolved
@@ -11,12 +11,8 @@
 	"text/scanner"
 	"unicode"
 
-<<<<<<< HEAD
+	"github.com/juju/errors"
 	"github.com/juju/utils/v2/arch"
-=======
-	"github.com/juju/errors"
-	"github.com/juju/utils/arch"
->>>>>>> 673fe688
 )
 
 // HardwareCharacteristics represents the characteristics of the instance (if known).
