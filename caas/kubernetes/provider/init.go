// Copyright 2018 Canonical Ltd.
// Licensed under the AGPLv3, see LICENCE file for details.

package provider

import (
	k8slabels "k8s.io/apimachinery/pkg/labels"
	"k8s.io/apimachinery/pkg/selection"
	"k8s.io/klog/v2"

	"github.com/juju/juju/caas"
	k8s "github.com/juju/juju/caas/kubernetes"
	"github.com/juju/juju/caas/kubernetes/provider/constants"
)

var (
	k8sCloudCheckers map[string][]k8slabels.Selector

	// lifecycleApplicationRemovalSelector is the label selector for removing global resources for application removal.
	lifecycleApplicationRemovalSelector k8slabels.Selector

	// LifecycleModelTeardownSelector is the label selector for removing global resources for model teardown.
	lifecycleModelTeardownSelector k8slabels.Selector
)

func init() {
	klog.SetLogger(newKlogAdapter())

	caas.RegisterContainerProvider(constants.CAASProviderType, providerInstance)

	// k8sCloudCheckers is a collection of k8s node selector requirement definitions
	// used for detecting cloud provider from node labels.
	k8sCloudCheckers = compileK8sCloudCheckers()

<<<<<<< HEAD
	// jujuPreferredWorkloadStorage defines the opinionated storage
	// that Juju requires to be available on supported clusters.
	jujuPreferredWorkloadStorage = map[string]k8s.PreferredStorage{
		// WaitForFirstConsumer mode which will delay the binding and provisioning of a PersistentVolume until a
		// Pod using the PersistentVolumeClaim is created.
		// https://kubernetes.io/docs/concepts/storage/storage-classes/#volume-binding-mode
		k8s.K8sCloudMicrok8s: {
			Name:              "hostpath",
			Provisioner:       "microk8s.io/hostpath",
			SupportsDefault:   false,
			VolumeBindingMode: volBindModeWaitFirstConsumer,
		},
		k8s.K8sCloudGCE: {
			Name:              "GCE Persistent Disk",
			Provisioner:       "kubernetes.io/gce-pd",
			SupportsDefault:   true,
			VolumeBindingMode: volBindModeWaitFirstConsumer,
		},
		k8s.K8sCloudAzure: {
			Name:              "Azure Disk",
			Provisioner:       "kubernetes.io/azure-disk",
			SupportsDefault:   true,
			VolumeBindingMode: volBindModeWaitFirstConsumer,
		},
		k8s.K8sCloudEC2: {
			Name:              "EBS Volume",
			Provisioner:       "kubernetes.io/aws-ebs",
			SupportsDefault:   true,
			VolumeBindingMode: volBindModeWaitFirstConsumer,
		},
		k8s.K8sCloudOpenStack: {
			Name:              "Cinder Disk",
			Provisioner:       "csi-cinderplugin",
			SupportsDefault:   false,
			VolumeBindingMode: volBindModeWaitFirstConsumer,
		},
	}

	// jujuPreferredOperatorStorage defines the opinionated storage
	// that Juju requires to be available on supported clusters to
	// provision storage for operators.
	// TODO - support regional storage for GCE etc
	jujuPreferredOperatorStorage = jujuPreferredWorkloadStorage

=======
>>>>>>> c71c88a7
	lifecycleApplicationRemovalSelector = compileLifecycleApplicationRemovalSelector()
	lifecycleModelTeardownSelector = compileLifecycleModelTeardownSelector()

}

// compileK8sCloudCheckers compiles/validates the collection of
// k8s node selector requirement definitions used for detecting
// cloud provider from node labels.
func compileK8sCloudCheckers() map[string][]k8slabels.Selector {
	return map[string][]k8slabels.Selector{
		k8s.K8sCloudMicrok8s: {
			newLabelRequirements(
				requirementParams{"microk8s.io/cluster", selection.Exists, nil},
			),
		},
		k8s.K8sCloudGCE: {
			// GKE.
			newLabelRequirements(
				requirementParams{"cloud.google.com/gke-nodepool", selection.Exists, nil},
				requirementParams{"cloud.google.com/gke-os-distribution", selection.Exists, nil},
			),
			// CDK on GCE.
			newLabelRequirements(
				requirementParams{"juju.is/cloud", selection.Equals, []string{"gce"}},
			),
		},
		k8s.K8sCloudEC2: {
			// EKS.
			newLabelRequirements(
				requirementParams{"manufacturer", selection.Equals, []string{"amazon_ec2"}},
			),
			newLabelRequirements(
				requirementParams{"eks.amazonaws.com/nodegroup", selection.Exists, nil},
			),
			// CDK on AWS.
			newLabelRequirements(
				requirementParams{"juju.is/cloud", selection.Equals, []string{"ec2"}},
			),
		},
		k8s.K8sCloudAzure: {
			// AKS.
			newLabelRequirements(
				requirementParams{"kubernetes.azure.com/cluster", selection.Exists, nil},
			),
			// CDK on Azure.
			newLabelRequirements(
				requirementParams{"juju.is/cloud", selection.Equals, []string{"azure"}},
			),
		},
		// format - cloudType: requirements.
	}
}

func compileLifecycleApplicationRemovalSelector() k8slabels.Selector {
	return newLabelRequirements(
		requirementParams{
			labelResourceLifeCycleKey, selection.NotIn, []string{
				labelResourceLifeCycleValueModel,
				labelResourceLifeCycleValuePersistent,
			}},
	)
}

func compileLifecycleModelTeardownSelector() k8slabels.Selector {
	return newLabelRequirements(
		requirementParams{
			labelResourceLifeCycleKey, selection.NotIn, []string{
				labelResourceLifeCycleValuePersistent,
			}},
	)
}<|MERGE_RESOLUTION|>--- conflicted
+++ resolved
@@ -32,53 +32,6 @@
 	// used for detecting cloud provider from node labels.
 	k8sCloudCheckers = compileK8sCloudCheckers()
 
-<<<<<<< HEAD
-	// jujuPreferredWorkloadStorage defines the opinionated storage
-	// that Juju requires to be available on supported clusters.
-	jujuPreferredWorkloadStorage = map[string]k8s.PreferredStorage{
-		// WaitForFirstConsumer mode which will delay the binding and provisioning of a PersistentVolume until a
-		// Pod using the PersistentVolumeClaim is created.
-		// https://kubernetes.io/docs/concepts/storage/storage-classes/#volume-binding-mode
-		k8s.K8sCloudMicrok8s: {
-			Name:              "hostpath",
-			Provisioner:       "microk8s.io/hostpath",
-			SupportsDefault:   false,
-			VolumeBindingMode: volBindModeWaitFirstConsumer,
-		},
-		k8s.K8sCloudGCE: {
-			Name:              "GCE Persistent Disk",
-			Provisioner:       "kubernetes.io/gce-pd",
-			SupportsDefault:   true,
-			VolumeBindingMode: volBindModeWaitFirstConsumer,
-		},
-		k8s.K8sCloudAzure: {
-			Name:              "Azure Disk",
-			Provisioner:       "kubernetes.io/azure-disk",
-			SupportsDefault:   true,
-			VolumeBindingMode: volBindModeWaitFirstConsumer,
-		},
-		k8s.K8sCloudEC2: {
-			Name:              "EBS Volume",
-			Provisioner:       "kubernetes.io/aws-ebs",
-			SupportsDefault:   true,
-			VolumeBindingMode: volBindModeWaitFirstConsumer,
-		},
-		k8s.K8sCloudOpenStack: {
-			Name:              "Cinder Disk",
-			Provisioner:       "csi-cinderplugin",
-			SupportsDefault:   false,
-			VolumeBindingMode: volBindModeWaitFirstConsumer,
-		},
-	}
-
-	// jujuPreferredOperatorStorage defines the opinionated storage
-	// that Juju requires to be available on supported clusters to
-	// provision storage for operators.
-	// TODO - support regional storage for GCE etc
-	jujuPreferredOperatorStorage = jujuPreferredWorkloadStorage
-
-=======
->>>>>>> c71c88a7
 	lifecycleApplicationRemovalSelector = compileLifecycleApplicationRemovalSelector()
 	lifecycleModelTeardownSelector = compileLifecycleModelTeardownSelector()
 
