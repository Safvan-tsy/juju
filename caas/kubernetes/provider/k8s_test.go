--- conflicted
+++ resolved
@@ -551,13 +551,8 @@
 		After(
 			s.mockClusterRoleBindings.EXPECT().DeleteCollection(gomock.Any(),
 				s.deleteOptions(v1.DeletePropagationForeground, ""),
-<<<<<<< HEAD
-				v1.ListOptions{LabelSelector: "model.juju.is/name=test"},
+				v1.ListOptions{LabelSelector: "model.juju.is/id=deadbeef-0bad-400d-8000-4b1d0d06f00d,model.juju.is/name=test"},
 			).Return(s.k8sNotFoundError()).Call,
-=======
-				v1.ListOptions{LabelSelector: "model.juju.is/id=deadbeef-0bad-400d-8000-4b1d0d06f00d,model.juju.is/name=test"},
-			).Return(s.k8sNotFoundError()),
->>>>>>> 004ceb55
 		)
 
 	// timer +1.
@@ -566,13 +561,8 @@
 		After(
 			s.mockClusterRoles.EXPECT().DeleteCollection(gomock.Any(),
 				s.deleteOptions(v1.DeletePropagationForeground, ""),
-<<<<<<< HEAD
-				v1.ListOptions{LabelSelector: "model.juju.is/name=test"},
+				v1.ListOptions{LabelSelector: "model.juju.is/id=deadbeef-0bad-400d-8000-4b1d0d06f00d,model.juju.is/name=test"},
 			).Return(s.k8sNotFoundError()).Call,
-=======
-				v1.ListOptions{LabelSelector: "model.juju.is/id=deadbeef-0bad-400d-8000-4b1d0d06f00d,model.juju.is/name=test"},
-			).Return(s.k8sNotFoundError()),
->>>>>>> 004ceb55
 		)
 
 	// timer +1.
@@ -590,13 +580,8 @@
 	).After(
 		// list all custom resources for crd "v1".
 		s.mockNamespaceableResourceClient.EXPECT().List(gomock.Any(),
-<<<<<<< HEAD
-			v1.ListOptions{LabelSelector: "juju-resource-lifecycle notin (persistent),model.juju.is/name=test"},
+			v1.ListOptions{LabelSelector: "juju-resource-lifecycle notin (persistent),model.juju.is/id=deadbeef-0bad-400d-8000-4b1d0d06f00d,model.juju.is/name=test"},
 		).Return(&unstructured.UnstructuredList{}, nil).Call,
-=======
-			v1.ListOptions{LabelSelector: "juju-resource-lifecycle notin (persistent),model.juju.is/id=deadbeef-0bad-400d-8000-4b1d0d06f00d,model.juju.is/name=test"},
-		).Return(&unstructured.UnstructuredList{}, nil),
->>>>>>> 004ceb55
 	).After(
 		s.mockDynamicClient.EXPECT().Resource(
 			schema.GroupVersionResource{
@@ -613,13 +598,8 @@
 		// delete all custom resources for crd "v1alpha2".
 		s.mockNamespaceableResourceClient.EXPECT().DeleteCollection(gomock.Any(),
 			s.deleteOptions(v1.DeletePropagationForeground, ""),
-<<<<<<< HEAD
-			v1.ListOptions{LabelSelector: "juju-resource-lifecycle notin (persistent),model.juju.is/name=test"},
+			v1.ListOptions{LabelSelector: "juju-resource-lifecycle notin (persistent),model.juju.is/id=deadbeef-0bad-400d-8000-4b1d0d06f00d,model.juju.is/name=test"},
 		).Return(nil).Call,
-=======
-			v1.ListOptions{LabelSelector: "juju-resource-lifecycle notin (persistent),model.juju.is/id=deadbeef-0bad-400d-8000-4b1d0d06f00d,model.juju.is/name=test"},
-		).Return(nil),
->>>>>>> 004ceb55
 	).After(
 		s.mockDynamicClient.EXPECT().Resource(
 			schema.GroupVersionResource{
@@ -632,13 +612,8 @@
 		// delete all custom resources for crd "v1".
 		s.mockNamespaceableResourceClient.EXPECT().DeleteCollection(gomock.Any(),
 			s.deleteOptions(v1.DeletePropagationForeground, ""),
-<<<<<<< HEAD
-			v1.ListOptions{LabelSelector: "juju-resource-lifecycle notin (persistent),model.juju.is/name=test"},
+			v1.ListOptions{LabelSelector: "juju-resource-lifecycle notin (persistent),model.juju.is/id=deadbeef-0bad-400d-8000-4b1d0d06f00d,model.juju.is/name=test"},
 		).Return(nil).Call,
-=======
-			v1.ListOptions{LabelSelector: "juju-resource-lifecycle notin (persistent),model.juju.is/id=deadbeef-0bad-400d-8000-4b1d0d06f00d,model.juju.is/name=test"},
-		).Return(nil),
->>>>>>> 004ceb55
 	).After(
 		s.mockDynamicClient.EXPECT().Resource(
 			schema.GroupVersionResource{
@@ -661,13 +636,8 @@
 		After(
 			s.mockCustomResourceDefinitionV1.EXPECT().DeleteCollection(gomock.Any(),
 				s.deleteOptions(v1.DeletePropagationForeground, ""),
-<<<<<<< HEAD
-				v1.ListOptions{LabelSelector: "juju-resource-lifecycle notin (persistent),model.juju.is/name=test"},
+				v1.ListOptions{LabelSelector: "juju-resource-lifecycle notin (persistent),model.juju.is/id=deadbeef-0bad-400d-8000-4b1d0d06f00d,model.juju.is/name=test"},
 			).Return(s.k8sNotFoundError()).Call,
-=======
-				v1.ListOptions{LabelSelector: "juju-resource-lifecycle notin (persistent),model.juju.is/id=deadbeef-0bad-400d-8000-4b1d0d06f00d,model.juju.is/name=test"},
-			).Return(s.k8sNotFoundError()),
->>>>>>> 004ceb55
 		)
 
 	// timer +1.
@@ -676,13 +646,8 @@
 		After(
 			s.mockMutatingWebhookConfigurationV1.EXPECT().DeleteCollection(gomock.Any(),
 				s.deleteOptions(v1.DeletePropagationForeground, ""),
-<<<<<<< HEAD
-				v1.ListOptions{LabelSelector: "model.juju.is/name=test"},
+				v1.ListOptions{LabelSelector: "model.juju.is/id=deadbeef-0bad-400d-8000-4b1d0d06f00d,model.juju.is/name=test"},
 			).Return(s.k8sNotFoundError()).Call,
-=======
-				v1.ListOptions{LabelSelector: "model.juju.is/id=deadbeef-0bad-400d-8000-4b1d0d06f00d,model.juju.is/name=test"},
-			).Return(s.k8sNotFoundError()),
->>>>>>> 004ceb55
 		)
 
 	// timer +1.
@@ -691,13 +656,8 @@
 		After(
 			s.mockValidatingWebhookConfigurationV1.EXPECT().DeleteCollection(gomock.Any(),
 				s.deleteOptions(v1.DeletePropagationForeground, ""),
-<<<<<<< HEAD
-				v1.ListOptions{LabelSelector: "model.juju.is/name=test"},
+				v1.ListOptions{LabelSelector: "model.juju.is/id=deadbeef-0bad-400d-8000-4b1d0d06f00d,model.juju.is/name=test"},
 			).Return(s.k8sNotFoundError()).Call,
-=======
-				v1.ListOptions{LabelSelector: "model.juju.is/id=deadbeef-0bad-400d-8000-4b1d0d06f00d,model.juju.is/name=test"},
-			).Return(s.k8sNotFoundError()),
->>>>>>> 004ceb55
 		)
 
 	// timer +1.
@@ -706,13 +666,8 @@
 		After(
 			s.mockStorageClass.EXPECT().DeleteCollection(gomock.Any(),
 				s.deleteOptions(v1.DeletePropagationForeground, ""),
-<<<<<<< HEAD
-				v1.ListOptions{LabelSelector: "model.juju.is/name=test"},
+				v1.ListOptions{LabelSelector: "model.juju.is/id=deadbeef-0bad-400d-8000-4b1d0d06f00d,model.juju.is/name=test"},
 			).Return(nil).Call,
-=======
-				v1.ListOptions{LabelSelector: "model.juju.is/id=deadbeef-0bad-400d-8000-4b1d0d06f00d,model.juju.is/name=test"},
-			).Return(nil),
->>>>>>> 004ceb55
 		)
 
 	s.mockNamespaces.EXPECT().Get(gomock.Any(), "test", v1.GetOptions{}).
@@ -956,121 +911,9 @@
 		},
 	}
 	gomock.InOrder(
-<<<<<<< HEAD
 		append([]any{
 			s.mockServices.EXPECT().List(gomock.Any(), v1.ListOptions{LabelSelector: selector}).
 				Return(&core.ServiceList{Items: []core.Service{svcHeadless, svc}}, nil),
-=======
-		s.mockStatefulSets.EXPECT().Get(gomock.Any(), "juju-operator-test", v1.GetOptions{}).
-			Return(nil, s.k8sNotFoundError()),
-
-		s.mockServices.EXPECT().Delete(gomock.Any(), "test", s.deleteOptions(v1.DeletePropagationForeground, "")).
-			Return(s.k8sNotFoundError()),
-		s.mockStatefulSets.EXPECT().Delete(gomock.Any(), "test", s.deleteOptions(v1.DeletePropagationForeground, "")).
-			Return(s.k8sNotFoundError()),
-		s.mockServices.EXPECT().Delete(gomock.Any(), "test-endpoints", s.deleteOptions(v1.DeletePropagationForeground, "")).
-			Return(s.k8sNotFoundError()),
-		s.mockDeployments.EXPECT().Delete(gomock.Any(), "test", s.deleteOptions(v1.DeletePropagationForeground, "")).
-			Return(s.k8sNotFoundError()),
-
-		s.mockStatefulSets.EXPECT().DeleteCollection(gomock.Any(),
-			s.deleteOptions(v1.DeletePropagationForeground, ""),
-			v1.ListOptions{LabelSelector: "app.kubernetes.io/managed-by=juju,app.kubernetes.io/name=test"},
-		).Return(nil),
-		s.mockDeployments.EXPECT().DeleteCollection(gomock.Any(),
-			s.deleteOptions(v1.DeletePropagationForeground, ""),
-			v1.ListOptions{LabelSelector: "app.kubernetes.io/managed-by=juju,app.kubernetes.io/name=test"},
-		).Return(nil),
-
-		s.mockServices.EXPECT().List(gomock.Any(), v1.ListOptions{LabelSelector: "app.kubernetes.io/managed-by=juju,app.kubernetes.io/name=test"}).
-			Return(&core.ServiceList{}, nil),
-
-		// delete secrets.
-		s.mockSecrets.EXPECT().DeleteCollection(gomock.Any(),
-			s.deleteOptions(v1.DeletePropagationForeground, ""),
-			v1.ListOptions{LabelSelector: "app.kubernetes.io/managed-by=juju,app.kubernetes.io/name=test"},
-		).Return(nil),
-
-		// delete configmaps.
-		s.mockConfigMaps.EXPECT().DeleteCollection(gomock.Any(),
-			s.deleteOptions(v1.DeletePropagationForeground, ""),
-			v1.ListOptions{LabelSelector: "app.kubernetes.io/managed-by=juju,app.kubernetes.io/name=test"},
-		).Return(nil),
-
-		// delete RBAC resources.
-		s.mockRoleBindings.EXPECT().DeleteCollection(gomock.Any(),
-			s.deleteOptions(v1.DeletePropagationForeground, ""),
-			v1.ListOptions{LabelSelector: "app.kubernetes.io/managed-by=juju,app.kubernetes.io/name=test"},
-		).Return(nil),
-		s.mockClusterRoleBindings.EXPECT().DeleteCollection(gomock.Any(),
-			s.deleteOptions(v1.DeletePropagationForeground, ""),
-			v1.ListOptions{LabelSelector: "app.kubernetes.io/managed-by=juju,app.kubernetes.io/name=test,model.juju.is/id=deadbeef-0bad-400d-8000-4b1d0d06f00d,model.juju.is/name=test"},
-		).Return(nil),
-		s.mockRoles.EXPECT().DeleteCollection(gomock.Any(),
-			s.deleteOptions(v1.DeletePropagationForeground, ""),
-			v1.ListOptions{LabelSelector: "app.kubernetes.io/managed-by=juju,app.kubernetes.io/name=test"},
-		).Return(nil),
-		s.mockClusterRoles.EXPECT().DeleteCollection(gomock.Any(),
-			s.deleteOptions(v1.DeletePropagationForeground, ""),
-			v1.ListOptions{LabelSelector: "app.kubernetes.io/managed-by=juju,app.kubernetes.io/name=test,model.juju.is/id=deadbeef-0bad-400d-8000-4b1d0d06f00d,model.juju.is/name=test"},
-		).Return(nil),
-		s.mockServiceAccounts.EXPECT().DeleteCollection(gomock.Any(),
-			s.deleteOptions(v1.DeletePropagationForeground, ""),
-			v1.ListOptions{LabelSelector: "app.kubernetes.io/managed-by=juju,app.kubernetes.io/name=test"},
-		).Return(nil),
-
-		// list cluster wide all custom resource definitions for deleting custom resources.
-		s.mockCustomResourceDefinitionV1.EXPECT().List(gomock.Any(), v1.ListOptions{}).
-			Return(&apiextensionsv1.CustomResourceDefinitionList{Items: []apiextensionsv1.CustomResourceDefinition{*crd}}, nil),
-		// delete all custom resources for crd "v1".
-		s.mockDynamicClient.EXPECT().Resource(
-			schema.GroupVersionResource{
-				Group:    crd.Spec.Group,
-				Version:  "v1",
-				Resource: crd.Spec.Names.Plural,
-			},
-		).Return(s.mockNamespaceableResourceClient),
-		s.mockResourceClient.EXPECT().DeleteCollection(gomock.Any(),
-			s.deleteOptions(v1.DeletePropagationForeground, ""),
-			v1.ListOptions{LabelSelector: "app.kubernetes.io/managed-by=juju,app.kubernetes.io/name=test,juju-resource-lifecycle notin (model,persistent)"},
-		).Return(nil),
-		// delete all custom resources for crd "v1alpha2".
-		s.mockDynamicClient.EXPECT().Resource(
-			schema.GroupVersionResource{
-				Group:    crd.Spec.Group,
-				Version:  "v1alpha2",
-				Resource: crd.Spec.Names.Plural,
-			},
-		).Return(s.mockNamespaceableResourceClient),
-		s.mockResourceClient.EXPECT().DeleteCollection(gomock.Any(),
-			s.deleteOptions(v1.DeletePropagationForeground, ""),
-			v1.ListOptions{LabelSelector: "app.kubernetes.io/managed-by=juju,app.kubernetes.io/name=test,juju-resource-lifecycle notin (model,persistent)"},
-		).Return(nil),
-
-		// delete all custom resource definitions.
-		s.mockCustomResourceDefinitionV1.EXPECT().DeleteCollection(gomock.Any(),
-			s.deleteOptions(v1.DeletePropagationForeground, ""),
-			v1.ListOptions{LabelSelector: "app.kubernetes.io/managed-by=juju,app.kubernetes.io/name=test,juju-resource-lifecycle notin (model,persistent),model.juju.is/id=deadbeef-0bad-400d-8000-4b1d0d06f00d,model.juju.is/name=test"},
-		).Return(nil),
-
-		// delete all mutating webhook configurations.
-		s.mockMutatingWebhookConfigurationV1.EXPECT().DeleteCollection(gomock.Any(),
-			s.deleteOptions(v1.DeletePropagationForeground, ""),
-			v1.ListOptions{LabelSelector: "app.kubernetes.io/managed-by=juju,app.kubernetes.io/name=test,model.juju.is/id=deadbeef-0bad-400d-8000-4b1d0d06f00d,model.juju.is/name=test"},
-		).Return(nil),
-
-		// delete all validating webhook configurations.
-		s.mockValidatingWebhookConfigurationV1.EXPECT().DeleteCollection(gomock.Any(),
-			s.deleteOptions(v1.DeletePropagationForeground, ""),
-			v1.ListOptions{LabelSelector: "app.kubernetes.io/managed-by=juju,app.kubernetes.io/name=test,model.juju.is/id=deadbeef-0bad-400d-8000-4b1d0d06f00d,model.juju.is/name=test"},
-		).Return(nil),
-
-		// delete all ingress resources.
-		s.mockIngressV1.EXPECT().DeleteCollection(gomock.Any(),
-			s.deleteOptions(v1.DeletePropagationForeground, ""),
-			v1.ListOptions{LabelSelector: "app.kubernetes.io/managed-by=juju,app.kubernetes.io/name=test"},
-		).Return(nil),
->>>>>>> 004ceb55
 
 			s.mockStatefulSets.EXPECT().Get(gomock.Any(), "juju-operator-app-name", v1.GetOptions{}).
 				Return(nil, s.k8sNotFoundError()),
@@ -1176,4836 +1019,6 @@
 	ctrl := s.setupController(c)
 	defer ctrl.Finish()
 
-<<<<<<< HEAD
-=======
-	basicPodSpec := getBasicPodspec()
-	basicPodSpec.ProviderPod = &k8sspecs.K8sPodSpec{
-		KubernetesResources: &k8sspecs.KubernetesResources{
-			Pod: &k8sspecs.PodSpec{Annotations: map[string]string{"foo": "baz"}},
-		},
-	}
-	params := &caas.ServiceParams{
-		PodSpec: basicPodSpec,
-		ResourceTags: map[string]string{
-			"juju-controller-uuid": testing.ControllerTag.Id(),
-			"fred":                 "mary",
-		},
-	}
-	err := s.broker.EnsureService("app-name", func(_ string, _ status.Status, _ string, _ map[string]interface{}) error { return nil }, params, 2, config.ConfigAttributes{
-		"kubernetes-service-type":            "loadbalancer",
-		"kubernetes-service-loadbalancer-ip": "10.0.0.1",
-		"kubernetes-service-externalname":    "ext-name",
-		"kubernetes-service-annotations":     map[string]interface{}{"a": "b"},
-	})
-	c.Assert(err, jc.ErrorIsNil)
-
-	listFirst, err := k8sClientSet.AppsV1().Deployments(s.getNamespace()).List(stdcontext.TODO(), v1.ListOptions{})
-	c.Assert(err, jc.ErrorIsNil)
-	c.Assert(listFirst.Items, gc.HasLen, 1)
-
-	// Update and swap the ports between containers
-	basicPodSpec2 := getBasicPodspec()
-	basicPodSpec2.ProviderPod = &k8sspecs.K8sPodSpec{
-		KubernetesResources: &k8sspecs.KubernetesResources{
-			Pod: &k8sspecs.PodSpec{Annotations: map[string]string{"foo": "baz"}},
-		},
-	}
-	swap := basicPodSpec2.Containers[0].Ports
-	basicPodSpec2.Containers[0].Ports = basicPodSpec2.Containers[1].Ports
-	basicPodSpec2.Containers[1].Ports = swap
-	params2 := &caas.ServiceParams{
-		PodSpec: basicPodSpec2,
-		ResourceTags: map[string]string{
-			"juju-controller-uuid": testing.ControllerTag.Id(),
-			"fred":                 "mary",
-		},
-	}
-	err = s.broker.EnsureService("app-name", func(_ string, _ status.Status, _ string, _ map[string]interface{}) error { return nil }, params2, 2, config.ConfigAttributes{
-		"kubernetes-service-type":            "loadbalancer",
-		"kubernetes-service-loadbalancer-ip": "10.0.0.1",
-		"kubernetes-service-externalname":    "ext-name",
-		"kubernetes-service-annotations":     map[string]interface{}{"a": "b"},
-	})
-	c.Assert(err, jc.ErrorIsNil)
-
-	listLast, err := k8sClientSet.AppsV1().Deployments(s.getNamespace()).List(stdcontext.TODO(), v1.ListOptions{})
-	c.Assert(err, jc.ErrorIsNil)
-	c.Assert(listFirst.Items, gc.HasLen, 1)
-
-	before := listFirst.Items[0]
-	after := listLast.Items[0]
-
-	// Check the containers swapped their ports between them.
-	mc := jc.NewMultiChecker()
-	mc.AddExpr(`_.Spec.Template.Spec.Containers[_].Ports[_].Name`, jc.Ignore)
-	mc.AddExpr(`_.Spec.Template.Spec.Containers[_].Ports[_].ContainerPort`, jc.Ignore)
-	c.Assert(after, mc, before)
-	c.Assert(before.Spec.Template.Spec.Containers[0].Ports[0], gc.DeepEquals, core.ContainerPort{
-		Name:          "",
-		ContainerPort: 80,
-		Protocol:      core.ProtocolTCP,
-	})
-	c.Assert(before.Spec.Template.Spec.Containers[1].Ports[0], gc.DeepEquals, core.ContainerPort{
-		Name:          "fred",
-		ContainerPort: 8080,
-		Protocol:      core.ProtocolTCP,
-	})
-	c.Assert(after.Spec.Template.Spec.Containers[0].Ports[0], gc.DeepEquals, core.ContainerPort{
-		Name:          "fred",
-		ContainerPort: 8080,
-		Protocol:      core.ProtocolTCP,
-	})
-	c.Assert(after.Spec.Template.Spec.Containers[1].Ports[0], gc.DeepEquals, core.ContainerPort{
-		Name:          "",
-		ContainerPort: 80,
-		Protocol:      core.ProtocolTCP,
-	})
-}
-
-func (s *K8sBrokerSuite) TestEnsureServiceForDeploymentWithUpdateStrategy(c *gc.C) {
-	ctrl := s.setupController(c)
-	defer ctrl.Finish()
-
-	numUnits := int32(2)
-	basicPodSpec := getBasicPodspec()
-
-	basicPodSpec.Service = &specs.ServiceSpec{
-		UpdateStrategy: &specs.UpdateStrategy{
-			Type: "RollingUpdate",
-			RollingUpdate: &specs.RollingUpdateSpec{
-				MaxUnavailable: &specs.IntOrString{IntVal: 10},
-				MaxSurge:       &specs.IntOrString{IntVal: 20},
-			},
-		},
-	}
-
-	workloadSpec, err := provider.PrepareWorkloadSpec(
-		"app-name", "app-name", basicPodSpec, coreresources.DockerImageDetails{RegistryPath: "operator/image-path"},
-	)
-	c.Assert(err, jc.ErrorIsNil)
-	podSpec := provider.Pod(workloadSpec).PodSpec
-
-	deploymentArg := &appsv1.Deployment{
-		ObjectMeta: v1.ObjectMeta{
-			Name:   "app-name",
-			Labels: map[string]string{"app.kubernetes.io/managed-by": "juju", "app.kubernetes.io/name": "app-name"},
-			Annotations: map[string]string{
-				"fred":                           "mary",
-				"controller.juju.is/id":          testing.ControllerTag.Id(),
-				"app.juju.is/uuid":               "appuuid",
-				"charm.juju.is/modified-version": "0",
-			}},
-		Spec: appsv1.DeploymentSpec{
-			Replicas: &numUnits,
-			Selector: &v1.LabelSelector{
-				MatchLabels: map[string]string{"app.kubernetes.io/name": "app-name"},
-			},
-			RevisionHistoryLimit: pointer.Int32Ptr(0),
-			Template: core.PodTemplateSpec{
-				ObjectMeta: v1.ObjectMeta{
-					GenerateName: "app-name-",
-					Labels:       map[string]string{"app.kubernetes.io/name": "app-name"},
-					Annotations: map[string]string{
-						"apparmor.security.beta.kubernetes.io/pod": "runtime/default",
-						"seccomp.security.beta.kubernetes.io/pod":  "docker/default",
-						"fred":                           "mary",
-						"controller.juju.is/id":          testing.ControllerTag.Id(),
-						"charm.juju.is/modified-version": "0",
-					},
-				},
-				Spec: podSpec,
-			},
-			Strategy: appsv1.DeploymentStrategy{
-				Type: appsv1.RollingUpdateDeploymentStrategyType,
-				RollingUpdate: &appsv1.RollingUpdateDeployment{
-					MaxUnavailable: &intstr.IntOrString{IntVal: 10},
-					MaxSurge:       &intstr.IntOrString{IntVal: 20},
-				},
-			},
-		},
-	}
-	serviceArg := &core.Service{
-		ObjectMeta: v1.ObjectMeta{
-			Name:   "app-name",
-			Labels: map[string]string{"app.kubernetes.io/managed-by": "juju", "app.kubernetes.io/name": "app-name"},
-			Annotations: map[string]string{
-				"controller.juju.is/id": testing.ControllerTag.Id(),
-				"fred":                  "mary",
-				"a":                     "b",
-			}},
-		Spec: core.ServiceSpec{
-			Selector: map[string]string{"app.kubernetes.io/name": "app-name"},
-			Type:     "LoadBalancer",
-			Ports: []core.ServicePort{
-				{Port: 80, TargetPort: intstr.FromInt(80), Protocol: "TCP"},
-				{Port: 8080, Protocol: "TCP", Name: "fred"},
-			},
-			LoadBalancerIP: "10.0.0.1",
-			ExternalName:   "ext-name",
-		},
-	}
-
-	ociImageSecret := s.getOCIImageSecret(c, map[string]string{"fred": "mary"})
-	gomock.InOrder(
-		s.mockStatefulSets.EXPECT().Get(gomock.Any(), "juju-operator-app-name", v1.GetOptions{}).
-			Return(nil, s.k8sNotFoundError()),
-		s.mockSecrets.EXPECT().Create(gomock.Any(), ociImageSecret, v1.CreateOptions{}).
-			Return(ociImageSecret, nil),
-		s.mockStatefulSets.EXPECT().Get(gomock.Any(), "app-name", v1.GetOptions{}).
-			Return(nil, s.k8sNotFoundError()),
-		s.mockServices.EXPECT().Get(gomock.Any(), "app-name", v1.GetOptions{}).
-			Return(nil, s.k8sNotFoundError()),
-		s.mockServices.EXPECT().Update(gomock.Any(), serviceArg, v1.UpdateOptions{}).
-			Return(nil, s.k8sNotFoundError()),
-		s.mockServices.EXPECT().Create(gomock.Any(), serviceArg, v1.CreateOptions{}).
-			Return(nil, nil),
-		s.mockDeployments.EXPECT().Get(gomock.Any(), "app-name", v1.GetOptions{}).
-			Return(nil, s.k8sNotFoundError()),
-		s.mockDeployments.EXPECT().Create(gomock.Any(), deploymentArg, v1.CreateOptions{}).
-			Return(nil, nil),
-	)
-
-	params := &caas.ServiceParams{
-		PodSpec:      basicPodSpec,
-		ImageDetails: coreresources.DockerImageDetails{RegistryPath: "operator/image-path"},
-		ResourceTags: map[string]string{
-			"juju-controller-uuid": testing.ControllerTag.Id(),
-			"fred":                 "mary",
-		},
-	}
-	err = s.broker.EnsureService("app-name", func(_ string, _ status.Status, _ string, _ map[string]interface{}) error { return nil }, params, 2, config.ConfigAttributes{
-		"kubernetes-service-type":            "loadbalancer",
-		"kubernetes-service-loadbalancer-ip": "10.0.0.1",
-		"kubernetes-service-externalname":    "ext-name",
-		"kubernetes-service-annotations":     map[string]interface{}{"a": "b"},
-	})
-	c.Assert(err, jc.ErrorIsNil)
-}
-
-func (s *K8sBrokerSuite) TestEnsureServiceStatelessWithScalePolicyInvalid(c *gc.C) {
-	ctrl := s.setupController(c)
-	defer ctrl.Finish()
-
-	basicPodSpec := getBasicPodspec()
-	basicPodSpec.Service = &specs.ServiceSpec{
-		// ScalePolicy is only for statefulset.
-		ScalePolicy: specs.SerialScale,
-	}
-
-	ociImageSecret := s.getOCIImageSecret(c, map[string]string{"fred": "mary"})
-	gomock.InOrder(
-		s.mockStatefulSets.EXPECT().Get(gomock.Any(), "juju-operator-app-name", v1.GetOptions{}).
-			Return(nil, s.k8sNotFoundError()),
-		s.mockSecrets.EXPECT().Create(gomock.Any(), ociImageSecret, v1.CreateOptions{}).
-			Return(ociImageSecret, nil),
-		s.mockStatefulSets.EXPECT().Get(gomock.Any(), "app-name", v1.GetOptions{}).
-			Return(nil, s.k8sNotFoundError()),
-		s.mockSecrets.EXPECT().Delete(gomock.Any(), ociImageSecret.GetName(), s.deleteOptions(v1.DeletePropagationForeground, "")).
-			Return(nil),
-	)
-
-	params := &caas.ServiceParams{
-		PodSpec:      basicPodSpec,
-		ImageDetails: coreresources.DockerImageDetails{RegistryPath: "operator/image-path"},
-		ResourceTags: map[string]string{
-			"juju-controller-uuid": testing.ControllerTag.Id(),
-			"fred":                 "mary",
-		},
-	}
-	err := s.broker.EnsureService("app-name", func(_ string, _ status.Status, _ string, _ map[string]interface{}) error { return nil }, params, 2, config.ConfigAttributes{
-		"kubernetes-service-type":            "loadbalancer",
-		"kubernetes-service-loadbalancer-ip": "10.0.0.1",
-		"kubernetes-service-externalname":    "ext-name",
-		"kubernetes-service-annotations":     map[string]interface{}{"a": "b"},
-	})
-	c.Assert(err, gc.ErrorMatches, `ScalePolicy is only supported for stateful applications`)
-}
-
-func (s *K8sBrokerSuite) TestEnsureServiceWithExtraServicesConfigMapAndSecretsCreate(c *gc.C) {
-	ctrl := s.setupController(c)
-	defer ctrl.Finish()
-
-	numUnits := int32(2)
-	basicPodSpec := getBasicPodspec()
-	basicPodSpec.ConfigMaps = map[string]specs.ConfigMap{
-		"myData": {
-			"foo":   "bar",
-			"hello": "world",
-		},
-	}
-	basicPodSpec.ProviderPod = &k8sspecs.K8sPodSpec{
-		KubernetesResources: &k8sspecs.KubernetesResources{
-			Services: []k8sspecs.K8sService{
-				{
-					Meta: k8sspecs.Meta{
-						Name:        "my-service1",
-						Labels:      map[string]string{"foo": "bar"},
-						Annotations: map[string]string{"cloud.google.com/load-balancer-type": "Internal"},
-					},
-					Spec: core.ServiceSpec{
-						Selector: map[string]string{"app": "MyApp"},
-						Ports: []core.ServicePort{
-							{
-								Protocol:   core.ProtocolTCP,
-								Port:       80,
-								TargetPort: intstr.IntOrString{IntVal: 9376},
-							},
-						},
-						Type: core.ServiceTypeLoadBalancer,
-					},
-				},
-			},
-			Secrets: []k8sspecs.K8sSecret{
-				{
-					Name: "build-robot-secret",
-					Type: core.SecretTypeOpaque,
-					StringData: map[string]string{
-						"config.yaml": `
-apiUrl: "https://my.api.com/api/v1"
-username: fred
-password: shhhh`[1:],
-					},
-				},
-				{
-					Name: "another-build-robot-secret",
-					Type: core.SecretTypeOpaque,
-					Data: map[string]string{
-						"username": "YWRtaW4=",
-						"password": "MWYyZDFlMmU2N2Rm",
-					},
-				},
-			},
-		},
-	}
-
-	workloadSpec, err := provider.PrepareWorkloadSpec(
-		"app-name", "app-name", basicPodSpec, coreresources.DockerImageDetails{RegistryPath: "operator/image-path"},
-	)
-	c.Assert(err, jc.ErrorIsNil)
-	podSpec := provider.Pod(workloadSpec).PodSpec
-
-	deploymentArg := &appsv1.Deployment{
-		ObjectMeta: v1.ObjectMeta{
-			Name:   "app-name",
-			Labels: map[string]string{"app.kubernetes.io/managed-by": "juju", "app.kubernetes.io/name": "app-name"},
-			Annotations: map[string]string{
-				"controller.juju.is/id":          testing.ControllerTag.Id(),
-				"fred":                           "mary",
-				"app.juju.is/uuid":               "appuuid",
-				"charm.juju.is/modified-version": "0",
-			}},
-		Spec: appsv1.DeploymentSpec{
-			Replicas: &numUnits,
-			Selector: &v1.LabelSelector{
-				MatchLabels: map[string]string{"app.kubernetes.io/name": "app-name"},
-			},
-			RevisionHistoryLimit: pointer.Int32Ptr(0),
-			Template: core.PodTemplateSpec{
-				ObjectMeta: v1.ObjectMeta{
-					GenerateName: "app-name-",
-					Labels:       map[string]string{"app.kubernetes.io/name": "app-name"},
-					Annotations: map[string]string{
-						"apparmor.security.beta.kubernetes.io/pod": "runtime/default",
-						"seccomp.security.beta.kubernetes.io/pod":  "docker/default",
-						"fred":                           "mary",
-						"controller.juju.is/id":          testing.ControllerTag.Id(),
-						"charm.juju.is/modified-version": "0",
-					},
-				},
-				Spec: podSpec,
-			},
-		},
-	}
-	serviceArg := &core.Service{
-		ObjectMeta: v1.ObjectMeta{
-			Name:   "app-name",
-			Labels: map[string]string{"app.kubernetes.io/managed-by": "juju", "app.kubernetes.io/name": "app-name"},
-			Annotations: map[string]string{
-				"controller.juju.is/id": testing.ControllerTag.Id(),
-				"fred":                  "mary",
-				"a":                     "b",
-			}},
-		Spec: core.ServiceSpec{
-			Selector: map[string]string{"app.kubernetes.io/name": "app-name"},
-			Type:     "LoadBalancer",
-			Ports: []core.ServicePort{
-				{Port: 80, TargetPort: intstr.FromInt(80), Protocol: "TCP"},
-				{Port: 8080, Protocol: "TCP", Name: "fred"},
-			},
-			LoadBalancerIP: "10.0.0.1",
-			ExternalName:   "ext-name",
-		},
-	}
-	svc1 := &core.Service{
-		ObjectMeta: v1.ObjectMeta{
-			Name:      "my-service1",
-			Namespace: "test",
-			Labels:    map[string]string{"app.kubernetes.io/managed-by": "juju", "app.kubernetes.io/name": "app-name", "foo": "bar"},
-			Annotations: map[string]string{
-				"controller.juju.is/id":               testing.ControllerTag.Id(),
-				"fred":                                "mary",
-				"cloud.google.com/load-balancer-type": "Internal",
-			}},
-		Spec: core.ServiceSpec{
-			Selector: k8sutils.LabelForKeyValue("app", "MyApp"),
-			Type:     core.ServiceTypeLoadBalancer,
-			Ports: []core.ServicePort{
-				{
-					Protocol:   core.ProtocolTCP,
-					Port:       80,
-					TargetPort: intstr.IntOrString{IntVal: 9376},
-				},
-			},
-		},
-	}
-
-	cm := &core.ConfigMap{
-		ObjectMeta: v1.ObjectMeta{
-			Name:      "myData",
-			Namespace: "test",
-			Labels:    map[string]string{"app.kubernetes.io/managed-by": "juju", "app.kubernetes.io/name": "app-name"},
-			Annotations: map[string]string{
-				"controller.juju.is/id": testing.ControllerTag.Id(),
-				"fred":                  "mary",
-			},
-		},
-		Data: map[string]string{
-			"foo":   "bar",
-			"hello": "world",
-		},
-	}
-	secrets1 := &core.Secret{
-		ObjectMeta: v1.ObjectMeta{
-			Name:      "build-robot-secret",
-			Namespace: "test",
-			Labels:    map[string]string{"app.kubernetes.io/managed-by": "juju", "app.kubernetes.io/name": "app-name"},
-			Annotations: map[string]string{
-				"controller.juju.is/id": testing.ControllerTag.Id(),
-				"fred":                  "mary",
-			},
-		},
-		Type: core.SecretTypeOpaque,
-		StringData: map[string]string{
-			"config.yaml": `
-apiUrl: "https://my.api.com/api/v1"
-username: fred
-password: shhhh`[1:],
-		},
-	}
-
-	secrets2Data, err := provider.ProcessSecretData(
-		map[string]string{
-			"username": "YWRtaW4=",
-			"password": "MWYyZDFlMmU2N2Rm",
-		},
-	)
-	c.Assert(err, jc.ErrorIsNil)
-	secrets2 := &core.Secret{
-		ObjectMeta: v1.ObjectMeta{
-			Name:      "another-build-robot-secret",
-			Namespace: "test",
-			Labels:    map[string]string{"app.kubernetes.io/managed-by": "juju", "app.kubernetes.io/name": "app-name"},
-			Annotations: map[string]string{
-				"controller.juju.is/id": testing.ControllerTag.Id(),
-				"fred":                  "mary",
-			},
-		},
-		Type: core.SecretTypeOpaque,
-		Data: secrets2Data,
-	}
-
-	ociImageSecret := s.getOCIImageSecret(c, map[string]string{"fred": "mary"})
-	gomock.InOrder(
-		s.mockStatefulSets.EXPECT().Get(gomock.Any(), "juju-operator-app-name", v1.GetOptions{}).
-			Return(nil, s.k8sNotFoundError()),
-
-		// ensure services.
-		s.mockServices.EXPECT().Get(gomock.Any(), svc1.GetName(), v1.GetOptions{}).
-			Return(svc1, nil),
-		s.mockServices.EXPECT().Update(gomock.Any(), svc1, v1.UpdateOptions{}).
-			Return(nil, s.k8sNotFoundError()),
-		s.mockServices.EXPECT().Create(gomock.Any(), svc1, v1.CreateOptions{}).
-			Return(svc1, nil),
-
-		// ensure configmaps.
-		s.mockConfigMaps.EXPECT().Create(gomock.Any(), cm, v1.CreateOptions{}).
-			Return(cm, nil),
-
-		// ensure secrets.
-		s.mockSecrets.EXPECT().Create(gomock.Any(), secrets1, v1.CreateOptions{}).
-			Return(secrets1, nil),
-		s.mockSecrets.EXPECT().Create(gomock.Any(), secrets2, v1.CreateOptions{}).
-			Return(secrets2, nil),
-
-		s.mockSecrets.EXPECT().Create(gomock.Any(), ociImageSecret, v1.CreateOptions{}).
-			Return(ociImageSecret, nil),
-		s.mockStatefulSets.EXPECT().Get(gomock.Any(), "app-name", v1.GetOptions{}).
-			Return(nil, s.k8sNotFoundError()),
-		s.mockServices.EXPECT().Get(gomock.Any(), "app-name", v1.GetOptions{}).
-			Return(nil, s.k8sNotFoundError()),
-		s.mockServices.EXPECT().Update(gomock.Any(), serviceArg, v1.UpdateOptions{}).
-			Return(nil, s.k8sNotFoundError()),
-		s.mockServices.EXPECT().Create(gomock.Any(), serviceArg, v1.CreateOptions{}).
-			Return(nil, nil),
-		s.mockDeployments.EXPECT().Get(gomock.Any(), "app-name", v1.GetOptions{}).
-			Return(nil, s.k8sNotFoundError()),
-		s.mockDeployments.EXPECT().Create(gomock.Any(), deploymentArg, v1.CreateOptions{}).
-			Return(nil, nil),
-	)
-
-	params := &caas.ServiceParams{
-		PodSpec:      basicPodSpec,
-		ImageDetails: coreresources.DockerImageDetails{RegistryPath: "operator/image-path"},
-		ResourceTags: map[string]string{
-			"juju-controller-uuid": testing.ControllerTag.Id(),
-			"fred":                 "mary",
-		},
-	}
-	err = s.broker.EnsureService("app-name", func(_ string, _ status.Status, _ string, _ map[string]interface{}) error { return nil }, params, 2, config.ConfigAttributes{
-		"kubernetes-service-type":            "loadbalancer",
-		"kubernetes-service-loadbalancer-ip": "10.0.0.1",
-		"kubernetes-service-externalname":    "ext-name",
-		"kubernetes-service-annotations":     map[string]interface{}{"a": "b"},
-	})
-	c.Assert(err, jc.ErrorIsNil)
-}
-
-func (s *K8sBrokerSuite) TestEnsureServiceWithExtraServicesConfigMapAndSecretsUpdate(c *gc.C) {
-	ctrl := s.setupController(c)
-	defer ctrl.Finish()
-
-	numUnits := int32(2)
-	basicPodSpec := getBasicPodspec()
-	basicPodSpec.ConfigMaps = map[string]specs.ConfigMap{
-		"myData": {
-			"foo":   "bar",
-			"hello": "world",
-		},
-	}
-	basicPodSpec.ProviderPod = &k8sspecs.K8sPodSpec{
-		KubernetesResources: &k8sspecs.KubernetesResources{
-			Services: []k8sspecs.K8sService{
-				{
-					Meta: k8sspecs.Meta{
-						Name:        "my-service1",
-						Labels:      map[string]string{"foo": "bar"},
-						Annotations: map[string]string{"cloud.google.com/load-balancer-type": "Internal"},
-					},
-					Spec: core.ServiceSpec{
-						Selector: map[string]string{"app": "MyApp"},
-						Ports: []core.ServicePort{
-							{
-								Protocol:   core.ProtocolTCP,
-								Port:       80,
-								TargetPort: intstr.IntOrString{IntVal: 9376},
-							},
-						},
-						Type: core.ServiceTypeLoadBalancer,
-					},
-				},
-			},
-			Secrets: []k8sspecs.K8sSecret{
-				{
-					Name: "build-robot-secret",
-					Type: core.SecretTypeOpaque,
-					StringData: map[string]string{
-						"config.yaml": `
-apiUrl: "https://my.api.com/api/v1"
-username: fred
-password: shhhh`[1:],
-					},
-				},
-				{
-					Name: "another-build-robot-secret",
-					Type: core.SecretTypeOpaque,
-					Data: map[string]string{
-						"username": "YWRtaW4=",
-						"password": "MWYyZDFlMmU2N2Rm",
-					},
-				},
-			},
-		},
-	}
-
-	workloadSpec, err := provider.PrepareWorkloadSpec(
-		"app-name", "app-name", basicPodSpec, coreresources.DockerImageDetails{RegistryPath: "operator/image-path"},
-	)
-	c.Assert(err, jc.ErrorIsNil)
-	podSpec := provider.Pod(workloadSpec).PodSpec
-
-	deploymentArg := &appsv1.Deployment{
-		ObjectMeta: v1.ObjectMeta{
-			Name:   "app-name",
-			Labels: map[string]string{"app.kubernetes.io/managed-by": "juju", "app.kubernetes.io/name": "app-name"},
-			Annotations: map[string]string{
-				"controller.juju.is/id":          testing.ControllerTag.Id(),
-				"fred":                           "mary",
-				"app.juju.is/uuid":               "appuuid",
-				"charm.juju.is/modified-version": "0",
-			}},
-		Spec: appsv1.DeploymentSpec{
-			Replicas: &numUnits,
-			Selector: &v1.LabelSelector{
-				MatchLabels: map[string]string{"app.kubernetes.io/name": "app-name"},
-			},
-			RevisionHistoryLimit: pointer.Int32Ptr(0),
-			Template: core.PodTemplateSpec{
-				ObjectMeta: v1.ObjectMeta{
-					GenerateName: "app-name-",
-					Labels:       map[string]string{"app.kubernetes.io/name": "app-name"},
-					Annotations: map[string]string{
-						"apparmor.security.beta.kubernetes.io/pod": "runtime/default",
-						"seccomp.security.beta.kubernetes.io/pod":  "docker/default",
-						"fred":                           "mary",
-						"controller.juju.is/id":          testing.ControllerTag.Id(),
-						"charm.juju.is/modified-version": "0",
-					},
-				},
-				Spec: podSpec,
-			},
-		},
-	}
-	serviceArg := &core.Service{
-		ObjectMeta: v1.ObjectMeta{
-			Name:   "app-name",
-			Labels: map[string]string{"app.kubernetes.io/managed-by": "juju", "app.kubernetes.io/name": "app-name"},
-			Annotations: map[string]string{
-				"controller.juju.is/id": testing.ControllerTag.Id(),
-				"fred":                  "mary",
-				"a":                     "b",
-			}},
-		Spec: core.ServiceSpec{
-			Selector: map[string]string{"app.kubernetes.io/name": "app-name"},
-			Type:     "LoadBalancer",
-			Ports: []core.ServicePort{
-				{Port: 80, TargetPort: intstr.FromInt(80), Protocol: "TCP"},
-				{Port: 8080, Protocol: "TCP", Name: "fred"},
-			},
-			LoadBalancerIP: "10.0.0.1",
-			ExternalName:   "ext-name",
-		},
-	}
-
-	svc1 := &core.Service{
-		ObjectMeta: v1.ObjectMeta{
-			Name:      "my-service1",
-			Namespace: "test",
-			Labels:    map[string]string{"app.kubernetes.io/managed-by": "juju", "app.kubernetes.io/name": "app-name", "foo": "bar"},
-			Annotations: map[string]string{
-				"controller.juju.is/id":               testing.ControllerTag.Id(),
-				"fred":                                "mary",
-				"cloud.google.com/load-balancer-type": "Internal",
-			}},
-		Spec: core.ServiceSpec{
-			Selector: k8sutils.LabelForKeyValue("app", "MyApp"),
-			Type:     core.ServiceTypeLoadBalancer,
-			Ports: []core.ServicePort{
-				{
-					Protocol:   core.ProtocolTCP,
-					Port:       80,
-					TargetPort: intstr.IntOrString{IntVal: 9376},
-				},
-			},
-		},
-	}
-
-	cm := &core.ConfigMap{
-		ObjectMeta: v1.ObjectMeta{
-			Name:      "myData",
-			Namespace: "test",
-			Labels:    map[string]string{"app.kubernetes.io/managed-by": "juju", "app.kubernetes.io/name": "app-name"},
-			Annotations: map[string]string{
-				"controller.juju.is/id": testing.ControllerTag.Id(),
-				"fred":                  "mary",
-			},
-		},
-		Data: map[string]string{
-			"foo":   "bar",
-			"hello": "world",
-		},
-	}
-	secrets1 := &core.Secret{
-		ObjectMeta: v1.ObjectMeta{
-			Name:      "build-robot-secret",
-			Namespace: "test",
-			Labels:    map[string]string{"app.kubernetes.io/managed-by": "juju", "app.kubernetes.io/name": "app-name"},
-			Annotations: map[string]string{
-				"controller.juju.is/id": testing.ControllerTag.Id(),
-				"fred":                  "mary",
-			},
-		},
-		Type: core.SecretTypeOpaque,
-		StringData: map[string]string{
-			"config.yaml": `
-apiUrl: "https://my.api.com/api/v1"
-username: fred
-password: shhhh`[1:],
-		},
-	}
-
-	secrets2Data, err := provider.ProcessSecretData(
-		map[string]string{
-			"username": "YWRtaW4=",
-			"password": "MWYyZDFlMmU2N2Rm",
-		},
-	)
-	c.Assert(err, jc.ErrorIsNil)
-	secrets2 := &core.Secret{
-		ObjectMeta: v1.ObjectMeta{
-			Name:      "another-build-robot-secret",
-			Namespace: "test",
-			Labels:    map[string]string{"app.kubernetes.io/managed-by": "juju", "app.kubernetes.io/name": "app-name"},
-			Annotations: map[string]string{
-				"controller.juju.is/id": testing.ControllerTag.Id(),
-				"fred":                  "mary",
-			},
-		},
-		Type: core.SecretTypeOpaque,
-		Data: secrets2Data,
-	}
-
-	ociImageSecret := s.getOCIImageSecret(c, map[string]string{"fred": "mary"})
-	gomock.InOrder(
-		s.mockStatefulSets.EXPECT().Get(gomock.Any(), "juju-operator-app-name", v1.GetOptions{}).
-			Return(nil, s.k8sNotFoundError()),
-
-		// ensure services.
-		s.mockServices.EXPECT().Get(gomock.Any(), svc1.GetName(), v1.GetOptions{}).
-			Return(svc1, nil),
-		s.mockServices.EXPECT().Update(gomock.Any(), svc1, v1.UpdateOptions{}).
-			Return(svc1, nil),
-
-		// ensure configmaps.
-		s.mockConfigMaps.EXPECT().Create(gomock.Any(), cm, v1.CreateOptions{}).
-			Return(nil, s.k8sAlreadyExistsError()),
-		s.mockConfigMaps.EXPECT().Update(gomock.Any(), cm, v1.UpdateOptions{}).
-			Return(cm, nil),
-
-		// ensure secrets.
-		s.mockSecrets.EXPECT().Create(gomock.Any(), secrets1, v1.CreateOptions{}).
-			Return(nil, s.k8sAlreadyExistsError()),
-		s.mockSecrets.EXPECT().List(gomock.Any(), v1.ListOptions{LabelSelector: "app.kubernetes.io/managed-by=juju,app.kubernetes.io/name=app-name"}).
-			Return(&core.SecretList{Items: []core.Secret{*secrets1}}, nil),
-		s.mockSecrets.EXPECT().Update(gomock.Any(), secrets1, v1.UpdateOptions{}).
-			Return(secrets1, nil),
-		s.mockSecrets.EXPECT().Create(gomock.Any(), secrets2, v1.CreateOptions{}).
-			Return(nil, s.k8sAlreadyExistsError()),
-		s.mockSecrets.EXPECT().List(gomock.Any(), v1.ListOptions{LabelSelector: "app.kubernetes.io/managed-by=juju,app.kubernetes.io/name=app-name"}).
-			Return(&core.SecretList{Items: []core.Secret{*secrets2}}, nil),
-		s.mockSecrets.EXPECT().Update(gomock.Any(), secrets2, v1.UpdateOptions{}).
-			Return(secrets2, nil),
-
-		s.mockSecrets.EXPECT().Create(gomock.Any(), ociImageSecret, v1.CreateOptions{}).
-			Return(ociImageSecret, nil),
-		s.mockStatefulSets.EXPECT().Get(gomock.Any(), "app-name", v1.GetOptions{}).
-			Return(nil, s.k8sNotFoundError()),
-		s.mockServices.EXPECT().Get(gomock.Any(), "app-name", v1.GetOptions{}).
-			Return(nil, s.k8sNotFoundError()),
-		s.mockServices.EXPECT().Update(gomock.Any(), serviceArg, v1.UpdateOptions{}).
-			Return(nil, s.k8sNotFoundError()),
-		s.mockServices.EXPECT().Create(gomock.Any(), serviceArg, v1.CreateOptions{}).
-			Return(nil, nil),
-		s.mockDeployments.EXPECT().Get(gomock.Any(), "app-name", v1.GetOptions{}).
-			Return(nil, s.k8sNotFoundError()),
-		s.mockDeployments.EXPECT().Create(gomock.Any(), deploymentArg, v1.CreateOptions{}).
-			Return(nil, nil),
-	)
-
-	params := &caas.ServiceParams{
-		PodSpec: basicPodSpec,
-		ResourceTags: map[string]string{
-			"juju-controller-uuid": testing.ControllerTag.Id(),
-			"fred":                 "mary",
-		},
-		ImageDetails: coreresources.DockerImageDetails{RegistryPath: "operator/image-path"},
-	}
-	err = s.broker.EnsureService("app-name", func(_ string, _ status.Status, _ string, _ map[string]interface{}) error { return nil }, params, 2, config.ConfigAttributes{
-		"kubernetes-service-type":            "loadbalancer",
-		"kubernetes-service-loadbalancer-ip": "10.0.0.1",
-		"kubernetes-service-externalname":    "ext-name",
-		"kubernetes-service-annotations":     map[string]interface{}{"a": "b"},
-	})
-	c.Assert(err, jc.ErrorIsNil)
-}
-
-func (s *K8sBrokerSuite) TestVersion(c *gc.C) {
-	ctrl := s.setupController(c)
-	defer ctrl.Finish()
-
-	gomock.InOrder(
-		s.mockDiscovery.EXPECT().ServerVersion().Return(&k8sversion.Info{
-			Major: "1", Minor: "15+",
-		}, nil),
-	)
-
-	ver, err := s.broker.Version()
-	c.Assert(err, jc.ErrorIsNil)
-	c.Assert(ver, gc.DeepEquals, &version.Number{Major: 1, Minor: 15})
-}
-
-func (s *K8sBrokerSuite) TestSupportedFeatures(c *gc.C) {
-	ctrl := s.setupController(c)
-	defer ctrl.Finish()
-
-	gomock.InOrder(
-		s.mockDiscovery.EXPECT().ServerVersion().Return(&k8sversion.Info{
-			Major: "1", Minor: "15+",
-		}, nil),
-	)
-
-	fs, err := s.broker.SupportedFeatures()
-	c.Assert(err, jc.ErrorIsNil)
-	c.Assert(fs.AsList(), gc.DeepEquals, []assumes.Feature{
-		{
-			Name:        "k8s-api",
-			Description: "the Kubernetes API lets charms query and manipulate the state of API objects in a Kubernetes cluster",
-			Version:     &version.Number{Major: 1, Minor: 15},
-		},
-	})
-}
-
-func (s *K8sBrokerSuite) TestGetServiceSvcNotFound(c *gc.C) {
-	ctrl := s.setupController(c)
-	defer ctrl.Finish()
-
-	gomock.InOrder(
-		s.mockServices.EXPECT().List(gomock.Any(), v1.ListOptions{LabelSelector: "app.kubernetes.io/managed-by=juju,app.kubernetes.io/name=app-name"}).
-			Return(&core.ServiceList{Items: []core.Service{}}, nil),
-
-		s.mockStatefulSets.EXPECT().Get(gomock.Any(), "juju-operator-app-name", v1.GetOptions{}).
-			Return(nil, s.k8sNotFoundError()),
-
-		s.mockStatefulSets.EXPECT().Get(gomock.Any(), "app-name", v1.GetOptions{}).
-			Return(nil, s.k8sNotFoundError()),
-		s.mockDeployments.EXPECT().Get(gomock.Any(), "app-name", v1.GetOptions{}).
-			Return(nil, s.k8sNotFoundError()),
-		s.mockDaemonSets.EXPECT().Get(gomock.Any(), "app-name", v1.GetOptions{}).
-			Return(nil, s.k8sNotFoundError()),
-	)
-
-	caasSvc, err := s.broker.GetService("app-name", caas.ModeWorkload, false)
-	c.Assert(err, jc.ErrorIsNil)
-	c.Assert(caasSvc, gc.DeepEquals, &caas.Service{})
-}
-
-func (s *K8sBrokerSuite) assertGetService(c *gc.C, mode caas.DeploymentMode, expectedSvcResult *caas.Service, assertCalls ...any) {
-	selectorLabels := map[string]string{"app.kubernetes.io/managed-by": "juju", "app.kubernetes.io/name": "app-name"}
-	if mode == caas.ModeOperator {
-		selectorLabels = map[string]string{
-			"app.kubernetes.io/managed-by": "juju", "operator.juju.is/name": "app-name", "operator.juju.is/target": "application"}
-	}
-	labels := k8sutils.LabelsMerge(selectorLabels, k8sutils.LabelsJuju)
-
-	selector := k8sutils.LabelsToSelector(labels).String()
-	svc := core.Service{
-		ObjectMeta: v1.ObjectMeta{
-			Name:   "app-name",
-			Labels: labels,
-			Annotations: map[string]string{
-				"controller.juju.is/id": testing.ControllerTag.Id(),
-				"fred":                  "mary",
-				"a":                     "b",
-			}},
-		Spec: core.ServiceSpec{
-			Selector: selectorLabels,
-			Type:     core.ServiceTypeLoadBalancer,
-			Ports: []core.ServicePort{
-				{Port: 80, TargetPort: intstr.FromInt(80), Protocol: "TCP"},
-				{Port: 8080, Protocol: "TCP", Name: "fred"},
-			},
-			LoadBalancerIP: "10.0.0.1",
-			ExternalName:   "ext-name",
-		},
-		Status: core.ServiceStatus{
-			LoadBalancer: core.LoadBalancerStatus{
-				Ingress: []core.LoadBalancerIngress{{
-					Hostname: "host.com.au",
-				}},
-			},
-		},
-	}
-	svc.SetUID("uid-xxxxx")
-	svcHeadless := core.Service{
-		ObjectMeta: v1.ObjectMeta{
-			Name:   "app-name-endpoints",
-			Labels: labels,
-			Annotations: map[string]string{
-				"juju.io/controller": testing.ControllerTag.Id(),
-				"fred":               "mary",
-				"a":                  "b",
-			}},
-		Spec: core.ServiceSpec{
-			Selector: labels,
-			Type:     core.ServiceTypeClusterIP,
-			Ports: []core.ServicePort{
-				{Port: 80, TargetPort: intstr.FromInt(80), Protocol: "TCP"},
-			},
-			ClusterIP: "192.168.1.1",
-		},
-	}
-	gomock.InOrder(
-		append([]any{
-			s.mockServices.EXPECT().List(gomock.Any(), v1.ListOptions{LabelSelector: selector}).
-				Return(&core.ServiceList{Items: []core.Service{svcHeadless, svc}}, nil),
-
-			s.mockStatefulSets.EXPECT().Get(gomock.Any(), "juju-operator-app-name", v1.GetOptions{}).
-				Return(nil, s.k8sNotFoundError()),
-		}, assertCalls...)...,
-	)
-
-	caasSvc, err := s.broker.GetService("app-name", mode, false)
-	c.Assert(err, jc.ErrorIsNil)
-	c.Assert(caasSvc, gc.DeepEquals, expectedSvcResult)
-}
-
-func (s *K8sBrokerSuite) TestGetServiceSvcFoundNoWorkload(c *gc.C) {
-	ctrl := s.setupController(c)
-	defer ctrl.Finish()
-	s.assertGetService(c,
-		caas.ModeWorkload,
-		&caas.Service{
-			Id: "uid-xxxxx",
-			Addresses: network.ProviderAddresses{
-				network.NewMachineAddress("10.0.0.1", network.WithScope(network.ScopePublic)).AsProviderAddress(),
-				network.NewMachineAddress("host.com.au", network.WithScope(network.ScopePublic)).AsProviderAddress(),
-			},
-		},
-		s.mockStatefulSets.EXPECT().Get(gomock.Any(), "app-name", v1.GetOptions{}).
-			Return(nil, s.k8sNotFoundError()),
-		s.mockDeployments.EXPECT().Get(gomock.Any(), "app-name", v1.GetOptions{}).
-			Return(nil, s.k8sNotFoundError()),
-		s.mockDaemonSets.EXPECT().Get(gomock.Any(), "app-name", v1.GetOptions{}).
-			Return(nil, s.k8sNotFoundError()),
-	)
-}
-
-func (s *K8sBrokerSuite) TestGetServiceSvcFoundWithStatefulSet(c *gc.C) {
-	for _, mode := range []caas.DeploymentMode{caas.ModeOperator, caas.ModeWorkload} {
-		s.assertGetServiceSvcFoundWithStatefulSet(c, mode)
-	}
-}
-
-func (s *K8sBrokerSuite) assertGetServiceSvcFoundWithStatefulSet(c *gc.C, mode caas.DeploymentMode) {
-	ctrl := s.setupController(c)
-	defer ctrl.Finish()
-
-	basicPodSpec := getBasicPodspec()
-	basicPodSpec.Service = &specs.ServiceSpec{
-		ScalePolicy: "serial",
-	}
-
-	appName := "app-name"
-	if mode == caas.ModeOperator {
-		appName += "-operator"
-	}
-
-	workloadSpec, err := provider.PrepareWorkloadSpec(
-		appName, "app-name", basicPodSpec, coreresources.DockerImageDetails{RegistryPath: "operator/image-path"},
-	)
-	c.Assert(err, jc.ErrorIsNil)
-	podSpec := provider.Pod(workloadSpec).PodSpec
-
-	numUnits := int32(2)
-	workload := &appsv1.StatefulSet{
-		ObjectMeta: v1.ObjectMeta{
-			Name:   appName,
-			Labels: map[string]string{"app.kubernetes.io/managed-by": "juju", "app.kubernetes.io/name": "app-name"},
-			Annotations: map[string]string{
-				"app.juju.is/uuid":               "appuuid",
-				"controller.juju.is/id":          testing.ControllerTag.Id(),
-				"charm.juju.is/modified-version": "0",
-			},
-		},
-		Spec: appsv1.StatefulSetSpec{
-			Replicas: &numUnits,
-			Selector: &v1.LabelSelector{
-				MatchLabels: map[string]string{"app.kubernetes.io/name": "app-name"},
-			},
-			Template: core.PodTemplateSpec{
-				ObjectMeta: v1.ObjectMeta{
-					Labels: map[string]string{"app.kubernetes.io/name": "app-name"},
-					Annotations: map[string]string{
-						"apparmor.security.beta.kubernetes.io/pod": "runtime/default",
-						"seccomp.security.beta.kubernetes.io/pod":  "docker/default",
-						"controller.juju.is/id":                    testing.ControllerTag.Id(),
-						"charm.juju.is/modified-version":           "0",
-					},
-				},
-				Spec: podSpec,
-			},
-			PodManagementPolicy: appsv1.PodManagementPolicyType("OrderedReady"),
-			ServiceName:         "app-name-endpoints",
-		},
-	}
-	workload.SetGeneration(1)
-
-	var expectedCalls []any
-	if mode == caas.ModeOperator {
-		expectedCalls = append(expectedCalls,
-			s.mockStatefulSets.EXPECT().Get(gomock.Any(), "juju-operator-app-name-operator", v1.GetOptions{}).
-				Return(nil, s.k8sNotFoundError()),
-		)
-	}
-	expectedCalls = append(expectedCalls,
-		s.mockStatefulSets.EXPECT().Get(gomock.Any(), appName, v1.GetOptions{}).
-			Return(workload, nil),
-		s.mockEvents.EXPECT().List(gomock.Any(),
-			listOptionsFieldSelectorMatcher(fmt.Sprintf("involvedObject.name=%s,involvedObject.kind=StatefulSet", appName)),
-		).Return(&core.EventList{}, nil),
-	)
-
-	s.assertGetService(c,
-		mode,
-		&caas.Service{
-			Id: "uid-xxxxx",
-			Addresses: network.ProviderAddresses{
-				network.NewMachineAddress("10.0.0.1", network.WithScope(network.ScopePublic)).AsProviderAddress(),
-				network.NewMachineAddress("host.com.au", network.WithScope(network.ScopePublic)).AsProviderAddress(),
-			},
-			Scale:      k8sutils.IntPtr(2),
-			Generation: pointer.Int64Ptr(1),
-			Status: status.StatusInfo{
-				Status: status.Active,
-			},
-		},
-		expectedCalls...,
-	)
-}
-
-func (s *K8sBrokerSuite) TestGetServiceSvcFoundWithDeployment(c *gc.C) {
-	for _, mode := range []caas.DeploymentMode{caas.ModeOperator, caas.ModeWorkload} {
-		s.assertGetServiceSvcFoundWithDeployment(c, mode)
-	}
-}
-
-func (s *K8sBrokerSuite) assertGetServiceSvcFoundWithDeployment(c *gc.C, mode caas.DeploymentMode) {
-	ctrl := s.setupController(c)
-	defer ctrl.Finish()
-
-	basicPodSpec := getBasicPodspec()
-	basicPodSpec.Service = &specs.ServiceSpec{
-		ScalePolicy: "serial",
-	}
-
-	appName := "app-name"
-	if mode == caas.ModeOperator {
-		appName += "-operator"
-	}
-
-	workloadSpec, err := provider.PrepareWorkloadSpec(
-		appName, "app-name", basicPodSpec, coreresources.DockerImageDetails{RegistryPath: "operator/image-path"},
-	)
-	c.Assert(err, jc.ErrorIsNil)
-	podSpec := provider.Pod(workloadSpec).PodSpec
-
-	numUnits := int32(2)
-	workload := &appsv1.Deployment{
-		ObjectMeta: v1.ObjectMeta{
-			Name:   appName,
-			Labels: map[string]string{"app.kubernetes.io/managed-by": "juju", "app.kubernetes.io/name": "app-name"},
-			Annotations: map[string]string{
-				"controller.juju.is/id":          testing.ControllerTag.Id(),
-				"fred":                           "mary",
-				"charm.juju.is/modified-version": "0",
-			}},
-		Spec: appsv1.DeploymentSpec{
-			Replicas: &numUnits,
-			Selector: &v1.LabelSelector{
-				MatchLabels: map[string]string{"app.kubernetes.io/name": "app-name"},
-			},
-			Template: core.PodTemplateSpec{
-				ObjectMeta: v1.ObjectMeta{
-					GenerateName: "app-name-",
-					Labels:       map[string]string{"app.kubernetes.io/name": "app-name"},
-					Annotations: map[string]string{
-						"apparmor.security.beta.kubernetes.io/pod": "runtime/default",
-						"seccomp.security.beta.kubernetes.io/pod":  "docker/default",
-						"fred":                           "mary",
-						"controller.juju.is/id":          testing.ControllerTag.Id(),
-						"charm.juju.is/modified-version": "0",
-					},
-				},
-				Spec: podSpec,
-			},
-		},
-	}
-	workload.SetGeneration(1)
-
-	var expectedCalls []any
-	if mode == caas.ModeOperator {
-		expectedCalls = append(expectedCalls,
-			s.mockStatefulSets.EXPECT().Get(gomock.Any(), "juju-operator-app-name-operator", v1.GetOptions{}).
-				Return(nil, s.k8sNotFoundError()),
-		)
-	}
-	expectedCalls = append(expectedCalls,
-		s.mockStatefulSets.EXPECT().Get(gomock.Any(), appName, v1.GetOptions{}).
-			Return(nil, s.k8sNotFoundError()),
-		s.mockDeployments.EXPECT().Get(gomock.Any(), appName, v1.GetOptions{}).
-			Return(workload, nil),
-		s.mockEvents.EXPECT().List(gomock.Any(),
-			listOptionsFieldSelectorMatcher(fmt.Sprintf("involvedObject.name=%s,involvedObject.kind=Deployment", appName)),
-		).Return(&core.EventList{}, nil),
-	)
-
-	s.assertGetService(c,
-		mode,
-		&caas.Service{
-			Id: "uid-xxxxx",
-			Addresses: network.ProviderAddresses{
-				network.NewMachineAddress("10.0.0.1", network.WithScope(network.ScopePublic)).AsProviderAddress(),
-				network.NewMachineAddress("host.com.au", network.WithScope(network.ScopePublic)).AsProviderAddress(),
-			},
-			Scale:      k8sutils.IntPtr(2),
-			Generation: pointer.Int64Ptr(1),
-			Status: status.StatusInfo{
-				Status: status.Active,
-			},
-		},
-		expectedCalls...,
-	)
-}
-
-func (s *K8sBrokerSuite) TestGetServiceSvcFoundWithDaemonSet(c *gc.C) {
-	ctrl := s.setupController(c)
-	defer ctrl.Finish()
-
-	basicPodSpec := getBasicPodspec()
-	basicPodSpec.Service = &specs.ServiceSpec{
-		ScalePolicy: "serial",
-	}
-	workloadSpec, err := provider.PrepareWorkloadSpec(
-		"app-name", "app-name", basicPodSpec, coreresources.DockerImageDetails{RegistryPath: "operator/image-path"},
-	)
-	c.Assert(err, jc.ErrorIsNil)
-	podSpec := provider.Pod(workloadSpec).PodSpec
-
-	workload := &appsv1.DaemonSet{
-		ObjectMeta: v1.ObjectMeta{
-			Name:   "app-name",
-			Labels: map[string]string{"app.kubernetes.io/managed-by": "juju", "app.kubernetes.io/name": "app-name"},
-			Annotations: map[string]string{
-				"controller.juju.is/id":          testing.ControllerTag.Id(),
-				"charm.juju.is/modified-version": "0",
-			},
-		},
-		Spec: appsv1.DaemonSetSpec{
-			Selector: &v1.LabelSelector{
-				MatchLabels: map[string]string{"app.kubernetes.io/name": "app-name"},
-			},
-			Template: core.PodTemplateSpec{
-				ObjectMeta: v1.ObjectMeta{
-					GenerateName: "app-name-",
-					Labels:       map[string]string{"app.kubernetes.io/name": "app-name"},
-					Annotations: map[string]string{
-						"apparmor.security.beta.kubernetes.io/pod": "runtime/default",
-						"seccomp.security.beta.kubernetes.io/pod":  "docker/default",
-						"controller.juju.is/id":                    testing.ControllerTag.Id(),
-						"charm.juju.is/modified-version":           "0",
-					},
-				},
-				Spec: podSpec,
-			},
-		},
-		Status: appsv1.DaemonSetStatus{
-			DesiredNumberScheduled: 2,
-			NumberReady:            2,
-		},
-	}
-	workload.SetGeneration(1)
-
-	s.assertGetService(c,
-		caas.ModeWorkload,
-		&caas.Service{
-			Id: "uid-xxxxx",
-			Addresses: network.ProviderAddresses{
-				network.NewMachineAddress("10.0.0.1", network.WithScope(network.ScopePublic)).AsProviderAddress(),
-				network.NewMachineAddress("host.com.au", network.WithScope(network.ScopePublic)).AsProviderAddress(),
-			},
-			Scale:      k8sutils.IntPtr(2),
-			Generation: pointer.Int64Ptr(1),
-			Status: status.StatusInfo{
-				Status: status.Active,
-			},
-		},
-		s.mockStatefulSets.EXPECT().Get(gomock.Any(), "app-name", v1.GetOptions{}).
-			Return(nil, s.k8sNotFoundError()),
-		s.mockDeployments.EXPECT().Get(gomock.Any(), "app-name", v1.GetOptions{}).
-			Return(nil, s.k8sNotFoundError()),
-		s.mockDaemonSets.EXPECT().Get(gomock.Any(), "app-name", v1.GetOptions{}).
-			Return(workload, nil),
-		s.mockEvents.EXPECT().List(gomock.Any(),
-			listOptionsFieldSelectorMatcher("involvedObject.name=app-name,involvedObject.kind=DaemonSet"),
-		).Return(&core.EventList{}, nil),
-	)
-}
-
-func (s *K8sBrokerSuite) TestEnsureServiceNoStorageStateful(c *gc.C) {
-	ctrl := s.setupController(c)
-	defer ctrl.Finish()
-
-	basicPodSpec := getBasicPodspec()
-	basicPodSpec.Service = &specs.ServiceSpec{
-		ScalePolicy: "serial",
-	}
-	workloadSpec, err := provider.PrepareWorkloadSpec(
-		"app-name", "app-name", basicPodSpec, coreresources.DockerImageDetails{RegistryPath: "operator/image-path"},
-	)
-	c.Assert(err, jc.ErrorIsNil)
-	podSpec := provider.Pod(workloadSpec).PodSpec
-
-	numUnits := int32(2)
-	statefulSetArg := &appsv1.StatefulSet{
-		ObjectMeta: v1.ObjectMeta{
-			Name:   "app-name",
-			Labels: map[string]string{"app.kubernetes.io/managed-by": "juju", "app.kubernetes.io/name": "app-name"},
-			Annotations: map[string]string{
-				"app.juju.is/uuid":               "appuuid",
-				"controller.juju.is/id":          testing.ControllerTag.Id(),
-				"charm.juju.is/modified-version": "0",
-			},
-		},
-		Spec: appsv1.StatefulSetSpec{
-			Replicas: &numUnits,
-			Selector: &v1.LabelSelector{
-				MatchLabels: map[string]string{"app.kubernetes.io/name": "app-name"},
-			},
-			RevisionHistoryLimit: pointer.Int32Ptr(0),
-			Template: core.PodTemplateSpec{
-				ObjectMeta: v1.ObjectMeta{
-					Labels: map[string]string{"app.kubernetes.io/name": "app-name"},
-					Annotations: map[string]string{
-						"apparmor.security.beta.kubernetes.io/pod": "runtime/default",
-						"seccomp.security.beta.kubernetes.io/pod":  "docker/default",
-						"controller.juju.is/id":                    testing.ControllerTag.Id(),
-						"charm.juju.is/modified-version":           "0",
-					},
-				},
-				Spec: podSpec,
-			},
-			PodManagementPolicy: appsv1.PodManagementPolicyType("OrderedReady"),
-			ServiceName:         "app-name-endpoints",
-		},
-	}
-
-	serviceArg := *basicServiceArg
-	serviceArg.Spec.Type = core.ServiceTypeClusterIP
-	ociImageSecret := s.getOCIImageSecret(c, nil)
-	gomock.InOrder(
-		s.mockStatefulSets.EXPECT().Get(gomock.Any(), "juju-operator-app-name", v1.GetOptions{}).
-			Return(nil, s.k8sNotFoundError()),
-		s.mockSecrets.EXPECT().Create(gomock.Any(), ociImageSecret, v1.CreateOptions{}).
-			Return(ociImageSecret, nil),
-		s.mockServices.EXPECT().Get(gomock.Any(), "app-name", v1.GetOptions{}).
-			Return(nil, s.k8sNotFoundError()),
-		s.mockServices.EXPECT().Update(gomock.Any(), &serviceArg, v1.UpdateOptions{}).
-			Return(nil, s.k8sNotFoundError()),
-		s.mockServices.EXPECT().Create(gomock.Any(), &serviceArg, v1.CreateOptions{}).
-			Return(nil, nil),
-		s.mockServices.EXPECT().Get(gomock.Any(), "app-name-endpoints", v1.GetOptions{}).
-			Return(nil, s.k8sNotFoundError()),
-		s.mockServices.EXPECT().Update(gomock.Any(), basicHeadlessServiceArg, v1.UpdateOptions{}).
-			Return(nil, s.k8sNotFoundError()),
-		s.mockServices.EXPECT().Create(gomock.Any(), basicHeadlessServiceArg, v1.CreateOptions{}).
-			Return(nil, nil),
-		s.mockStatefulSets.EXPECT().Get(gomock.Any(), "app-name", v1.GetOptions{}).
-			Return(nil, s.k8sNotFoundError()),
-		s.mockStatefulSets.EXPECT().Create(gomock.Any(), statefulSetArg, v1.CreateOptions{}).
-			Return(nil, nil),
-	)
-
-	params := &caas.ServiceParams{
-		PodSpec: basicPodSpec,
-		Deployment: caas.DeploymentParams{
-			DeploymentType: caas.DeploymentStateful,
-		},
-		ImageDetails: coreresources.DockerImageDetails{RegistryPath: "operator/image-path"},
-		ResourceTags: map[string]string{"juju-controller-uuid": testing.ControllerTag.Id()},
-	}
-	err = s.broker.EnsureService("app-name", func(_ string, _ status.Status, _ string, _ map[string]interface{}) error { return nil }, params, 2, config.ConfigAttributes{
-		"kubernetes-service-loadbalancer-ip": "10.0.0.1",
-		"kubernetes-service-externalname":    "ext-name",
-	})
-	c.Assert(err, jc.ErrorIsNil)
-}
-
-func (s *K8sBrokerSuite) TestEnsureServiceCustomType(c *gc.C) {
-	ctrl := s.setupController(c)
-	defer ctrl.Finish()
-
-	basicPodSpec := getBasicPodspec()
-	workloadSpec, err := provider.PrepareWorkloadSpec(
-		"app-name", "app-name", basicPodSpec, coreresources.DockerImageDetails{RegistryPath: "operator/image-path"},
-	)
-	c.Assert(err, jc.ErrorIsNil)
-	podSpec := provider.Pod(workloadSpec).PodSpec
-
-	numUnits := int32(2)
-	statefulSetArg := &appsv1.StatefulSet{
-		ObjectMeta: v1.ObjectMeta{
-			Name:   "app-name",
-			Labels: map[string]string{"app.kubernetes.io/managed-by": "juju", "app.kubernetes.io/name": "app-name"},
-			Annotations: map[string]string{
-				"app.juju.is/uuid":               "appuuid",
-				"controller.juju.is/id":          testing.ControllerTag.Id(),
-				"charm.juju.is/modified-version": "0",
-			},
-		},
-		Spec: appsv1.StatefulSetSpec{
-			Replicas: &numUnits,
-			Selector: &v1.LabelSelector{
-				MatchLabels: map[string]string{"app.kubernetes.io/name": "app-name"},
-			},
-			RevisionHistoryLimit: pointer.Int32Ptr(0),
-			Template: core.PodTemplateSpec{
-				ObjectMeta: v1.ObjectMeta{
-					Labels: map[string]string{"app.kubernetes.io/name": "app-name"},
-					Annotations: map[string]string{
-						"apparmor.security.beta.kubernetes.io/pod": "runtime/default",
-						"seccomp.security.beta.kubernetes.io/pod":  "docker/default",
-						"controller.juju.is/id":                    testing.ControllerTag.Id(),
-						"charm.juju.is/modified-version":           "0",
-					},
-				},
-				Spec: podSpec,
-			},
-			PodManagementPolicy: appsv1.ParallelPodManagement,
-			ServiceName:         "app-name-endpoints",
-		},
-	}
-
-	serviceArg := *basicServiceArg
-	serviceArg.Spec.Type = core.ServiceTypeExternalName
-	ociImageSecret := s.getOCIImageSecret(c, nil)
-	gomock.InOrder(
-		s.mockStatefulSets.EXPECT().Get(gomock.Any(), "juju-operator-app-name", v1.GetOptions{}).
-			Return(nil, s.k8sNotFoundError()),
-		s.mockSecrets.EXPECT().Create(gomock.Any(), ociImageSecret, v1.CreateOptions{}).
-			Return(ociImageSecret, nil),
-		s.mockStatefulSets.EXPECT().Get(gomock.Any(), "app-name", v1.GetOptions{}).
-			Return(&appsv1.StatefulSet{ObjectMeta: v1.ObjectMeta{Annotations: map[string]string{"app.juju.is/uuid": "appuuid"}}}, nil),
-		s.mockServices.EXPECT().Get(gomock.Any(), "app-name", v1.GetOptions{}).
-			Return(nil, s.k8sNotFoundError()),
-		s.mockServices.EXPECT().Update(gomock.Any(), &serviceArg, v1.UpdateOptions{}).
-			Return(nil, s.k8sNotFoundError()),
-		s.mockServices.EXPECT().Create(gomock.Any(), &serviceArg, v1.CreateOptions{}).
-			Return(nil, nil),
-		s.mockServices.EXPECT().Get(gomock.Any(), "app-name-endpoints", v1.GetOptions{}).
-			Return(nil, s.k8sNotFoundError()),
-		s.mockServices.EXPECT().Update(gomock.Any(), basicHeadlessServiceArg, v1.UpdateOptions{}).
-			Return(nil, s.k8sNotFoundError()),
-		s.mockServices.EXPECT().Create(gomock.Any(), basicHeadlessServiceArg, v1.CreateOptions{}).
-			Return(nil, nil),
-		s.mockStatefulSets.EXPECT().Get(gomock.Any(), "app-name", v1.GetOptions{}).
-			Return(statefulSetArg, nil),
-		s.mockStatefulSets.EXPECT().Create(gomock.Any(), statefulSetArg, v1.CreateOptions{}).
-			Return(nil, nil),
-	)
-
-	params := &caas.ServiceParams{
-		PodSpec: basicPodSpec,
-		Deployment: caas.DeploymentParams{
-			ServiceType: caas.ServiceExternal,
-		},
-		ImageDetails: coreresources.DockerImageDetails{RegistryPath: "operator/image-path"},
-		ResourceTags: map[string]string{"juju-controller-uuid": testing.ControllerTag.Id()},
-	}
-	err = s.broker.EnsureService("app-name", func(_ string, _ status.Status, _ string, _ map[string]interface{}) error { return nil }, params, 2, config.ConfigAttributes{
-		"kubernetes-service-loadbalancer-ip": "10.0.0.1",
-		"kubernetes-service-externalname":    "ext-name",
-	})
-	c.Assert(err, jc.ErrorIsNil)
-}
-
-func (s *K8sBrokerSuite) TestEnsureServiceServiceWithoutPortsNotValid(c *gc.C) {
-	ctrl := s.setupController(c)
-	defer ctrl.Finish()
-
-	serviceArg := *basicServiceArg
-	serviceArg.Spec.Type = core.ServiceTypeExternalName
-	ociImageSecret := s.getOCIImageSecret(c, nil)
-	gomock.InOrder(
-		s.mockStatefulSets.EXPECT().Get(gomock.Any(), "juju-operator-app-name", v1.GetOptions{}).
-			Return(nil, s.k8sNotFoundError()),
-		s.mockSecrets.EXPECT().Create(gomock.Any(), ociImageSecret, v1.CreateOptions{}).
-			Return(ociImageSecret, nil),
-		s.mockSecrets.EXPECT().Delete(gomock.Any(), "app-name-test-secret", s.deleteOptions(v1.DeletePropagationForeground, "")).
-			Return(nil),
-	)
-	caasPodSpec := getBasicPodspec()
-	for k, v := range caasPodSpec.Containers {
-		v.Ports = []specs.ContainerPort{}
-		caasPodSpec.Containers[k] = v
-	}
-	c.Assert(caasPodSpec.OmitServiceFrontend, jc.IsFalse)
-	for _, v := range caasPodSpec.Containers {
-		c.Check(len(v.Ports), jc.DeepEquals, 0)
-	}
-	params := &caas.ServiceParams{
-		PodSpec: caasPodSpec,
-		Deployment: caas.DeploymentParams{
-			DeploymentType: caas.DeploymentStateful,
-			ServiceType:    caas.ServiceExternal,
-		},
-		ImageDetails: coreresources.DockerImageDetails{RegistryPath: "operator/image-path"},
-		ResourceTags: map[string]string{"juju-controller-uuid": testing.ControllerTag.Id()},
-	}
-	err := s.broker.EnsureService(
-		"app-name",
-		func(_ string, _ status.Status, _ string, _ map[string]interface{}) error { return nil },
-		params, 2,
-		config.ConfigAttributes{
-			"kubernetes-service-loadbalancer-ip": "10.0.0.1",
-			"kubernetes-service-externalname":    "ext-name",
-		},
-	)
-	c.Assert(err, gc.ErrorMatches, `ports are required for kubernetes service "app-name"`)
-}
-
-func (s *K8sBrokerSuite) TestEnsureServiceWithServiceAccountNewRoleCreate(c *gc.C) {
-	ctrl := s.setupController(c)
-	defer ctrl.Finish()
-
-	podSpec := getBasicPodspec()
-	podSpec.ServiceAccount = primeServiceAccount
-
-	numUnits := int32(2)
-	workloadSpec, err := provider.PrepareWorkloadSpec(
-		"app-name", "app-name", podSpec, coreresources.DockerImageDetails{RegistryPath: "operator/image-path"},
-	)
-	c.Assert(err, jc.ErrorIsNil)
-
-	deploymentArg := &appsv1.Deployment{
-		ObjectMeta: v1.ObjectMeta{
-			Name:   "app-name",
-			Labels: map[string]string{"app.kubernetes.io/managed-by": "juju", "app.kubernetes.io/name": "app-name"},
-			Annotations: map[string]string{
-				"fred":                           "mary",
-				"controller.juju.is/id":          testing.ControllerTag.Id(),
-				"app.juju.is/uuid":               "appuuid",
-				"charm.juju.is/modified-version": "0",
-			}},
-		Spec: appsv1.DeploymentSpec{
-			Replicas: &numUnits,
-			Selector: &v1.LabelSelector{
-				MatchLabels: map[string]string{"app.kubernetes.io/name": "app-name"},
-			},
-			RevisionHistoryLimit: pointer.Int32Ptr(0),
-			Template: core.PodTemplateSpec{
-				ObjectMeta: v1.ObjectMeta{
-					GenerateName: "app-name-",
-					Labels:       map[string]string{"app.kubernetes.io/name": "app-name"},
-					Annotations: map[string]string{
-						"apparmor.security.beta.kubernetes.io/pod": "runtime/default",
-						"seccomp.security.beta.kubernetes.io/pod":  "docker/default",
-						"fred":                           "mary",
-						"controller.juju.is/id":          testing.ControllerTag.Id(),
-						"charm.juju.is/modified-version": "0",
-					},
-				},
-				Spec: provider.Pod(workloadSpec).PodSpec,
-			},
-		},
-	}
-	serviceArg := &core.Service{
-		ObjectMeta: v1.ObjectMeta{
-			Name:   "app-name",
-			Labels: map[string]string{"app.kubernetes.io/managed-by": "juju", "app.kubernetes.io/name": "app-name"},
-			Annotations: map[string]string{
-				"fred":                  "mary",
-				"a":                     "b",
-				"controller.juju.is/id": testing.ControllerTag.Id(),
-			}},
-		Spec: core.ServiceSpec{
-			Selector: map[string]string{"app.kubernetes.io/name": "app-name"},
-			Type:     "LoadBalancer",
-			Ports: []core.ServicePort{
-				{Port: 80, TargetPort: intstr.FromInt(80), Protocol: "TCP"},
-				{Port: 8080, Protocol: "TCP", Name: "fred"},
-			},
-			LoadBalancerIP: "10.0.0.1",
-			ExternalName:   "ext-name",
-		},
-	}
-
-	svcAccount := &core.ServiceAccount{
-		ObjectMeta: v1.ObjectMeta{
-			Name:      "app-name",
-			Namespace: "test",
-			Labels:    map[string]string{"app.kubernetes.io/managed-by": "juju", "app.kubernetes.io/name": "app-name"},
-			Annotations: map[string]string{
-				"fred":                  "mary",
-				"controller.juju.is/id": testing.ControllerTag.Id(),
-			},
-		},
-		AutomountServiceAccountToken: pointer.BoolPtr(true),
-	}
-	role := &rbacv1.Role{
-		ObjectMeta: v1.ObjectMeta{
-			Name:      "app-name",
-			Namespace: "test",
-			Labels:    map[string]string{"app.kubernetes.io/managed-by": "juju", "app.kubernetes.io/name": "app-name"},
-			Annotations: map[string]string{
-				"fred":                  "mary",
-				"controller.juju.is/id": testing.ControllerTag.Id(),
-			},
-		},
-		Rules: []rbacv1.PolicyRule{
-			{
-				APIGroups: []string{""},
-				Resources: []string{"pods"},
-				Verbs:     []string{"get", "watch", "list"},
-			},
-		},
-	}
-	rb := &rbacv1.RoleBinding{
-		ObjectMeta: v1.ObjectMeta{
-			Name:      "app-name",
-			Namespace: "test",
-			Labels:    map[string]string{"app.kubernetes.io/managed-by": "juju", "app.kubernetes.io/name": "app-name"},
-			Annotations: map[string]string{
-				"fred":                  "mary",
-				"controller.juju.is/id": testing.ControllerTag.Id(),
-			},
-		},
-		RoleRef: rbacv1.RoleRef{
-			Name: "app-name",
-			Kind: "Role",
-		},
-		Subjects: []rbacv1.Subject{
-			{
-				Kind:      rbacv1.ServiceAccountKind,
-				Name:      "app-name",
-				Namespace: "test",
-			},
-		},
-	}
-
-	secretArg := s.getOCIImageSecret(c, map[string]string{"fred": "mary"})
-	gomock.InOrder(
-		s.mockStatefulSets.EXPECT().Get(gomock.Any(), "juju-operator-app-name", v1.GetOptions{}).
-			Return(nil, s.k8sNotFoundError()),
-		s.mockServiceAccounts.EXPECT().Create(gomock.Any(), svcAccount, v1.CreateOptions{}).Return(svcAccount, nil),
-		s.mockRoles.EXPECT().Create(gomock.Any(), role, v1.CreateOptions{}).Return(role, nil),
-		s.mockRoleBindings.EXPECT().Get(gomock.Any(), "app-name", v1.GetOptions{}).
-			Return(nil, s.k8sNotFoundError()),
-		s.mockRoleBindings.EXPECT().Create(gomock.Any(), rb, v1.CreateOptions{}).Return(rb, nil),
-		s.mockSecrets.EXPECT().Create(gomock.Any(), secretArg, v1.CreateOptions{}).Return(secretArg, nil),
-		s.mockStatefulSets.EXPECT().Get(gomock.Any(), "app-name", v1.GetOptions{}).
-			Return(nil, s.k8sNotFoundError()),
-		s.mockServices.EXPECT().Get(gomock.Any(), "app-name", v1.GetOptions{}).
-			Return(nil, s.k8sNotFoundError()),
-		s.mockServices.EXPECT().Update(gomock.Any(), serviceArg, v1.UpdateOptions{}).
-			Return(nil, s.k8sNotFoundError()),
-		s.mockServices.EXPECT().Create(gomock.Any(), serviceArg, v1.CreateOptions{}).
-			Return(nil, nil),
-		s.mockDeployments.EXPECT().Get(gomock.Any(), "app-name", v1.GetOptions{}).
-			Return(nil, s.k8sNotFoundError()),
-		s.mockDeployments.EXPECT().Create(gomock.Any(), deploymentArg, v1.CreateOptions{}).
-			Return(nil, nil),
-	)
-
-	params := &caas.ServiceParams{
-		PodSpec: podSpec,
-		ResourceTags: map[string]string{
-			"juju-controller-uuid": testing.ControllerTag.Id(),
-			"fred":                 "mary",
-		},
-		ImageDetails: coreresources.DockerImageDetails{RegistryPath: "operator/image-path"},
-	}
-	err = s.broker.EnsureService("app-name", func(_ string, _ status.Status, _ string, _ map[string]interface{}) error { return nil }, params, 2, config.ConfigAttributes{
-		"kubernetes-service-type":            "loadbalancer",
-		"kubernetes-service-loadbalancer-ip": "10.0.0.1",
-		"kubernetes-service-externalname":    "ext-name",
-		"kubernetes-service-annotations":     map[string]interface{}{"a": "b"},
-	})
-	c.Assert(err, jc.ErrorIsNil)
-}
-
-func (s *K8sBrokerSuite) TestEnsureServiceWithServiceAccountNewRoleUpdate(c *gc.C) {
-	ctrl := s.setupController(c)
-	defer ctrl.Finish()
-
-	podSpec := getBasicPodspec()
-	podSpec.ServiceAccount = primeServiceAccount
-
-	numUnits := int32(2)
-	workloadSpec, err := provider.PrepareWorkloadSpec(
-		"app-name", "app-name", podSpec, coreresources.DockerImageDetails{RegistryPath: "operator/image-path"},
-	)
-	c.Assert(err, jc.ErrorIsNil)
-
-	deploymentArg := &appsv1.Deployment{
-		ObjectMeta: v1.ObjectMeta{
-			Name:   "app-name",
-			Labels: map[string]string{"app.kubernetes.io/managed-by": "juju", "app.kubernetes.io/name": "app-name"},
-			Annotations: map[string]string{
-				"fred":                           "mary",
-				"controller.juju.is/id":          testing.ControllerTag.Id(),
-				"app.juju.is/uuid":               "appuuid",
-				"charm.juju.is/modified-version": "0",
-			}},
-		Spec: appsv1.DeploymentSpec{
-			Replicas: &numUnits,
-			Selector: &v1.LabelSelector{
-				MatchLabels: map[string]string{"app.kubernetes.io/name": "app-name"},
-			},
-			RevisionHistoryLimit: pointer.Int32Ptr(0),
-			Template: core.PodTemplateSpec{
-				ObjectMeta: v1.ObjectMeta{
-					GenerateName: "app-name-",
-					Labels:       map[string]string{"app.kubernetes.io/name": "app-name"},
-					Annotations: map[string]string{
-						"apparmor.security.beta.kubernetes.io/pod": "runtime/default",
-						"seccomp.security.beta.kubernetes.io/pod":  "docker/default",
-						"fred":                           "mary",
-						"controller.juju.is/id":          testing.ControllerTag.Id(),
-						"charm.juju.is/modified-version": "0",
-					},
-				},
-				Spec: provider.Pod(workloadSpec).PodSpec,
-			},
-		},
-	}
-	serviceArg := &core.Service{
-		ObjectMeta: v1.ObjectMeta{
-			Name:   "app-name",
-			Labels: map[string]string{"app.kubernetes.io/managed-by": "juju", "app.kubernetes.io/name": "app-name"},
-			Annotations: map[string]string{
-				"fred":                  "mary",
-				"a":                     "b",
-				"controller.juju.is/id": testing.ControllerTag.Id(),
-			}},
-		Spec: core.ServiceSpec{
-			Selector: map[string]string{"app.kubernetes.io/name": "app-name"},
-			Type:     "LoadBalancer",
-			Ports: []core.ServicePort{
-				{Port: 80, TargetPort: intstr.FromInt(80), Protocol: "TCP"},
-				{Port: 8080, Protocol: "TCP", Name: "fred"},
-			},
-			LoadBalancerIP: "10.0.0.1",
-			ExternalName:   "ext-name",
-		},
-	}
-
-	svcAccount := &core.ServiceAccount{
-		ObjectMeta: v1.ObjectMeta{
-			Name:      "app-name",
-			Namespace: "test",
-			Labels:    map[string]string{"app.kubernetes.io/managed-by": "juju", "app.kubernetes.io/name": "app-name"},
-			Annotations: map[string]string{
-				"fred":                  "mary",
-				"controller.juju.is/id": testing.ControllerTag.Id(),
-			},
-		},
-		AutomountServiceAccountToken: pointer.BoolPtr(true),
-	}
-	role := &rbacv1.Role{
-		ObjectMeta: v1.ObjectMeta{
-			Name:      "app-name",
-			Namespace: "test",
-			Labels:    map[string]string{"app.kubernetes.io/managed-by": "juju", "app.kubernetes.io/name": "app-name"},
-			Annotations: map[string]string{
-				"fred":                  "mary",
-				"controller.juju.is/id": testing.ControllerTag.Id(),
-			},
-		},
-		Rules: []rbacv1.PolicyRule{
-			{
-				APIGroups: []string{""},
-				Resources: []string{"pods"},
-				Verbs:     []string{"get", "watch", "list"},
-			},
-		},
-	}
-	rb := &rbacv1.RoleBinding{
-		ObjectMeta: v1.ObjectMeta{
-			Name:      "app-name",
-			Namespace: "test",
-			Labels:    map[string]string{"app.kubernetes.io/managed-by": "juju", "app.kubernetes.io/name": "app-name"},
-			Annotations: map[string]string{
-				"fred":                  "mary",
-				"controller.juju.is/id": testing.ControllerTag.Id(),
-			},
-		},
-		RoleRef: rbacv1.RoleRef{
-			Name: "app-name",
-			Kind: "Role",
-		},
-		Subjects: []rbacv1.Subject{
-			{
-				Kind:      rbacv1.ServiceAccountKind,
-				Name:      "app-name",
-				Namespace: "test",
-			},
-		},
-	}
-
-	secretArg := s.getOCIImageSecret(c, map[string]string{"fred": "mary"})
-	gomock.InOrder(
-		s.mockStatefulSets.EXPECT().Get(gomock.Any(), "juju-operator-app-name", v1.GetOptions{}).
-			Return(nil, s.k8sNotFoundError()),
-		s.mockServiceAccounts.EXPECT().Create(gomock.Any(), svcAccount, v1.CreateOptions{}).Return(nil, s.k8sAlreadyExistsError()),
-		s.mockServiceAccounts.EXPECT().List(gomock.Any(), v1.ListOptions{LabelSelector: "app.kubernetes.io/managed-by=juju,app.kubernetes.io/name=app-name"}).
-			Return(&core.ServiceAccountList{Items: []core.ServiceAccount{*svcAccount}}, nil),
-		s.mockServiceAccounts.EXPECT().Update(gomock.Any(), svcAccount, v1.UpdateOptions{}).Return(svcAccount, nil),
-		s.mockRoles.EXPECT().Create(gomock.Any(), role, v1.CreateOptions{}).Return(nil, s.k8sAlreadyExistsError()),
-		s.mockRoles.EXPECT().List(gomock.Any(), v1.ListOptions{LabelSelector: "app.kubernetes.io/managed-by=juju,app.kubernetes.io/name=app-name"}).
-			Return(&rbacv1.RoleList{Items: []rbacv1.Role{*role}}, nil),
-		s.mockRoles.EXPECT().Update(gomock.Any(), role, v1.UpdateOptions{}).Return(role, nil),
-		s.mockRoleBindings.EXPECT().Get(gomock.Any(), "app-name", v1.GetOptions{}).
-			Return(rb, nil),
-		s.mockSecrets.EXPECT().Create(gomock.Any(), secretArg, v1.CreateOptions{}).Return(secretArg, nil),
-		s.mockStatefulSets.EXPECT().Get(gomock.Any(), "app-name", v1.GetOptions{}).
-			Return(nil, s.k8sNotFoundError()),
-		s.mockServices.EXPECT().Get(gomock.Any(), "app-name", v1.GetOptions{}).
-			Return(nil, s.k8sNotFoundError()),
-		s.mockServices.EXPECT().Update(gomock.Any(), serviceArg, v1.UpdateOptions{}).
-			Return(nil, s.k8sNotFoundError()),
-		s.mockServices.EXPECT().Create(gomock.Any(), serviceArg, v1.CreateOptions{}).
-			Return(nil, nil),
-		s.mockDeployments.EXPECT().Get(gomock.Any(), "app-name", v1.GetOptions{}).
-			Return(nil, s.k8sNotFoundError()),
-		s.mockDeployments.EXPECT().Create(gomock.Any(), deploymentArg, v1.CreateOptions{}).
-			Return(nil, nil),
-	)
-
-	params := &caas.ServiceParams{
-		PodSpec: podSpec,
-		ResourceTags: map[string]string{
-			"juju-controller-uuid": testing.ControllerTag.Id(),
-			"fred":                 "mary",
-		},
-		ImageDetails: coreresources.DockerImageDetails{RegistryPath: "operator/image-path"},
-	}
-
-	s.broker.EnsureService("app-name", func(_ string, _ status.Status, _ string, _ map[string]interface{}) error { return nil }, params, 2, config.ConfigAttributes{
-		"kubernetes-service-type":            "loadbalancer",
-		"kubernetes-service-loadbalancer-ip": "10.0.0.1",
-		"kubernetes-service-externalname":    "ext-name",
-		"kubernetes-service-annotations":     map[string]interface{}{"a": "b"},
-	})
-	c.Assert(err, jc.ErrorIsNil)
-}
-
-func (s *K8sBrokerSuite) TestEnsureServiceWithServiceAccountNewClusterRoleCreate(c *gc.C) {
-	ctrl := s.setupController(c)
-	defer ctrl.Finish()
-
-	podSpec := getBasicPodspec()
-	podSpec.ServiceAccount = &specs.PrimeServiceAccountSpecV3{
-		ServiceAccountSpecV3: specs.ServiceAccountSpecV3{
-			AutomountServiceAccountToken: pointer.BoolPtr(true),
-			Roles: []specs.Role{
-				{
-					Global: true,
-					Rules: []specs.PolicyRule{
-						{
-							APIGroups: []string{""},
-							Resources: []string{"pods"},
-							Verbs:     []string{"get", "watch", "list"},
-						},
-					},
-				},
-			},
-		},
-	}
-
-	numUnits := int32(2)
-	workloadSpec, err := provider.PrepareWorkloadSpec(
-		"app-name", "app-name", podSpec, coreresources.DockerImageDetails{RegistryPath: "operator/image-path"},
-	)
-	c.Assert(err, jc.ErrorIsNil)
-
-	deploymentArg := &appsv1.Deployment{
-		ObjectMeta: v1.ObjectMeta{
-			Name:   "app-name",
-			Labels: map[string]string{"app.kubernetes.io/managed-by": "juju", "app.kubernetes.io/name": "app-name"},
-			Annotations: map[string]string{
-				"fred":                           "mary",
-				"controller.juju.is/id":          testing.ControllerTag.Id(),
-				"app.juju.is/uuid":               "appuuid",
-				"charm.juju.is/modified-version": "0",
-			}},
-		Spec: appsv1.DeploymentSpec{
-			Replicas: &numUnits,
-			Selector: &v1.LabelSelector{
-				MatchLabels: map[string]string{"app.kubernetes.io/name": "app-name"},
-			},
-			RevisionHistoryLimit: pointer.Int32Ptr(0),
-			Template: core.PodTemplateSpec{
-				ObjectMeta: v1.ObjectMeta{
-					GenerateName: "app-name-",
-					Labels:       map[string]string{"app.kubernetes.io/name": "app-name"},
-					Annotations: map[string]string{
-						"apparmor.security.beta.kubernetes.io/pod": "runtime/default",
-						"seccomp.security.beta.kubernetes.io/pod":  "docker/default",
-						"fred":                           "mary",
-						"controller.juju.is/id":          testing.ControllerTag.Id(),
-						"charm.juju.is/modified-version": "0",
-					},
-				},
-				Spec: provider.Pod(workloadSpec).PodSpec,
-			},
-		},
-	}
-	serviceArg := &core.Service{
-		ObjectMeta: v1.ObjectMeta{
-			Name:   "app-name",
-			Labels: map[string]string{"app.kubernetes.io/managed-by": "juju", "app.kubernetes.io/name": "app-name"},
-			Annotations: map[string]string{
-				"fred":                  "mary",
-				"a":                     "b",
-				"controller.juju.is/id": testing.ControllerTag.Id(),
-			}},
-		Spec: core.ServiceSpec{
-			Selector: map[string]string{"app.kubernetes.io/name": "app-name"},
-			Type:     "LoadBalancer",
-			Ports: []core.ServicePort{
-				{Port: 80, TargetPort: intstr.FromInt(80), Protocol: "TCP"},
-				{Port: 8080, Protocol: "TCP", Name: "fred"},
-			},
-			LoadBalancerIP: "10.0.0.1",
-			ExternalName:   "ext-name",
-		},
-	}
-
-	svcAccount := &core.ServiceAccount{
-		ObjectMeta: v1.ObjectMeta{
-			Name:      "app-name",
-			Namespace: "test",
-			Labels:    map[string]string{"app.kubernetes.io/managed-by": "juju", "app.kubernetes.io/name": "app-name"},
-			Annotations: map[string]string{
-				"fred":                  "mary",
-				"controller.juju.is/id": testing.ControllerTag.Id(),
-			},
-		},
-		AutomountServiceAccountToken: pointer.BoolPtr(true),
-	}
-	cr := &rbacv1.ClusterRole{
-		ObjectMeta: v1.ObjectMeta{
-			Name:      "test-app-name",
-			Namespace: "test",
-			Labels:    map[string]string{"app.kubernetes.io/managed-by": "juju", "app.kubernetes.io/name": "app-name", "model.juju.is/id": "deadbeef-0bad-400d-8000-4b1d0d06f00d", "model.juju.is/name": "test"},
-			Annotations: map[string]string{
-				"fred":                  "mary",
-				"controller.juju.is/id": testing.ControllerTag.Id(),
-			},
-		},
-		Rules: []rbacv1.PolicyRule{
-			{
-				APIGroups: []string{""},
-				Resources: []string{"pods"},
-				Verbs:     []string{"get", "watch", "list"},
-			},
-		},
-	}
-	crb := &rbacv1.ClusterRoleBinding{
-		ObjectMeta: v1.ObjectMeta{
-			Name:      "app-name-test-app-name",
-			Namespace: "test",
-			Labels:    map[string]string{"app.kubernetes.io/managed-by": "juju", "app.kubernetes.io/name": "app-name", "model.juju.is/id": "deadbeef-0bad-400d-8000-4b1d0d06f00d", "model.juju.is/name": "test"},
-			Annotations: map[string]string{
-				"fred":                  "mary",
-				"controller.juju.is/id": testing.ControllerTag.Id(),
-			},
-		},
-		RoleRef: rbacv1.RoleRef{
-			Name: "test-app-name",
-			Kind: "ClusterRole",
-		},
-		Subjects: []rbacv1.Subject{
-			{
-				Kind:      rbacv1.ServiceAccountKind,
-				Name:      "app-name",
-				Namespace: "test",
-			},
-		},
-	}
-
-	secretArg := s.getOCIImageSecret(c, map[string]string{"fred": "mary"})
-	gomock.InOrder(
-		s.mockStatefulSets.EXPECT().Get(gomock.Any(), "juju-operator-app-name", v1.GetOptions{}).
-			Return(nil, s.k8sNotFoundError()),
-		s.mockServiceAccounts.EXPECT().Create(gomock.Any(), svcAccount, v1.CreateOptions{}).Return(svcAccount, nil),
-		s.mockClusterRoles.EXPECT().Get(gomock.Any(), cr.Name, gomock.Any()).Return(nil, s.k8sNotFoundError()),
-		s.mockClusterRoles.EXPECT().Patch(
-			gomock.Any(), cr.Name, types.StrategicMergePatchType, gomock.Any(), v1.PatchOptions{FieldManager: "juju"},
-		).Return(nil, s.k8sNotFoundError()),
-		s.mockClusterRoles.EXPECT().Create(gomock.Any(), cr, gomock.Any()).Return(cr, nil),
-		s.mockClusterRoleBindings.EXPECT().Get(gomock.Any(), crb.Name, gomock.Any()).Return(nil, s.k8sNotFoundError()),
-		s.mockClusterRoleBindings.EXPECT().Patch(
-			gomock.Any(), crb.Name, types.StrategicMergePatchType, gomock.Any(), v1.PatchOptions{FieldManager: "juju"},
-		).Return(nil, s.k8sNotFoundError()),
-		s.mockClusterRoleBindings.EXPECT().Create(gomock.Any(), crb, gomock.Any()).Return(crb, nil),
-		s.mockSecrets.EXPECT().Create(gomock.Any(), secretArg, v1.CreateOptions{}).Return(secretArg, nil),
-		s.mockStatefulSets.EXPECT().Get(gomock.Any(), "app-name", v1.GetOptions{}).
-			Return(nil, s.k8sNotFoundError()),
-		s.mockServices.EXPECT().Get(gomock.Any(), "app-name", v1.GetOptions{}).
-			Return(nil, s.k8sNotFoundError()),
-		s.mockServices.EXPECT().Update(gomock.Any(), serviceArg, v1.UpdateOptions{}).
-			Return(nil, s.k8sNotFoundError()),
-		s.mockServices.EXPECT().Create(gomock.Any(), serviceArg, v1.CreateOptions{}).
-			Return(nil, nil),
-		s.mockDeployments.EXPECT().Get(gomock.Any(), "app-name", v1.GetOptions{}).
-			Return(nil, s.k8sNotFoundError()),
-		s.mockDeployments.EXPECT().Create(gomock.Any(), deploymentArg, v1.CreateOptions{}).
-			Return(nil, nil),
-	)
-
-	params := &caas.ServiceParams{
-		PodSpec: podSpec,
-		ResourceTags: map[string]string{
-			"juju-controller-uuid": testing.ControllerTag.Id(),
-			"fred":                 "mary",
-		},
-		ImageDetails: coreresources.DockerImageDetails{RegistryPath: "operator/image-path"},
-	}
-	err = s.broker.EnsureService("app-name", func(_ string, _ status.Status, _ string, _ map[string]interface{}) error { return nil }, params, 2, config.ConfigAttributes{
-		"kubernetes-service-type":            "loadbalancer",
-		"kubernetes-service-loadbalancer-ip": "10.0.0.1",
-		"kubernetes-service-externalname":    "ext-name",
-		"kubernetes-service-annotations":     map[string]interface{}{"a": "b"},
-	})
-	c.Assert(err, jc.ErrorIsNil)
-}
-
-func (s *K8sBrokerSuite) TestEnsureServiceWithServiceAccountNewClusterRoleUpdate(c *gc.C) {
-	ctrl := s.setupController(c)
-	defer ctrl.Finish()
-
-	podSpec := getBasicPodspec()
-	podSpec.ServiceAccount = &specs.PrimeServiceAccountSpecV3{
-		ServiceAccountSpecV3: specs.ServiceAccountSpecV3{
-			AutomountServiceAccountToken: pointer.BoolPtr(true),
-			Roles: []specs.Role{
-				{
-					Global: true,
-					Rules: []specs.PolicyRule{
-						{
-							APIGroups: []string{""},
-							Resources: []string{"pods"},
-							Verbs:     []string{"get", "watch", "list"},
-						},
-					},
-				},
-			},
-		},
-	}
-
-	numUnits := int32(2)
-	workloadSpec, err := provider.PrepareWorkloadSpec(
-		"app-name", "app-name", podSpec, coreresources.DockerImageDetails{RegistryPath: "operator/image-path"},
-	)
-	c.Assert(err, jc.ErrorIsNil)
-
-	deploymentArg := &appsv1.Deployment{
-		ObjectMeta: v1.ObjectMeta{
-			Name:   "app-name",
-			Labels: map[string]string{"app.kubernetes.io/managed-by": "juju", "app.kubernetes.io/name": "app-name"},
-			Annotations: map[string]string{
-				"fred":                           "mary",
-				"controller.juju.is/id":          testing.ControllerTag.Id(),
-				"app.juju.is/uuid":               "appuuid",
-				"charm.juju.is/modified-version": "0",
-			}},
-		Spec: appsv1.DeploymentSpec{
-			Replicas: &numUnits,
-			Selector: &v1.LabelSelector{
-				MatchLabels: map[string]string{"app.kubernetes.io/name": "app-name"},
-			},
-			RevisionHistoryLimit: pointer.Int32Ptr(0),
-			Template: core.PodTemplateSpec{
-				ObjectMeta: v1.ObjectMeta{
-					GenerateName: "app-name-",
-					Labels:       map[string]string{"app.kubernetes.io/name": "app-name"},
-					Annotations: map[string]string{
-						"apparmor.security.beta.kubernetes.io/pod": "runtime/default",
-						"seccomp.security.beta.kubernetes.io/pod":  "docker/default",
-						"fred":                           "mary",
-						"controller.juju.is/id":          testing.ControllerTag.Id(),
-						"charm.juju.is/modified-version": "0",
-					},
-				},
-				Spec: provider.Pod(workloadSpec).PodSpec,
-			},
-		},
-	}
-	serviceArg := &core.Service{
-		ObjectMeta: v1.ObjectMeta{
-			Name:   "app-name",
-			Labels: map[string]string{"app.kubernetes.io/managed-by": "juju", "app.kubernetes.io/name": "app-name"},
-			Annotations: map[string]string{
-				"fred":                  "mary",
-				"a":                     "b",
-				"controller.juju.is/id": testing.ControllerTag.Id(),
-			}},
-		Spec: core.ServiceSpec{
-			Selector: map[string]string{"app.kubernetes.io/name": "app-name"},
-			Type:     "LoadBalancer",
-			Ports: []core.ServicePort{
-				{Port: 80, TargetPort: intstr.FromInt(80), Protocol: "TCP"},
-				{Port: 8080, Protocol: "TCP", Name: "fred"},
-			},
-			LoadBalancerIP: "10.0.0.1",
-			ExternalName:   "ext-name",
-		},
-	}
-
-	svcAccount := &core.ServiceAccount{
-		ObjectMeta: v1.ObjectMeta{
-			Name:      "app-name",
-			Namespace: "test",
-			Labels:    map[string]string{"app.kubernetes.io/managed-by": "juju", "app.kubernetes.io/name": "app-name"},
-			Annotations: map[string]string{
-				"fred":                  "mary",
-				"controller.juju.is/id": testing.ControllerTag.Id(),
-			},
-		},
-		AutomountServiceAccountToken: pointer.BoolPtr(true),
-	}
-	cr := &rbacv1.ClusterRole{
-		ObjectMeta: v1.ObjectMeta{
-			Name:      "test-app-name",
-			Namespace: "test",
-			Labels:    map[string]string{"app.kubernetes.io/managed-by": "juju", "app.kubernetes.io/name": "app-name", "model.juju.is/id": "deadbeef-0bad-400d-8000-4b1d0d06f00d", "model.juju.is/name": "test"},
-			Annotations: map[string]string{
-				"fred":                  "mary",
-				"controller.juju.is/id": testing.ControllerTag.Id(),
-			},
-		},
-		Rules: []rbacv1.PolicyRule{
-			{
-				APIGroups: []string{""},
-				Resources: []string{"pods"},
-				Verbs:     []string{"get", "watch", "list"},
-			},
-		},
-	}
-	crb := &rbacv1.ClusterRoleBinding{
-		ObjectMeta: v1.ObjectMeta{
-			Name:      "app-name-test-app-name",
-			Namespace: "test",
-			Labels:    map[string]string{"app.kubernetes.io/managed-by": "juju", "app.kubernetes.io/name": "app-name", "model.juju.is/id": "deadbeef-0bad-400d-8000-4b1d0d06f00d", "model.juju.is/name": "test"},
-			Annotations: map[string]string{
-				"fred":                  "mary",
-				"controller.juju.is/id": testing.ControllerTag.Id(),
-			},
-		},
-		RoleRef: rbacv1.RoleRef{
-			Name: "test-app-name",
-			Kind: "ClusterRole",
-		},
-		Subjects: []rbacv1.Subject{
-			{
-				Kind:      rbacv1.ServiceAccountKind,
-				Name:      "app-name",
-				Namespace: "test",
-			},
-		},
-	}
-
-	secretArg := s.getOCIImageSecret(c, map[string]string{"fred": "mary"})
-	gomock.InOrder(
-		s.mockStatefulSets.EXPECT().Get(gomock.Any(), "juju-operator-app-name", v1.GetOptions{}).
-			Return(nil, s.k8sNotFoundError()),
-		s.mockServiceAccounts.EXPECT().Create(gomock.Any(), svcAccount, v1.CreateOptions{}).Return(nil, s.k8sAlreadyExistsError()),
-		s.mockServiceAccounts.EXPECT().List(gomock.Any(), v1.ListOptions{LabelSelector: "app.kubernetes.io/managed-by=juju,app.kubernetes.io/name=app-name"}).
-			Return(&core.ServiceAccountList{Items: []core.ServiceAccount{*svcAccount}}, nil),
-		s.mockServiceAccounts.EXPECT().Update(gomock.Any(), svcAccount, v1.UpdateOptions{}).Return(svcAccount, nil),
-		s.mockClusterRoles.EXPECT().Get(gomock.Any(), cr.Name, gomock.Any()).Return(cr, nil),
-		s.mockClusterRoles.EXPECT().Update(gomock.Any(), cr, gomock.Any()).Return(cr, nil),
-		s.mockClusterRoleBindings.EXPECT().Get(gomock.Any(), crb.Name, gomock.Any()).Return(nil, s.k8sNotFoundError()),
-		s.mockClusterRoleBindings.EXPECT().Patch(
-			gomock.Any(), crb.Name, types.StrategicMergePatchType, gomock.Any(), v1.PatchOptions{FieldManager: "juju"},
-		).Return(nil, s.k8sNotFoundError()),
-		s.mockClusterRoleBindings.EXPECT().Create(gomock.Any(), crb, gomock.Any()).Return(crb, nil),
-		s.mockSecrets.EXPECT().Create(gomock.Any(), secretArg, v1.CreateOptions{}).Return(secretArg, nil),
-		s.mockStatefulSets.EXPECT().Get(gomock.Any(), "app-name", v1.GetOptions{}).
-			Return(nil, s.k8sNotFoundError()),
-		s.mockServices.EXPECT().Get(gomock.Any(), "app-name", v1.GetOptions{}).
-			Return(nil, s.k8sNotFoundError()),
-		s.mockServices.EXPECT().Update(gomock.Any(), serviceArg, v1.UpdateOptions{}).
-			Return(nil, s.k8sNotFoundError()),
-		s.mockServices.EXPECT().Create(gomock.Any(), serviceArg, v1.CreateOptions{}).
-			Return(nil, nil),
-		s.mockDeployments.EXPECT().Get(gomock.Any(), "app-name", v1.GetOptions{}).
-			Return(nil, s.k8sNotFoundError()),
-		s.mockDeployments.EXPECT().Create(gomock.Any(), deploymentArg, v1.CreateOptions{}).
-			Return(nil, nil),
-	)
-
-	params := &caas.ServiceParams{
-		PodSpec: podSpec,
-		ResourceTags: map[string]string{
-			"juju-controller-uuid": testing.ControllerTag.Id(),
-			"fred":                 "mary",
-		},
-		ImageDetails: coreresources.DockerImageDetails{RegistryPath: "operator/image-path"},
-	}
-
-	errChan := make(chan error)
-	go func() {
-		errChan <- s.broker.EnsureService("app-name", func(_ string, _ status.Status, _ string, _ map[string]interface{}) error { return nil }, params, 2, config.ConfigAttributes{
-			"kubernetes-service-type":            "loadbalancer",
-			"kubernetes-service-loadbalancer-ip": "10.0.0.1",
-			"kubernetes-service-externalname":    "ext-name",
-			"kubernetes-service-annotations":     map[string]interface{}{"a": "b"},
-		})
-	}()
-
-	select {
-	case err := <-errChan:
-		c.Assert(err, jc.ErrorIsNil)
-	case <-time.After(testing.LongWait):
-		c.Fatalf("timed out waiting for EnsureService return")
-	}
-}
-
-func (s *K8sBrokerSuite) TestEnsureServiceWithServiceAccountAndK8sServiceAccountNameSpaced(c *gc.C) {
-	ctrl := s.setupController(c)
-	defer ctrl.Finish()
-
-	podSpec := getBasicPodspec()
-	podSpec.ServiceAccount = primeServiceAccount
-
-	podSpec.ProviderPod = &k8sspecs.K8sPodSpec{
-		KubernetesResources: &k8sspecs.KubernetesResources{
-			K8sRBACResources: k8sspecs.K8sRBACResources{
-				ServiceAccounts: []k8sspecs.K8sServiceAccountSpec{
-					{
-						Name: "sa2",
-						ServiceAccountSpecV3: specs.ServiceAccountSpecV3{
-
-							AutomountServiceAccountToken: pointer.BoolPtr(true),
-							Roles: []specs.Role{
-								{
-									Name: "role2",
-									Rules: []specs.PolicyRule{
-										{
-											APIGroups: []string{""},
-											Resources: []string{"pods"},
-											Verbs:     []string{"get", "watch", "list"},
-										},
-									},
-								},
-							},
-						},
-					},
-				},
-			},
-		},
-	}
-
-	numUnits := int32(2)
-	workloadSpec, err := provider.PrepareWorkloadSpec(
-		"app-name", "app-name", podSpec, coreresources.DockerImageDetails{RegistryPath: "operator/image-path"},
-	)
-	c.Assert(err, jc.ErrorIsNil)
-
-	deploymentArg := &appsv1.Deployment{
-		ObjectMeta: v1.ObjectMeta{
-			Name:   "app-name",
-			Labels: map[string]string{"app.kubernetes.io/managed-by": "juju", "app.kubernetes.io/name": "app-name"},
-			Annotations: map[string]string{
-				"fred":                           "mary",
-				"controller.juju.is/id":          testing.ControllerTag.Id(),
-				"app.juju.is/uuid":               "appuuid",
-				"charm.juju.is/modified-version": "0",
-			}},
-		Spec: appsv1.DeploymentSpec{
-			Replicas: &numUnits,
-			Selector: &v1.LabelSelector{
-				MatchLabels: map[string]string{"app.kubernetes.io/name": "app-name"},
-			},
-			RevisionHistoryLimit: pointer.Int32Ptr(0),
-			Template: core.PodTemplateSpec{
-				ObjectMeta: v1.ObjectMeta{
-					GenerateName: "app-name-",
-					Labels:       map[string]string{"app.kubernetes.io/name": "app-name"},
-					Annotations: map[string]string{
-						"apparmor.security.beta.kubernetes.io/pod": "runtime/default",
-						"seccomp.security.beta.kubernetes.io/pod":  "docker/default",
-						"fred":                           "mary",
-						"controller.juju.is/id":          testing.ControllerTag.Id(),
-						"charm.juju.is/modified-version": "0",
-					},
-				},
-				Spec: provider.Pod(workloadSpec).PodSpec,
-			},
-		},
-	}
-	serviceArg := &core.Service{
-		ObjectMeta: v1.ObjectMeta{
-			Name:   "app-name",
-			Labels: map[string]string{"app.kubernetes.io/managed-by": "juju", "app.kubernetes.io/name": "app-name"},
-			Annotations: map[string]string{
-				"fred":                  "mary",
-				"a":                     "b",
-				"controller.juju.is/id": testing.ControllerTag.Id(),
-			}},
-		Spec: core.ServiceSpec{
-			Selector: map[string]string{"app.kubernetes.io/name": "app-name"},
-			Type:     "LoadBalancer",
-			Ports: []core.ServicePort{
-				{Port: 80, TargetPort: intstr.FromInt(80), Protocol: "TCP"},
-				{Port: 8080, Protocol: "TCP", Name: "fred"},
-			},
-			LoadBalancerIP: "10.0.0.1",
-			ExternalName:   "ext-name",
-		},
-	}
-
-	svcAccount1 := &core.ServiceAccount{
-		ObjectMeta: v1.ObjectMeta{
-			Name:      "app-name",
-			Namespace: "test",
-			Labels:    map[string]string{"app.kubernetes.io/managed-by": "juju", "app.kubernetes.io/name": "app-name"},
-			Annotations: map[string]string{
-				"fred":                  "mary",
-				"controller.juju.is/id": testing.ControllerTag.Id(),
-			},
-		},
-		AutomountServiceAccountToken: pointer.BoolPtr(true),
-	}
-	role1 := &rbacv1.Role{
-		ObjectMeta: v1.ObjectMeta{
-			Name:      "app-name",
-			Namespace: "test",
-			Labels:    map[string]string{"app.kubernetes.io/managed-by": "juju", "app.kubernetes.io/name": "app-name"},
-			Annotations: map[string]string{
-				"fred":                  "mary",
-				"controller.juju.is/id": testing.ControllerTag.Id(),
-			},
-		},
-		Rules: []rbacv1.PolicyRule{
-			{
-				APIGroups: []string{""},
-				Resources: []string{"pods"},
-				Verbs:     []string{"get", "watch", "list"},
-			},
-		},
-	}
-	rb1 := &rbacv1.RoleBinding{
-		ObjectMeta: v1.ObjectMeta{
-			Name:      "app-name",
-			Namespace: "test",
-			Labels:    map[string]string{"app.kubernetes.io/managed-by": "juju", "app.kubernetes.io/name": "app-name"},
-			Annotations: map[string]string{
-				"fred":                  "mary",
-				"controller.juju.is/id": testing.ControllerTag.Id(),
-			},
-		},
-		RoleRef: rbacv1.RoleRef{
-			Name: "app-name",
-			Kind: "Role",
-		},
-		Subjects: []rbacv1.Subject{
-			{
-				Kind:      rbacv1.ServiceAccountKind,
-				Name:      "app-name",
-				Namespace: "test",
-			},
-		},
-	}
-
-	svcAccount2 := &core.ServiceAccount{
-		ObjectMeta: v1.ObjectMeta{
-			Name:      "sa2",
-			Namespace: "test",
-			Labels:    map[string]string{"app.kubernetes.io/managed-by": "juju", "app.kubernetes.io/name": "app-name"},
-			Annotations: map[string]string{
-				"fred":                  "mary",
-				"controller.juju.is/id": testing.ControllerTag.Id(),
-			},
-		},
-		AutomountServiceAccountToken: pointer.BoolPtr(true),
-	}
-	role2 := &rbacv1.Role{
-		ObjectMeta: v1.ObjectMeta{
-			Name:      "role2",
-			Namespace: "test",
-			Labels:    map[string]string{"app.kubernetes.io/managed-by": "juju", "app.kubernetes.io/name": "app-name"},
-			Annotations: map[string]string{
-				"fred":                  "mary",
-				"controller.juju.is/id": testing.ControllerTag.Id(),
-			},
-		},
-		Rules: []rbacv1.PolicyRule{
-			{
-				APIGroups: []string{""},
-				Resources: []string{"pods"},
-				Verbs:     []string{"get", "watch", "list"},
-			},
-		},
-	}
-	rb2 := &rbacv1.RoleBinding{
-		ObjectMeta: v1.ObjectMeta{
-			Name:      "sa2-role2",
-			Namespace: "test",
-			Labels:    map[string]string{"app.kubernetes.io/managed-by": "juju", "app.kubernetes.io/name": "app-name"},
-			Annotations: map[string]string{
-				"fred":                  "mary",
-				"controller.juju.is/id": testing.ControllerTag.Id(),
-			},
-		},
-		RoleRef: rbacv1.RoleRef{
-			Name: "role2",
-			Kind: "Role",
-		},
-		Subjects: []rbacv1.Subject{
-			{
-				Kind:      rbacv1.ServiceAccountKind,
-				Name:      "sa2",
-				Namespace: "test",
-			},
-		},
-	}
-
-	secretArg := s.getOCIImageSecret(c, map[string]string{"fred": "mary"})
-	gomock.InOrder(
-		s.mockStatefulSets.EXPECT().Get(gomock.Any(), "juju-operator-app-name", v1.GetOptions{}).
-			Return(nil, s.k8sNotFoundError()),
-
-		s.mockServiceAccounts.EXPECT().Create(gomock.Any(), svcAccount1, v1.CreateOptions{}).Return(svcAccount1, nil),
-		s.mockRoles.EXPECT().Create(gomock.Any(), role1, v1.CreateOptions{}).Return(role1, nil),
-		s.mockRoleBindings.EXPECT().Get(gomock.Any(), "app-name", v1.GetOptions{}).
-			Return(nil, s.k8sNotFoundError()),
-		s.mockRoleBindings.EXPECT().Create(gomock.Any(), rb1, v1.CreateOptions{}).Return(rb1, nil),
-
-		s.mockServiceAccounts.EXPECT().Create(gomock.Any(), svcAccount2, v1.CreateOptions{}).Return(svcAccount2, nil),
-		s.mockRoles.EXPECT().Create(gomock.Any(), role2, v1.CreateOptions{}).Return(role2, nil),
-		s.mockRoleBindings.EXPECT().Get(gomock.Any(), "sa2-role2", v1.GetOptions{}).
-			Return(nil, s.k8sNotFoundError()),
-		s.mockRoleBindings.EXPECT().Create(gomock.Any(), rb2, v1.CreateOptions{}).Return(rb2, nil),
-
-		s.mockSecrets.EXPECT().Create(gomock.Any(), secretArg, v1.CreateOptions{}).Return(secretArg, nil),
-		s.mockStatefulSets.EXPECT().Get(gomock.Any(), "app-name", v1.GetOptions{}).
-			Return(nil, s.k8sNotFoundError()),
-		s.mockServices.EXPECT().Get(gomock.Any(), "app-name", v1.GetOptions{}).
-			Return(nil, s.k8sNotFoundError()),
-		s.mockServices.EXPECT().Update(gomock.Any(), serviceArg, v1.UpdateOptions{}).
-			Return(nil, s.k8sNotFoundError()),
-		s.mockServices.EXPECT().Create(gomock.Any(), serviceArg, v1.CreateOptions{}).
-			Return(nil, nil),
-		s.mockDeployments.EXPECT().Get(gomock.Any(), "app-name", v1.GetOptions{}).
-			Return(nil, s.k8sNotFoundError()),
-		s.mockDeployments.EXPECT().Create(gomock.Any(), deploymentArg, v1.CreateOptions{}).
-			Return(nil, nil),
-	)
-
-	params := &caas.ServiceParams{
-		PodSpec: podSpec,
-		ResourceTags: map[string]string{
-			"juju-controller-uuid": testing.ControllerTag.Id(),
-			"fred":                 "mary",
-		},
-		ImageDetails: coreresources.DockerImageDetails{RegistryPath: "operator/image-path"},
-	}
-	err = s.broker.EnsureService("app-name", func(_ string, _ status.Status, _ string, _ map[string]interface{}) error { return nil }, params, 2, config.ConfigAttributes{
-		"kubernetes-service-type":            "loadbalancer",
-		"kubernetes-service-loadbalancer-ip": "10.0.0.1",
-		"kubernetes-service-externalname":    "ext-name",
-		"kubernetes-service-annotations":     map[string]interface{}{"a": "b"},
-	})
-	c.Assert(err, jc.ErrorIsNil)
-}
-
-func (s *K8sBrokerSuite) TestEnsureServiceWithServiceAccountAndK8sServiceAccountClusterScoped(c *gc.C) {
-	ctrl := s.setupController(c)
-	defer ctrl.Finish()
-
-	podSpec := getBasicPodspec()
-	podSpec.ServiceAccount = primeServiceAccount
-
-	podSpec.ProviderPod = &k8sspecs.K8sPodSpec{
-		KubernetesResources: &k8sspecs.KubernetesResources{
-			K8sRBACResources: k8sspecs.K8sRBACResources{
-				ServiceAccounts: []k8sspecs.K8sServiceAccountSpec{
-					{
-						Name: "sa2",
-						ServiceAccountSpecV3: specs.ServiceAccountSpecV3{
-							AutomountServiceAccountToken: pointer.BoolPtr(true),
-							Roles: []specs.Role{
-								{
-									Name:   "cluster-role2",
-									Global: true,
-									Rules: []specs.PolicyRule{
-										{
-											APIGroups: []string{""},
-											Resources: []string{"pods"},
-											Verbs:     []string{"get", "watch", "list"},
-										},
-										{
-											NonResourceURLs: []string{"/healthz", "/healthz/*"},
-											Verbs:           []string{"get", "post"},
-										},
-										{
-											APIGroups:     []string{"rbac.authorization.k8s.io"},
-											Resources:     []string{"clusterroles"},
-											Verbs:         []string{"bind"},
-											ResourceNames: []string{"admin", "edit", "view"},
-										},
-									},
-								},
-							},
-						},
-					},
-				},
-			},
-		},
-	}
-
-	numUnits := int32(2)
-	workloadSpec, err := provider.PrepareWorkloadSpec(
-		"app-name", "app-name", podSpec, coreresources.DockerImageDetails{RegistryPath: "operator/image-path"},
-	)
-	c.Assert(err, jc.ErrorIsNil)
-
-	deploymentArg := &appsv1.Deployment{
-		ObjectMeta: v1.ObjectMeta{
-			Name:   "app-name",
-			Labels: map[string]string{"app.kubernetes.io/managed-by": "juju", "app.kubernetes.io/name": "app-name"},
-			Annotations: map[string]string{
-				"controller.juju.is/id":          testing.ControllerTag.Id(),
-				"fred":                           "mary",
-				"app.juju.is/uuid":               "appuuid",
-				"charm.juju.is/modified-version": "0",
-			},
-		},
-		Spec: appsv1.DeploymentSpec{
-			Replicas: &numUnits,
-			Selector: &v1.LabelSelector{
-				MatchLabels: map[string]string{"app.kubernetes.io/name": "app-name"},
-			},
-			RevisionHistoryLimit: pointer.Int32Ptr(0),
-			Template: core.PodTemplateSpec{
-				ObjectMeta: v1.ObjectMeta{
-					GenerateName: "app-name-",
-					Labels:       map[string]string{"app.kubernetes.io/name": "app-name"},
-					Annotations: map[string]string{
-						"apparmor.security.beta.kubernetes.io/pod": "runtime/default",
-						"seccomp.security.beta.kubernetes.io/pod":  "docker/default",
-						"controller.juju.is/id":                    testing.ControllerTag.Id(),
-						"fred":                                     "mary",
-						"charm.juju.is/modified-version":           "0",
-					},
-				},
-				Spec: provider.Pod(workloadSpec).PodSpec,
-			},
-		},
-	}
-	serviceArg := &core.Service{
-		ObjectMeta: v1.ObjectMeta{
-			Name:   "app-name",
-			Labels: map[string]string{"app.kubernetes.io/managed-by": "juju", "app.kubernetes.io/name": "app-name"},
-			Annotations: map[string]string{
-				"fred":                  "mary",
-				"a":                     "b",
-				"controller.juju.is/id": testing.ControllerTag.Id(),
-			}},
-		Spec: core.ServiceSpec{
-			Selector: map[string]string{"app.kubernetes.io/name": "app-name"},
-			Type:     "LoadBalancer",
-			Ports: []core.ServicePort{
-				{Port: 80, TargetPort: intstr.FromInt(80), Protocol: "TCP"},
-				{Port: 8080, Protocol: "TCP", Name: "fred"},
-			},
-			LoadBalancerIP: "10.0.0.1",
-			ExternalName:   "ext-name",
-		},
-	}
-
-	svcAccount1 := &core.ServiceAccount{
-		ObjectMeta: v1.ObjectMeta{
-			Name:      "app-name",
-			Namespace: "test",
-			Labels:    map[string]string{"app.kubernetes.io/managed-by": "juju", "app.kubernetes.io/name": "app-name"},
-			Annotations: map[string]string{
-				"fred":                  "mary",
-				"controller.juju.is/id": testing.ControllerTag.Id(),
-			},
-		},
-		AutomountServiceAccountToken: pointer.BoolPtr(true),
-	}
-	role1 := &rbacv1.Role{
-		ObjectMeta: v1.ObjectMeta{
-			Name:      "app-name",
-			Namespace: "test",
-			Labels:    map[string]string{"app.kubernetes.io/managed-by": "juju", "app.kubernetes.io/name": "app-name"},
-			Annotations: map[string]string{
-				"fred":                  "mary",
-				"controller.juju.is/id": testing.ControllerTag.Id(),
-			},
-		},
-		Rules: []rbacv1.PolicyRule{
-			{
-				APIGroups: []string{""},
-				Resources: []string{"pods"},
-				Verbs:     []string{"get", "watch", "list"},
-			},
-		},
-	}
-	rb1 := &rbacv1.RoleBinding{
-		ObjectMeta: v1.ObjectMeta{
-			Name:      "app-name",
-			Namespace: "test",
-			Labels:    map[string]string{"app.kubernetes.io/managed-by": "juju", "app.kubernetes.io/name": "app-name"},
-			Annotations: map[string]string{
-				"fred":                  "mary",
-				"controller.juju.is/id": testing.ControllerTag.Id(),
-			},
-		},
-		RoleRef: rbacv1.RoleRef{
-			Name: "app-name",
-			Kind: "Role",
-		},
-		Subjects: []rbacv1.Subject{
-			{
-				Kind:      rbacv1.ServiceAccountKind,
-				Name:      "app-name",
-				Namespace: "test",
-			},
-		},
-	}
-
-	svcAccount2 := &core.ServiceAccount{
-		ObjectMeta: v1.ObjectMeta{
-			Name:      "sa2",
-			Namespace: "test",
-			Labels:    map[string]string{"app.kubernetes.io/managed-by": "juju", "app.kubernetes.io/name": "app-name"},
-			Annotations: map[string]string{
-				"fred":                  "mary",
-				"controller.juju.is/id": testing.ControllerTag.Id(),
-			},
-		},
-		AutomountServiceAccountToken: pointer.BoolPtr(true),
-	}
-	clusterrole2 := &rbacv1.ClusterRole{
-		ObjectMeta: v1.ObjectMeta{
-			Name:      "test-cluster-role2",
-			Namespace: "test",
-			Labels:    map[string]string{"app.kubernetes.io/managed-by": "juju", "app.kubernetes.io/name": "app-name", "model.juju.is/id": "deadbeef-0bad-400d-8000-4b1d0d06f00d", "model.juju.is/name": "test"},
-			Annotations: map[string]string{
-				"fred":                  "mary",
-				"controller.juju.is/id": testing.ControllerTag.Id(),
-			},
-		},
-		Rules: []rbacv1.PolicyRule{
-			{
-				APIGroups: []string{""},
-				Resources: []string{"pods"},
-				Verbs:     []string{"get", "watch", "list"},
-			},
-			{
-				NonResourceURLs: []string{"/healthz", "/healthz/*"},
-				Verbs:           []string{"get", "post"},
-			},
-			{
-				APIGroups:     []string{"rbac.authorization.k8s.io"},
-				Resources:     []string{"clusterroles"},
-				Verbs:         []string{"bind"},
-				ResourceNames: []string{"admin", "edit", "view"},
-			},
-		},
-	}
-	crb2 := &rbacv1.ClusterRoleBinding{
-		ObjectMeta: v1.ObjectMeta{
-			Name:      "sa2-test-cluster-role2",
-			Namespace: "test",
-			Labels:    map[string]string{"app.kubernetes.io/managed-by": "juju", "app.kubernetes.io/name": "app-name", "model.juju.is/id": "deadbeef-0bad-400d-8000-4b1d0d06f00d", "model.juju.is/name": "test"},
-			Annotations: map[string]string{
-				"fred":                  "mary",
-				"controller.juju.is/id": testing.ControllerTag.Id(),
-			},
-		},
-		RoleRef: rbacv1.RoleRef{
-			Name: "test-cluster-role2",
-			Kind: "ClusterRole",
-		},
-		Subjects: []rbacv1.Subject{
-			{
-				Kind:      rbacv1.ServiceAccountKind,
-				Name:      "sa2",
-				Namespace: "test",
-			},
-		},
-	}
-
-	secretArg := s.getOCIImageSecret(c, map[string]string{"fred": "mary"})
-	gomock.InOrder(
-		s.mockStatefulSets.EXPECT().Get(gomock.Any(), "juju-operator-app-name", v1.GetOptions{}).
-			Return(nil, s.k8sNotFoundError()),
-
-		s.mockServiceAccounts.EXPECT().Create(gomock.Any(), svcAccount1, v1.CreateOptions{}).Return(svcAccount1, nil),
-		s.mockRoles.EXPECT().Create(gomock.Any(), role1, v1.CreateOptions{}).Return(role1, nil),
-		s.mockRoleBindings.EXPECT().Get(gomock.Any(), "app-name", v1.GetOptions{}).
-			Return(nil, s.k8sNotFoundError()),
-		s.mockRoleBindings.EXPECT().Create(gomock.Any(), rb1, v1.CreateOptions{}).Return(rb1, nil),
-
-		s.mockServiceAccounts.EXPECT().Create(gomock.Any(), svcAccount2, v1.CreateOptions{}).Return(svcAccount2, nil),
-		s.mockClusterRoles.EXPECT().Get(gomock.Any(), clusterrole2.Name, gomock.Any()).Return(clusterrole2, nil),
-		s.mockClusterRoles.EXPECT().Update(gomock.Any(), clusterrole2, gomock.Any()).Return(clusterrole2, nil),
-		s.mockClusterRoleBindings.EXPECT().Get(gomock.Any(), crb2.Name, gomock.Any()).Return(nil, s.k8sNotFoundError()),
-		s.mockClusterRoleBindings.EXPECT().Patch(
-			gomock.Any(), crb2.Name, types.StrategicMergePatchType, gomock.Any(), v1.PatchOptions{FieldManager: "juju"},
-		).Return(nil, s.k8sNotFoundError()),
-		s.mockClusterRoleBindings.EXPECT().Create(gomock.Any(), crb2, gomock.Any()).Return(crb2, nil),
-
-		s.mockSecrets.EXPECT().Create(gomock.Any(), secretArg, v1.CreateOptions{}).Return(secretArg, nil),
-		s.mockStatefulSets.EXPECT().Get(gomock.Any(), "app-name", v1.GetOptions{}).
-			Return(nil, s.k8sNotFoundError()),
-		s.mockServices.EXPECT().Get(gomock.Any(), "app-name", v1.GetOptions{}).
-			Return(nil, s.k8sNotFoundError()),
-		s.mockServices.EXPECT().Update(gomock.Any(), serviceArg, v1.UpdateOptions{}).
-			Return(nil, s.k8sNotFoundError()),
-		s.mockServices.EXPECT().Create(gomock.Any(), serviceArg, v1.CreateOptions{}).
-			Return(nil, nil),
-		s.mockDeployments.EXPECT().Get(gomock.Any(), "app-name", v1.GetOptions{}).
-			Return(nil, s.k8sNotFoundError()),
-		s.mockDeployments.EXPECT().Create(gomock.Any(), deploymentArg, v1.CreateOptions{}).
-			Return(nil, nil),
-	)
-
-	params := &caas.ServiceParams{
-		PodSpec: podSpec,
-		ResourceTags: map[string]string{
-			"juju-controller-uuid": testing.ControllerTag.Id(),
-			"fred":                 "mary",
-		},
-		ImageDetails: coreresources.DockerImageDetails{RegistryPath: "operator/image-path"},
-	}
-	err = s.broker.EnsureService("app-name", func(_ string, _ status.Status, _ string, _ map[string]interface{}) error { return nil }, params, 2, config.ConfigAttributes{
-		"kubernetes-service-type":            "loadbalancer",
-		"kubernetes-service-loadbalancer-ip": "10.0.0.1",
-		"kubernetes-service-externalname":    "ext-name",
-		"kubernetes-service-annotations":     map[string]interface{}{"a": "b"},
-	})
-	c.Assert(err, jc.ErrorIsNil)
-}
-
-func (s *K8sBrokerSuite) TestEnsureServiceWithServiceAccountAndK8sServiceAccountWithoutRoleNames(c *gc.C) {
-	ctrl := s.setupController(c)
-	defer ctrl.Finish()
-
-	podSpec := getBasicPodspec()
-	podSpec.ServiceAccount = primeServiceAccount
-
-	podSpec.ProviderPod = &k8sspecs.K8sPodSpec{
-		KubernetesResources: &k8sspecs.KubernetesResources{
-			K8sRBACResources: k8sspecs.K8sRBACResources{
-				ServiceAccounts: []k8sspecs.K8sServiceAccountSpec{
-					{
-						Name: "sa-foo",
-						ServiceAccountSpecV3: specs.ServiceAccountSpecV3{
-							AutomountServiceAccountToken: pointer.BoolPtr(true),
-							Roles: []specs.Role{
-								{
-									Global: true,
-									Rules: []specs.PolicyRule{
-										{
-											APIGroups: []string{""},
-											Resources: []string{"pods"},
-											Verbs:     []string{"get", "watch", "list"},
-										},
-										{
-											NonResourceURLs: []string{"/healthz", "/healthz/*"},
-											Verbs:           []string{"get", "post"},
-										},
-										{
-											APIGroups:     []string{"rbac.authorization.k8s.io"},
-											Resources:     []string{"clusterroles"},
-											Verbs:         []string{"bind"},
-											ResourceNames: []string{"admin", "edit", "view"},
-										},
-									},
-								},
-								{
-									Rules: []specs.PolicyRule{
-										{
-											APIGroups: []string{""},
-											Resources: []string{"pods"},
-											Verbs:     []string{"get", "watch", "list"},
-										},
-									},
-								},
-							},
-						},
-					},
-				},
-			},
-		},
-	}
-
-	numUnits := int32(2)
-	workloadSpec, err := provider.PrepareWorkloadSpec(
-		"app-name", "app-name", podSpec, coreresources.DockerImageDetails{RegistryPath: "operator/image-path"},
-	)
-	c.Assert(err, jc.ErrorIsNil)
-
-	deploymentArg := &appsv1.Deployment{
-		ObjectMeta: v1.ObjectMeta{
-			Name:   "app-name",
-			Labels: map[string]string{"app.kubernetes.io/managed-by": "juju", "app.kubernetes.io/name": "app-name"},
-			Annotations: map[string]string{
-				"controller.juju.is/id":          testing.ControllerTag.Id(),
-				"fred":                           "mary",
-				"app.juju.is/uuid":               "appuuid",
-				"charm.juju.is/modified-version": "0",
-			},
-		},
-		Spec: appsv1.DeploymentSpec{
-			Replicas: &numUnits,
-			Selector: &v1.LabelSelector{
-				MatchLabels: map[string]string{"app.kubernetes.io/name": "app-name"},
-			},
-			RevisionHistoryLimit: pointer.Int32Ptr(0),
-			Template: core.PodTemplateSpec{
-				ObjectMeta: v1.ObjectMeta{
-					GenerateName: "app-name-",
-					Labels:       map[string]string{"app.kubernetes.io/name": "app-name"},
-					Annotations: map[string]string{
-						"apparmor.security.beta.kubernetes.io/pod": "runtime/default",
-						"seccomp.security.beta.kubernetes.io/pod":  "docker/default",
-						"controller.juju.is/id":                    testing.ControllerTag.Id(),
-						"fred":                                     "mary",
-						"charm.juju.is/modified-version":           "0",
-					},
-				},
-				Spec: provider.Pod(workloadSpec).PodSpec,
-			},
-		},
-	}
-	serviceArg := &core.Service{
-		ObjectMeta: v1.ObjectMeta{
-			Name:   "app-name",
-			Labels: map[string]string{"app.kubernetes.io/managed-by": "juju", "app.kubernetes.io/name": "app-name"},
-			Annotations: map[string]string{
-				"fred":                  "mary",
-				"a":                     "b",
-				"controller.juju.is/id": testing.ControllerTag.Id(),
-			}},
-		Spec: core.ServiceSpec{
-			Selector: map[string]string{"app.kubernetes.io/name": "app-name"},
-			Type:     "LoadBalancer",
-			Ports: []core.ServicePort{
-				{Port: 80, TargetPort: intstr.FromInt(80), Protocol: "TCP"},
-				{Port: 8080, Protocol: "TCP", Name: "fred"},
-			},
-			LoadBalancerIP: "10.0.0.1",
-			ExternalName:   "ext-name",
-		},
-	}
-
-	svcAccount1 := &core.ServiceAccount{
-		ObjectMeta: v1.ObjectMeta{
-			Name:      "app-name",
-			Namespace: "test",
-			Labels:    map[string]string{"app.kubernetes.io/managed-by": "juju", "app.kubernetes.io/name": "app-name"},
-			Annotations: map[string]string{
-				"fred":                  "mary",
-				"controller.juju.is/id": testing.ControllerTag.Id(),
-			},
-		},
-		AutomountServiceAccountToken: pointer.BoolPtr(true),
-	}
-	role1 := &rbacv1.Role{
-		ObjectMeta: v1.ObjectMeta{
-			Name:      "app-name",
-			Namespace: "test",
-			Labels:    map[string]string{"app.kubernetes.io/managed-by": "juju", "app.kubernetes.io/name": "app-name"},
-			Annotations: map[string]string{
-				"fred":                  "mary",
-				"controller.juju.is/id": testing.ControllerTag.Id(),
-			},
-		},
-		Rules: []rbacv1.PolicyRule{
-			{
-				APIGroups: []string{""},
-				Resources: []string{"pods"},
-				Verbs:     []string{"get", "watch", "list"},
-			},
-		},
-	}
-	rb1 := &rbacv1.RoleBinding{
-		ObjectMeta: v1.ObjectMeta{
-			Name:      "app-name",
-			Namespace: "test",
-			Labels:    map[string]string{"app.kubernetes.io/managed-by": "juju", "app.kubernetes.io/name": "app-name"},
-			Annotations: map[string]string{
-				"fred":                  "mary",
-				"controller.juju.is/id": testing.ControllerTag.Id(),
-			},
-		},
-		RoleRef: rbacv1.RoleRef{
-			Name: "app-name",
-			Kind: "Role",
-		},
-		Subjects: []rbacv1.Subject{
-			{
-				Kind:      rbacv1.ServiceAccountKind,
-				Name:      "app-name",
-				Namespace: "test",
-			},
-		},
-	}
-
-	svcAccount2 := &core.ServiceAccount{
-		ObjectMeta: v1.ObjectMeta{
-			Name:      "sa-foo",
-			Namespace: "test",
-			Labels:    map[string]string{"app.kubernetes.io/managed-by": "juju", "app.kubernetes.io/name": "app-name"},
-			Annotations: map[string]string{
-				"fred":                  "mary",
-				"controller.juju.is/id": testing.ControllerTag.Id(),
-			},
-		},
-		AutomountServiceAccountToken: pointer.BoolPtr(true),
-	}
-	clusterrole2 := &rbacv1.ClusterRole{
-		ObjectMeta: v1.ObjectMeta{
-			Name:      "test-sa-foo",
-			Namespace: "test",
-			Labels:    map[string]string{"app.kubernetes.io/managed-by": "juju", "app.kubernetes.io/name": "app-name", "model.juju.is/id": "deadbeef-0bad-400d-8000-4b1d0d06f00d", "model.juju.is/name": "test"},
-			Annotations: map[string]string{
-				"fred":                  "mary",
-				"controller.juju.is/id": testing.ControllerTag.Id(),
-			},
-		},
-		Rules: []rbacv1.PolicyRule{
-			{
-				APIGroups: []string{""},
-				Resources: []string{"pods"},
-				Verbs:     []string{"get", "watch", "list"},
-			},
-			{
-				NonResourceURLs: []string{"/healthz", "/healthz/*"},
-				Verbs:           []string{"get", "post"},
-			},
-			{
-				APIGroups:     []string{"rbac.authorization.k8s.io"},
-				Resources:     []string{"clusterroles"},
-				Verbs:         []string{"bind"},
-				ResourceNames: []string{"admin", "edit", "view"},
-			},
-		},
-	}
-	role2 := &rbacv1.Role{
-		ObjectMeta: v1.ObjectMeta{
-			Name:      "sa-foo1",
-			Namespace: "test",
-			Labels:    map[string]string{"app.kubernetes.io/managed-by": "juju", "app.kubernetes.io/name": "app-name"},
-			Annotations: map[string]string{
-				"fred":                  "mary",
-				"controller.juju.is/id": testing.ControllerTag.Id(),
-			},
-		},
-		Rules: []rbacv1.PolicyRule{
-			{
-				APIGroups: []string{""},
-				Resources: []string{"pods"},
-				Verbs:     []string{"get", "watch", "list"},
-			},
-		},
-	}
-	crb2 := &rbacv1.ClusterRoleBinding{
-		ObjectMeta: v1.ObjectMeta{
-			Name:      "sa-foo-test-sa-foo",
-			Namespace: "test",
-			Labels:    map[string]string{"app.kubernetes.io/managed-by": "juju", "app.kubernetes.io/name": "app-name", "model.juju.is/id": "deadbeef-0bad-400d-8000-4b1d0d06f00d", "model.juju.is/name": "test"},
-			Annotations: map[string]string{
-				"fred":                  "mary",
-				"controller.juju.is/id": testing.ControllerTag.Id(),
-			},
-		},
-		RoleRef: rbacv1.RoleRef{
-			Name: "test-sa-foo",
-			Kind: "ClusterRole",
-		},
-		Subjects: []rbacv1.Subject{
-			{
-				Kind:      rbacv1.ServiceAccountKind,
-				Name:      "sa-foo",
-				Namespace: "test",
-			},
-		},
-	}
-	rb2 := &rbacv1.RoleBinding{
-		ObjectMeta: v1.ObjectMeta{
-			Name:      "sa-foo-sa-foo1",
-			Namespace: "test",
-			Labels:    map[string]string{"app.kubernetes.io/managed-by": "juju", "app.kubernetes.io/name": "app-name"},
-			Annotations: map[string]string{
-				"fred":                  "mary",
-				"controller.juju.is/id": testing.ControllerTag.Id(),
-			},
-		},
-		RoleRef: rbacv1.RoleRef{
-			Name: "sa-foo1",
-			Kind: "Role",
-		},
-		Subjects: []rbacv1.Subject{
-			{
-				Kind:      rbacv1.ServiceAccountKind,
-				Name:      "sa-foo",
-				Namespace: "test",
-			},
-		},
-	}
-
-	secretArg := s.getOCIImageSecret(c, map[string]string{"fred": "mary"})
-	gomock.InOrder(
-		s.mockStatefulSets.EXPECT().Get(gomock.Any(), "juju-operator-app-name", v1.GetOptions{}).
-			Return(nil, s.k8sNotFoundError()),
-
-		s.mockServiceAccounts.EXPECT().Create(gomock.Any(), svcAccount1, v1.CreateOptions{}).Return(svcAccount1, nil),
-		s.mockRoles.EXPECT().Create(gomock.Any(), role1, v1.CreateOptions{}).Return(role1, nil),
-		s.mockRoleBindings.EXPECT().Get(gomock.Any(), "app-name", v1.GetOptions{}).
-			Return(nil, s.k8sNotFoundError()),
-		s.mockRoleBindings.EXPECT().Create(gomock.Any(), rb1, v1.CreateOptions{}).Return(rb1, nil),
-
-		s.mockServiceAccounts.EXPECT().Create(gomock.Any(), svcAccount2, v1.CreateOptions{}).Return(svcAccount2, nil),
-		s.mockRoles.EXPECT().Create(gomock.Any(), role2, v1.CreateOptions{}).Return(role2, nil),
-		s.mockRoleBindings.EXPECT().Get(gomock.Any(), "sa-foo-sa-foo1", v1.GetOptions{}).
-			Return(nil, s.k8sNotFoundError()),
-		s.mockRoleBindings.EXPECT().Create(gomock.Any(), rb2, v1.CreateOptions{}).Return(rb2, nil),
-		s.mockClusterRoles.EXPECT().Get(gomock.Any(), clusterrole2.Name, gomock.Any()).Return(clusterrole2, nil),
-		s.mockClusterRoles.EXPECT().Update(gomock.Any(), clusterrole2, gomock.Any()).Return(clusterrole2, nil),
-		s.mockClusterRoleBindings.EXPECT().Get(gomock.Any(), crb2.Name, gomock.Any()).Return(nil, s.k8sNotFoundError()),
-		s.mockClusterRoleBindings.EXPECT().Patch(
-			gomock.Any(), crb2.Name, types.StrategicMergePatchType, gomock.Any(), v1.PatchOptions{FieldManager: "juju"},
-		).Return(nil, s.k8sNotFoundError()),
-		s.mockClusterRoleBindings.EXPECT().Create(gomock.Any(), crb2, gomock.Any()).Return(crb2, nil),
-
-		s.mockSecrets.EXPECT().Create(gomock.Any(), secretArg, v1.CreateOptions{}).Return(secretArg, nil),
-		s.mockStatefulSets.EXPECT().Get(gomock.Any(), "app-name", v1.GetOptions{}).
-			Return(nil, s.k8sNotFoundError()),
-		s.mockServices.EXPECT().Get(gomock.Any(), "app-name", v1.GetOptions{}).
-			Return(nil, s.k8sNotFoundError()),
-		s.mockServices.EXPECT().Update(gomock.Any(), serviceArg, v1.UpdateOptions{}).
-			Return(nil, s.k8sNotFoundError()),
-		s.mockServices.EXPECT().Create(gomock.Any(), serviceArg, v1.CreateOptions{}).
-			Return(nil, nil),
-		s.mockDeployments.EXPECT().Get(gomock.Any(), "app-name", v1.GetOptions{}).
-			Return(nil, s.k8sNotFoundError()),
-		s.mockDeployments.EXPECT().Create(gomock.Any(), deploymentArg, v1.CreateOptions{}).
-			Return(nil, nil),
-	)
-
-	params := &caas.ServiceParams{
-		PodSpec: podSpec,
-		ResourceTags: map[string]string{
-			"juju-controller-uuid": testing.ControllerTag.Id(),
-			"fred":                 "mary",
-		},
-		ImageDetails: coreresources.DockerImageDetails{RegistryPath: "operator/image-path"},
-	}
-	err = s.broker.EnsureService("app-name", func(_ string, _ status.Status, _ string, _ map[string]interface{}) error { return nil }, params, 2, config.ConfigAttributes{
-		"kubernetes-service-type":            "loadbalancer",
-		"kubernetes-service-loadbalancer-ip": "10.0.0.1",
-		"kubernetes-service-externalname":    "ext-name",
-		"kubernetes-service-annotations":     map[string]interface{}{"a": "b"},
-	})
-	c.Assert(err, jc.ErrorIsNil)
-}
-
-func (s *K8sBrokerSuite) TestEnsureServiceWithStorage(c *gc.C) {
-	ctrl := s.setupController(c)
-	defer ctrl.Finish()
-
-	basicPodSpec := getBasicPodspec()
-	basicPodSpec.ProviderPod = &k8sspecs.K8sPodSpec{
-		KubernetesResources: &k8sspecs.KubernetesResources{
-			Pod: &k8sspecs.PodSpec{
-				Labels:      map[string]string{"foo": "bax"},
-				Annotations: map[string]string{"foo": "baz"},
-			},
-		},
-	}
-	workloadSpec, err := provider.PrepareWorkloadSpec(
-		"app-name", "app-name", basicPodSpec, coreresources.DockerImageDetails{RegistryPath: "operator/image-path"},
-	)
-	c.Assert(err, jc.ErrorIsNil)
-	podSpec := provider.Pod(workloadSpec).PodSpec
-	podSpec.Containers[0].VolumeMounts = append(dataVolumeMounts(), core.VolumeMount{
-		Name:      "database-appuuid",
-		MountPath: "path/to/here",
-	}, core.VolumeMount{
-		Name:      "logs-1",
-		MountPath: "path/to/there",
-	})
-	size, err := resource.ParseQuantity("200Mi")
-	c.Assert(err, jc.ErrorIsNil)
-	podSpec.Volumes = append(podSpec.Volumes, core.Volume{
-		Name: "logs-1",
-		VolumeSource: core.VolumeSource{EmptyDir: &core.EmptyDirVolumeSource{
-			SizeLimit: &size,
-			Medium:    "Memory",
-		}},
-	})
-	statefulSetArg := unitStatefulSetArg(2, "workload-storage", podSpec)
-	statefulSetArg.Spec.Template.Annotations["foo"] = "baz"
-	statefulSetArg.Spec.Template.Labels["foo"] = "bax"
-	ociImageSecret := s.getOCIImageSecret(c, nil)
-	gomock.InOrder(
-		s.mockStatefulSets.EXPECT().Get(gomock.Any(), "juju-operator-app-name", v1.GetOptions{}).
-			Return(nil, s.k8sNotFoundError()),
-		s.mockSecrets.EXPECT().Create(gomock.Any(), ociImageSecret, v1.CreateOptions{}).
-			Return(ociImageSecret, nil),
-		s.mockServices.EXPECT().Get(gomock.Any(), "app-name", v1.GetOptions{}).
-			Return(nil, s.k8sNotFoundError()),
-		s.mockServices.EXPECT().Update(gomock.Any(), basicServiceArg, v1.UpdateOptions{}).
-			Return(nil, s.k8sNotFoundError()),
-		s.mockServices.EXPECT().Create(gomock.Any(), basicServiceArg, v1.CreateOptions{}).
-			Return(nil, nil),
-		s.mockServices.EXPECT().Get(gomock.Any(), "app-name-endpoints", v1.GetOptions{}).
-			Return(nil, s.k8sNotFoundError()),
-		s.mockServices.EXPECT().Update(gomock.Any(), basicHeadlessServiceArg, v1.UpdateOptions{}).
-			Return(nil, s.k8sNotFoundError()),
-		s.mockServices.EXPECT().Create(gomock.Any(), basicHeadlessServiceArg, v1.CreateOptions{}).
-			Return(nil, nil),
-		s.mockStatefulSets.EXPECT().Get(gomock.Any(), "app-name", v1.GetOptions{}).
-			Return(&appsv1.StatefulSet{ObjectMeta: v1.ObjectMeta{Annotations: map[string]string{"app.juju.is/uuid": "appuuid"}}}, nil),
-		s.mockStorageClass.EXPECT().Get(gomock.Any(), "test-workload-storage", v1.GetOptions{}).
-			Return(nil, s.k8sNotFoundError()),
-		s.mockStorageClass.EXPECT().Get(gomock.Any(), "workload-storage", v1.GetOptions{}).
-			Return(&storagev1.StorageClass{ObjectMeta: v1.ObjectMeta{Name: "workload-storage"}}, nil),
-		s.mockStatefulSets.EXPECT().Create(gomock.Any(), statefulSetArg, v1.CreateOptions{}).
-			Return(nil, nil),
-	)
-
-	params := &caas.ServiceParams{
-		PodSpec:      basicPodSpec,
-		ImageDetails: coreresources.DockerImageDetails{RegistryPath: "operator/image-path"},
-		ResourceTags: map[string]string{
-			"juju-controller-uuid": testing.ControllerTag.Id(),
-		},
-		Filesystems: []storage.KubernetesFilesystemParams{{
-			StorageName: "database",
-			Size:        100,
-			Provider:    "kubernetes",
-			Attributes:  map[string]interface{}{"storage-class": "workload-storage"},
-			Attachment: &storage.KubernetesFilesystemAttachmentParams{
-				Path: "path/to/here",
-			},
-			ResourceTags: map[string]string{"foo": "bar"},
-		}, {
-			StorageName: "logs",
-			Size:        200,
-			Provider:    "tmpfs",
-			Attributes:  map[string]interface{}{"storage-medium": "Memory"},
-			Attachment: &storage.KubernetesFilesystemAttachmentParams{
-				Path: "path/to/there",
-			},
-		}},
-	}
-	err = s.broker.EnsureService("app-name", func(_ string, _ status.Status, _ string, _ map[string]interface{}) error { return nil }, params, 2, config.ConfigAttributes{
-		"kubernetes-service-type":            "loadbalancer",
-		"kubernetes-service-loadbalancer-ip": "10.0.0.1",
-		"kubernetes-service-externalname":    "ext-name",
-	})
-	c.Assert(err, jc.ErrorIsNil)
-}
-
-func (s *K8sBrokerSuite) TestEnsureServiceForStatefulSetWithUpdateStrategy(c *gc.C) {
-	ctrl := s.setupController(c)
-	defer ctrl.Finish()
-
-	basicPodSpec := getBasicPodspec()
-
-	basicPodSpec.Service = &specs.ServiceSpec{
-		UpdateStrategy: &specs.UpdateStrategy{
-			Type: "RollingUpdate",
-			RollingUpdate: &specs.RollingUpdateSpec{
-				Partition: pointer.Int32Ptr(10),
-			},
-		},
-	}
-
-	workloadSpec, err := provider.PrepareWorkloadSpec(
-		"app-name", "app-name", basicPodSpec, coreresources.DockerImageDetails{RegistryPath: "operator/image-path"},
-	)
-	c.Assert(err, jc.ErrorIsNil)
-	podSpec := provider.Pod(workloadSpec).PodSpec
-	podSpec.Containers[0].VolumeMounts = append(dataVolumeMounts(), core.VolumeMount{
-		Name:      "database-appuuid",
-		MountPath: "path/to/here",
-	}, core.VolumeMount{
-		Name:      "logs-1",
-		MountPath: "path/to/there",
-	})
-	size, err := resource.ParseQuantity("200Mi")
-	c.Assert(err, jc.ErrorIsNil)
-	podSpec.Volumes = append(podSpec.Volumes, core.Volume{
-		Name: "logs-1",
-		VolumeSource: core.VolumeSource{EmptyDir: &core.EmptyDirVolumeSource{
-			SizeLimit: &size,
-			Medium:    "Memory",
-		}},
-	})
-	statefulSetArg := unitStatefulSetArg(2, "workload-storage", podSpec)
-	statefulSetArg.Spec.UpdateStrategy = appsv1.StatefulSetUpdateStrategy{
-		Type: appsv1.RollingUpdateStatefulSetStrategyType,
-		RollingUpdate: &appsv1.RollingUpdateStatefulSetStrategy{
-			Partition: pointer.Int32Ptr(10),
-		},
-	}
-
-	ociImageSecret := s.getOCIImageSecret(c, nil)
-	gomock.InOrder(
-		s.mockStatefulSets.EXPECT().Get(gomock.Any(), "juju-operator-app-name", v1.GetOptions{}).
-			Return(nil, s.k8sNotFoundError()),
-		s.mockSecrets.EXPECT().Create(gomock.Any(), ociImageSecret, v1.CreateOptions{}).
-			Return(ociImageSecret, nil),
-		s.mockServices.EXPECT().Get(gomock.Any(), "app-name", v1.GetOptions{}).
-			Return(nil, s.k8sNotFoundError()),
-		s.mockServices.EXPECT().Update(gomock.Any(), basicServiceArg, v1.UpdateOptions{}).
-			Return(nil, s.k8sNotFoundError()),
-		s.mockServices.EXPECT().Create(gomock.Any(), basicServiceArg, v1.CreateOptions{}).
-			Return(nil, nil),
-		s.mockServices.EXPECT().Get(gomock.Any(), "app-name-endpoints", v1.GetOptions{}).
-			Return(nil, s.k8sNotFoundError()),
-		s.mockServices.EXPECT().Update(gomock.Any(), basicHeadlessServiceArg, v1.UpdateOptions{}).
-			Return(nil, s.k8sNotFoundError()),
-		s.mockServices.EXPECT().Create(gomock.Any(), basicHeadlessServiceArg, v1.CreateOptions{}).
-			Return(nil, nil),
-		s.mockStatefulSets.EXPECT().Get(gomock.Any(), "app-name", v1.GetOptions{}).
-			Return(&appsv1.StatefulSet{ObjectMeta: v1.ObjectMeta{Annotations: map[string]string{"app.juju.is/uuid": "appuuid"}}}, nil),
-		s.mockStorageClass.EXPECT().Get(gomock.Any(), "test-workload-storage", v1.GetOptions{}).
-			Return(nil, s.k8sNotFoundError()),
-		s.mockStorageClass.EXPECT().Get(gomock.Any(), "workload-storage", v1.GetOptions{}).
-			Return(&storagev1.StorageClass{ObjectMeta: v1.ObjectMeta{Name: "workload-storage"}}, nil),
-		s.mockStatefulSets.EXPECT().Create(gomock.Any(), statefulSetArg, v1.CreateOptions{}).
-			Return(nil, nil),
-	)
-
-	params := &caas.ServiceParams{
-		PodSpec:      basicPodSpec,
-		ImageDetails: coreresources.DockerImageDetails{RegistryPath: "operator/image-path"},
-		ResourceTags: map[string]string{
-			"juju-controller-uuid": testing.ControllerTag.Id(),
-		},
-		Filesystems: []storage.KubernetesFilesystemParams{{
-			StorageName: "database",
-			Size:        100,
-			Provider:    "kubernetes",
-			Attributes:  map[string]interface{}{"storage-class": "workload-storage"},
-			Attachment: &storage.KubernetesFilesystemAttachmentParams{
-				Path: "path/to/here",
-			},
-			ResourceTags: map[string]string{"foo": "bar"},
-		}, {
-			StorageName: "logs",
-			Size:        200,
-			Provider:    "tmpfs",
-			Attributes:  map[string]interface{}{"storage-medium": "Memory"},
-			Attachment: &storage.KubernetesFilesystemAttachmentParams{
-				Path: "path/to/there",
-			},
-		}},
-	}
-	err = s.broker.EnsureService("app-name", func(_ string, _ status.Status, _ string, _ map[string]interface{}) error { return nil }, params, 2, config.ConfigAttributes{
-		"kubernetes-service-type":            "loadbalancer",
-		"kubernetes-service-loadbalancer-ip": "10.0.0.1",
-		"kubernetes-service-externalname":    "ext-name",
-	})
-	c.Assert(err, jc.ErrorIsNil)
-}
-
-func (s *K8sBrokerSuite) TestEnsureServiceForDeploymentWithDevices(c *gc.C) {
-	ctrl := s.setupController(c)
-	defer ctrl.Finish()
-
-	numUnits := int32(2)
-	basicPodSpec := getBasicPodspec()
-	workloadSpec, err := provider.PrepareWorkloadSpec(
-		"app-name", "app-name", basicPodSpec, coreresources.DockerImageDetails{RegistryPath: "operator/image-path"},
-	)
-	c.Assert(err, jc.ErrorIsNil)
-	podSpec := provider.Pod(workloadSpec).PodSpec
-	podSpec.NodeSelector = map[string]string{"accelerator": "nvidia-tesla-p100"}
-	for i := range podSpec.Containers {
-		podSpec.Containers[i].Resources = core.ResourceRequirements{
-			Limits: core.ResourceList{
-				"nvidia.com/gpu": *resource.NewQuantity(3, resource.DecimalSI),
-			},
-			Requests: core.ResourceList{
-				"nvidia.com/gpu": *resource.NewQuantity(3, resource.DecimalSI),
-			},
-		}
-	}
-
-	deploymentArg := &appsv1.Deployment{
-		ObjectMeta: v1.ObjectMeta{
-			Name:   "app-name",
-			Labels: map[string]string{"app.kubernetes.io/managed-by": "juju", "app.kubernetes.io/name": "app-name"},
-			Annotations: map[string]string{
-				"controller.juju.is/id":          testing.ControllerTag.Id(),
-				"app.juju.is/uuid":               "appuuid",
-				"charm.juju.is/modified-version": "0",
-			}},
-		Spec: appsv1.DeploymentSpec{
-			Replicas: &numUnits,
-			Selector: &v1.LabelSelector{
-				MatchLabels: map[string]string{"app.kubernetes.io/name": "app-name"},
-			},
-			RevisionHistoryLimit: pointer.Int32Ptr(0),
-			Template: core.PodTemplateSpec{
-				ObjectMeta: v1.ObjectMeta{
-					GenerateName: "app-name-",
-					Labels:       map[string]string{"app.kubernetes.io/name": "app-name"},
-					Annotations: map[string]string{
-						"apparmor.security.beta.kubernetes.io/pod": "runtime/default",
-						"seccomp.security.beta.kubernetes.io/pod":  "docker/default",
-						"controller.juju.is/id":                    testing.ControllerTag.Id(),
-						"charm.juju.is/modified-version":           "0",
-					},
-				},
-				Spec: podSpec,
-			},
-		},
-	}
-	ociImageSecret := s.getOCIImageSecret(c, nil)
-	gomock.InOrder(
-		s.mockStatefulSets.EXPECT().Get(gomock.Any(), "juju-operator-app-name", v1.GetOptions{}).
-			Return(nil, s.k8sNotFoundError()),
-		s.mockSecrets.EXPECT().Create(gomock.Any(), ociImageSecret, v1.CreateOptions{}).
-			Return(ociImageSecret, nil),
-		s.mockStatefulSets.EXPECT().Get(gomock.Any(), "app-name", v1.GetOptions{}).
-			Return(nil, s.k8sNotFoundError()),
-		s.mockServices.EXPECT().Get(gomock.Any(), "app-name", v1.GetOptions{}).
-			Return(nil, s.k8sNotFoundError()),
-		s.mockServices.EXPECT().Update(gomock.Any(), basicServiceArg, v1.UpdateOptions{}).
-			Return(nil, s.k8sNotFoundError()),
-		s.mockServices.EXPECT().Create(gomock.Any(), basicServiceArg, v1.CreateOptions{}).
-			Return(nil, nil),
-		s.mockDeployments.EXPECT().Get(gomock.Any(), "app-name", v1.GetOptions{}).
-			Return(nil, s.k8sNotFoundError()),
-		s.mockDeployments.EXPECT().Create(gomock.Any(), deploymentArg, v1.CreateOptions{}).
-			Return(deploymentArg, nil),
-	)
-
-	params := &caas.ServiceParams{
-		PodSpec:      basicPodSpec,
-		ImageDetails: coreresources.DockerImageDetails{RegistryPath: "operator/image-path"},
-		Devices: []devices.KubernetesDeviceParams{
-			{
-				Type:       "nvidia.com/gpu",
-				Count:      3,
-				Attributes: map[string]string{"gpu": "nvidia-tesla-p100"},
-			},
-		},
-		ResourceTags: map[string]string{
-			"juju-controller-uuid": testing.ControllerTag.Id(),
-		},
-	}
-	err = s.broker.EnsureService("app-name", func(_ string, _ status.Status, _ string, _ map[string]interface{}) error { return nil }, params, 2, config.ConfigAttributes{
-		"kubernetes-service-type":            "loadbalancer",
-		"kubernetes-service-loadbalancer-ip": "10.0.0.1",
-		"kubernetes-service-externalname":    "ext-name",
-	})
-	c.Assert(err, jc.ErrorIsNil)
-}
-
-func (s *K8sBrokerSuite) TestEnsureServiceForDeploymentWithStorageCreate(c *gc.C) {
-	ctrl := s.setupController(c)
-	defer ctrl.Finish()
-
-	numUnits := int32(2)
-	basicPodSpec := getBasicPodspec()
-	workloadSpec, err := provider.PrepareWorkloadSpec(
-		"app-name", "app-name", basicPodSpec, coreresources.DockerImageDetails{RegistryPath: "operator/image-path"},
-	)
-	c.Assert(err, jc.ErrorIsNil)
-	podSpec := provider.Pod(workloadSpec).PodSpec
-	podSpec.Containers[0].VolumeMounts = append(dataVolumeMounts(), core.VolumeMount{
-		Name:      "database-appuuid",
-		MountPath: "path/to/here",
-	}, core.VolumeMount{
-		Name:      "logs-1",
-		MountPath: "path/to/there",
-	})
-
-	pvc := &core.PersistentVolumeClaim{
-		ObjectMeta: v1.ObjectMeta{
-			Name:   "database-appuuid",
-			Labels: map[string]string{"app.kubernetes.io/managed-by": "juju", "storage.juju.is/name": "database"},
-			Annotations: map[string]string{
-				"foo":                  "bar",
-				"storage.juju.is/name": "database",
-			},
-		},
-		Spec: core.PersistentVolumeClaimSpec{
-			StorageClassName: pointer.StringPtr("workload-storage"),
-			Resources: core.VolumeResourceRequirements{
-				Requests: core.ResourceList{
-					core.ResourceStorage: resource.MustParse("100Mi"),
-				},
-			},
-			AccessModes: []core.PersistentVolumeAccessMode{core.ReadWriteOnce},
-		},
-	}
-	podSpec.Volumes = append(podSpec.Volumes, core.Volume{
-		Name: "database-appuuid",
-		VolumeSource: core.VolumeSource{
-			PersistentVolumeClaim: &core.PersistentVolumeClaimVolumeSource{
-				ClaimName: pvc.GetName(),
-			}},
-	})
-
-	size, err := resource.ParseQuantity("200Mi")
-	c.Assert(err, jc.ErrorIsNil)
-	podSpec.Volumes = append(podSpec.Volumes, core.Volume{
-		Name: "logs-1",
-		VolumeSource: core.VolumeSource{EmptyDir: &core.EmptyDirVolumeSource{
-			SizeLimit: &size,
-			Medium:    "Memory",
-		}},
-	})
-
-	deploymentArg := &appsv1.Deployment{
-		ObjectMeta: v1.ObjectMeta{
-			Name:   "app-name",
-			Labels: map[string]string{"app.kubernetes.io/managed-by": "juju", "app.kubernetes.io/name": "app-name"},
-			Annotations: map[string]string{
-				"controller.juju.is/id":          testing.ControllerTag.Id(),
-				"app.juju.is/uuid":               "appuuid",
-				"charm.juju.is/modified-version": "0",
-			}},
-		Spec: appsv1.DeploymentSpec{
-			Replicas: &numUnits,
-			Selector: &v1.LabelSelector{
-				MatchLabels: map[string]string{"app.kubernetes.io/name": "app-name"},
-			},
-			RevisionHistoryLimit: pointer.Int32Ptr(0),
-			Template: core.PodTemplateSpec{
-				ObjectMeta: v1.ObjectMeta{
-					GenerateName: "app-name-",
-					Labels:       map[string]string{"app.kubernetes.io/name": "app-name"},
-					Annotations: map[string]string{
-						"apparmor.security.beta.kubernetes.io/pod": "runtime/default",
-						"seccomp.security.beta.kubernetes.io/pod":  "docker/default",
-						"controller.juju.is/id":                    testing.ControllerTag.Id(),
-						"charm.juju.is/modified-version":           "0",
-					},
-				},
-				Spec: podSpec,
-			},
-		},
-	}
-	ociImageSecret := s.getOCIImageSecret(c, nil)
-	gomock.InOrder(
-		s.mockStatefulSets.EXPECT().Get(gomock.Any(), "juju-operator-app-name", v1.GetOptions{}).
-			Return(nil, s.k8sNotFoundError()),
-		s.mockSecrets.EXPECT().Create(gomock.Any(), ociImageSecret, v1.CreateOptions{}).
-			Return(ociImageSecret, nil),
-		s.mockStatefulSets.EXPECT().Get(gomock.Any(), "app-name", v1.GetOptions{}).
-			Return(nil, s.k8sNotFoundError()),
-		s.mockServices.EXPECT().Get(gomock.Any(), "app-name", v1.GetOptions{}).
-			Return(nil, s.k8sNotFoundError()),
-		s.mockServices.EXPECT().Update(gomock.Any(), basicServiceArg, v1.UpdateOptions{}).
-			Return(nil, s.k8sNotFoundError()),
-		s.mockServices.EXPECT().Create(gomock.Any(), basicServiceArg, v1.CreateOptions{}).
-			Return(nil, nil),
-		s.mockDeployments.EXPECT().Get(gomock.Any(), "app-name", v1.GetOptions{}).
-			Return(nil, s.k8sNotFoundError()),
-		s.mockStorageClass.EXPECT().Get(gomock.Any(), "test-workload-storage", v1.GetOptions{}).
-			Return(nil, s.k8sNotFoundError()),
-		s.mockStorageClass.EXPECT().Get(gomock.Any(), "workload-storage", v1.GetOptions{}).
-			Return(&storagev1.StorageClass{ObjectMeta: v1.ObjectMeta{Name: "workload-storage"}}, nil),
-		s.mockPersistentVolumeClaims.EXPECT().Create(gomock.Any(), pvc, v1.CreateOptions{}).
-			Return(pvc, nil),
-		s.mockDeployments.EXPECT().Create(gomock.Any(), deploymentArg, v1.CreateOptions{}).
-			Return(deploymentArg, nil),
-	)
-
-	params := &caas.ServiceParams{
-		Deployment: caas.DeploymentParams{
-			DeploymentType: caas.DeploymentStateless,
-		},
-		PodSpec:      basicPodSpec,
-		ImageDetails: coreresources.DockerImageDetails{RegistryPath: "operator/image-path"},
-		ResourceTags: map[string]string{
-			"juju-controller-uuid": testing.ControllerTag.Id(),
-		},
-		Filesystems: []storage.KubernetesFilesystemParams{{
-			StorageName: "database",
-			Size:        100,
-			Provider:    "kubernetes",
-			Attributes:  map[string]interface{}{"storage-class": "workload-storage"},
-			Attachment: &storage.KubernetesFilesystemAttachmentParams{
-				Path: "path/to/here",
-			},
-			ResourceTags: map[string]string{"foo": "bar"},
-		}, {
-			StorageName: "logs",
-			Size:        200,
-			Provider:    "tmpfs",
-			Attributes:  map[string]interface{}{"storage-medium": "Memory"},
-			Attachment: &storage.KubernetesFilesystemAttachmentParams{
-				Path: "path/to/there",
-			},
-		}},
-	}
-	err = s.broker.EnsureService("app-name", func(_ string, _ status.Status, _ string, _ map[string]interface{}) error { return nil }, params, 2, config.ConfigAttributes{
-		"kubernetes-service-type":            "loadbalancer",
-		"kubernetes-service-loadbalancer-ip": "10.0.0.1",
-		"kubernetes-service-externalname":    "ext-name",
-	})
-	c.Assert(err, jc.ErrorIsNil)
-}
-
-func (s *K8sBrokerSuite) TestEnsureServiceForDeploymentWithStorageUpdate(c *gc.C) {
-	ctrl := s.setupController(c)
-	defer ctrl.Finish()
-
-	numUnits := int32(2)
-	basicPodSpec := getBasicPodspec()
-	workloadSpec, err := provider.PrepareWorkloadSpec(
-		"app-name", "app-name", basicPodSpec, coreresources.DockerImageDetails{RegistryPath: "operator/image-path"},
-	)
-	c.Assert(err, jc.ErrorIsNil)
-	podSpec := provider.Pod(workloadSpec).PodSpec
-	podSpec.Containers[0].VolumeMounts = append(dataVolumeMounts(), core.VolumeMount{
-		Name:      "database-appuuid",
-		MountPath: "path/to/here",
-	}, core.VolumeMount{
-		Name:      "logs-1",
-		MountPath: "path/to/there",
-	})
-
-	pvc := &core.PersistentVolumeClaim{
-		ObjectMeta: v1.ObjectMeta{
-			Name:   "database-appuuid",
-			Labels: map[string]string{"app.kubernetes.io/managed-by": "juju", "storage.juju.is/name": "database"},
-			Annotations: map[string]string{
-				"foo":                  "bar",
-				"storage.juju.is/name": "database",
-			},
-		},
-		Spec: core.PersistentVolumeClaimSpec{
-			StorageClassName: pointer.StringPtr("workload-storage"),
-			Resources: core.VolumeResourceRequirements{
-				Requests: core.ResourceList{
-					core.ResourceStorage: resource.MustParse("100Mi"),
-				},
-			},
-			AccessModes: []core.PersistentVolumeAccessMode{core.ReadWriteOnce},
-		},
-	}
-	podSpec.Volumes = append(podSpec.Volumes, core.Volume{
-		Name: "database-appuuid",
-		VolumeSource: core.VolumeSource{
-			PersistentVolumeClaim: &core.PersistentVolumeClaimVolumeSource{
-				ClaimName: pvc.GetName(),
-			}},
-	})
-
-	size, err := resource.ParseQuantity("200Mi")
-	c.Assert(err, jc.ErrorIsNil)
-	podSpec.Volumes = append(podSpec.Volumes, core.Volume{
-		Name: "logs-1",
-		VolumeSource: core.VolumeSource{EmptyDir: &core.EmptyDirVolumeSource{
-			SizeLimit: &size,
-			Medium:    "Memory",
-		}},
-	})
-
-	deploymentArg := &appsv1.Deployment{
-		ObjectMeta: v1.ObjectMeta{
-			Name:   "app-name",
-			Labels: map[string]string{"app.kubernetes.io/managed-by": "juju", "app.kubernetes.io/name": "app-name"},
-			Annotations: map[string]string{
-				"controller.juju.is/id":          testing.ControllerTag.Id(),
-				"app.juju.is/uuid":               "appuuid",
-				"charm.juju.is/modified-version": "0",
-			}},
-		Spec: appsv1.DeploymentSpec{
-			Replicas: &numUnits,
-			Selector: &v1.LabelSelector{
-				MatchLabels: map[string]string{"app.kubernetes.io/name": "app-name"},
-			},
-			RevisionHistoryLimit: pointer.Int32Ptr(0),
-			Template: core.PodTemplateSpec{
-				ObjectMeta: v1.ObjectMeta{
-					GenerateName: "app-name-",
-					Labels:       map[string]string{"app.kubernetes.io/name": "app-name"},
-					Annotations: map[string]string{
-						"apparmor.security.beta.kubernetes.io/pod": "runtime/default",
-						"seccomp.security.beta.kubernetes.io/pod":  "docker/default",
-						"controller.juju.is/id":                    testing.ControllerTag.Id(),
-						"charm.juju.is/modified-version":           "0",
-					},
-				},
-				Spec: podSpec,
-			},
-		},
-	}
-	ociImageSecret := s.getOCIImageSecret(c, nil)
-	gomock.InOrder(
-		s.mockStatefulSets.EXPECT().Get(gomock.Any(), "juju-operator-app-name", v1.GetOptions{}).
-			Return(nil, s.k8sNotFoundError()),
-		s.mockSecrets.EXPECT().Create(gomock.Any(), ociImageSecret, v1.CreateOptions{}).
-			Return(ociImageSecret, nil),
-		s.mockStatefulSets.EXPECT().Get(gomock.Any(), "app-name", v1.GetOptions{}).
-			Return(nil, s.k8sNotFoundError()),
-		s.mockServices.EXPECT().Get(gomock.Any(), "app-name", v1.GetOptions{}).
-			Return(nil, s.k8sNotFoundError()),
-		s.mockServices.EXPECT().Update(gomock.Any(), basicServiceArg, v1.UpdateOptions{}).
-			Return(nil, s.k8sNotFoundError()),
-		s.mockServices.EXPECT().Create(gomock.Any(), basicServiceArg, v1.CreateOptions{}).
-			Return(nil, nil),
-		s.mockDeployments.EXPECT().Get(gomock.Any(), "app-name", v1.GetOptions{}).
-			Return(deploymentArg, nil),
-		s.mockStorageClass.EXPECT().Get(gomock.Any(), "test-workload-storage", v1.GetOptions{}).
-			Return(nil, s.k8sNotFoundError()),
-		s.mockStorageClass.EXPECT().Get(gomock.Any(), "workload-storage", v1.GetOptions{}).
-			Return(&storagev1.StorageClass{ObjectMeta: v1.ObjectMeta{Name: "workload-storage"}}, nil),
-		s.mockPersistentVolumeClaims.EXPECT().Create(gomock.Any(), pvc, v1.CreateOptions{}).
-			Return(nil, s.k8sAlreadyExistsError()),
-		s.mockPersistentVolumeClaims.EXPECT().Get(gomock.Any(), "database-appuuid", v1.GetOptions{}).
-			Return(pvc, nil),
-		s.mockPersistentVolumeClaims.EXPECT().Update(gomock.Any(), pvc, v1.UpdateOptions{}).
-			Return(pvc, nil),
-		s.mockDeployments.EXPECT().Create(gomock.Any(), deploymentArg, v1.CreateOptions{}).
-			Return(nil, s.k8sAlreadyExistsError()),
-		s.mockDeployments.EXPECT().Get(gomock.Any(), "app-name", v1.GetOptions{}).
-			Return(deploymentArg, nil),
-		s.mockDeployments.EXPECT().Update(gomock.Any(), deploymentArg, v1.UpdateOptions{}).
-			Return(deploymentArg, nil),
-	)
-
-	params := &caas.ServiceParams{
-		Deployment: caas.DeploymentParams{
-			DeploymentType: caas.DeploymentStateless,
-		},
-		PodSpec:      basicPodSpec,
-		ImageDetails: coreresources.DockerImageDetails{RegistryPath: "operator/image-path"},
-		ResourceTags: map[string]string{
-			"juju-controller-uuid": testing.ControllerTag.Id(),
-		},
-		Filesystems: []storage.KubernetesFilesystemParams{{
-			StorageName: "database",
-			Size:        100,
-			Provider:    "kubernetes",
-			Attributes:  map[string]interface{}{"storage-class": "workload-storage"},
-			Attachment: &storage.KubernetesFilesystemAttachmentParams{
-				Path: "path/to/here",
-			},
-			ResourceTags: map[string]string{"foo": "bar"},
-		}, {
-			StorageName: "logs",
-			Size:        200,
-			Provider:    "tmpfs",
-			Attributes:  map[string]interface{}{"storage-medium": "Memory"},
-			Attachment: &storage.KubernetesFilesystemAttachmentParams{
-				Path: "path/to/there",
-			},
-		}},
-	}
-	err = s.broker.EnsureService("app-name", func(_ string, _ status.Status, _ string, _ map[string]interface{}) error { return nil }, params, 2, config.ConfigAttributes{
-		"kubernetes-service-type":            "loadbalancer",
-		"kubernetes-service-loadbalancer-ip": "10.0.0.1",
-		"kubernetes-service-externalname":    "ext-name",
-	})
-	c.Assert(err, jc.ErrorIsNil)
-}
-
-func (s *K8sBrokerSuite) TestEnsureServiceForDaemonSetWithStorageCreate(c *gc.C) {
-	ctrl := s.setupController(c)
-	defer ctrl.Finish()
-
-	basicPodSpec := getBasicPodspec()
-	basicPodSpec.ProviderPod = &k8sspecs.K8sPodSpec{
-		KubernetesResources: &k8sspecs.KubernetesResources{
-			Pod: &k8sspecs.PodSpec{
-				Labels:      map[string]string{"foo": "bax"},
-				Annotations: map[string]string{"foo": "baz"},
-			},
-		},
-	}
-	workloadSpec, err := provider.PrepareWorkloadSpec(
-		"app-name", "app-name", basicPodSpec, coreresources.DockerImageDetails{RegistryPath: "operator/image-path"},
-	)
-	c.Assert(err, jc.ErrorIsNil)
-	podSpec := provider.Pod(workloadSpec).PodSpec
-	podSpec.Affinity = &core.Affinity{
-		NodeAffinity: &core.NodeAffinity{
-			RequiredDuringSchedulingIgnoredDuringExecution: &core.NodeSelector{
-				NodeSelectorTerms: []core.NodeSelectorTerm{{
-					MatchExpressions: []core.NodeSelectorRequirement{{
-						Key:      "bar",
-						Operator: core.NodeSelectorOpNotIn,
-						Values:   []string{"d", "e", "f"},
-					}, {
-						Key:      "foo",
-						Operator: core.NodeSelectorOpNotIn,
-						Values:   []string{"g", "h"},
-					}, {
-						Key:      "foo",
-						Operator: core.NodeSelectorOpIn,
-						Values:   []string{"a", "b", "c"},
-					}},
-				}},
-			},
-		},
-		PodAffinity: &core.PodAffinity{
-			RequiredDuringSchedulingIgnoredDuringExecution: []core.PodAffinityTerm{{
-				LabelSelector: &v1.LabelSelector{
-					MatchExpressions: []v1.LabelSelectorRequirement{{
-						Key:      "bar",
-						Operator: v1.LabelSelectorOpNotIn,
-						Values:   []string{"4", "5", "6"},
-					}, {
-						Key:      "foo",
-						Operator: v1.LabelSelectorOpIn,
-						Values:   []string{"1", "2", "3"},
-					}},
-				},
-				TopologyKey: "some-key",
-			}},
-		},
-		PodAntiAffinity: &core.PodAntiAffinity{
-			RequiredDuringSchedulingIgnoredDuringExecution: []core.PodAffinityTerm{{
-				LabelSelector: &v1.LabelSelector{
-					MatchExpressions: []v1.LabelSelectorRequirement{{
-						Key:      "abar",
-						Operator: v1.LabelSelectorOpNotIn,
-						Values:   []string{"7", "8", "9"},
-					}, {
-						Key:      "afoo",
-						Operator: v1.LabelSelectorOpIn,
-						Values:   []string{"x", "y", "z"},
-					}},
-				},
-				TopologyKey: "another-key",
-			}},
-		},
-	}
-	podSpec.Containers[0].VolumeMounts = append(dataVolumeMounts(), core.VolumeMount{
-		Name:      "database-appuuid",
-		MountPath: "path/to/here",
-	}, core.VolumeMount{
-		Name:      "logs-1",
-		MountPath: "path/to/there",
-	})
-
-	pvc := &core.PersistentVolumeClaim{
-		ObjectMeta: v1.ObjectMeta{
-			Name:   "database-appuuid",
-			Labels: map[string]string{"app.kubernetes.io/managed-by": "juju", "storage.juju.is/name": "database"},
-			Annotations: map[string]string{
-				"foo":                  "bar",
-				"storage.juju.is/name": "database",
-			},
-		},
-		Spec: core.PersistentVolumeClaimSpec{
-			StorageClassName: pointer.StringPtr("workload-storage"),
-			Resources: core.VolumeResourceRequirements{
-				Requests: core.ResourceList{
-					core.ResourceStorage: resource.MustParse("100Mi"),
-				},
-			},
-			AccessModes: []core.PersistentVolumeAccessMode{core.ReadWriteOnce},
-		},
-	}
-	podSpec.Volumes = append(podSpec.Volumes, core.Volume{
-		Name: "database-appuuid",
-		VolumeSource: core.VolumeSource{
-			PersistentVolumeClaim: &core.PersistentVolumeClaimVolumeSource{
-				ClaimName: pvc.GetName(),
-			}},
-	})
-
-	size, err := resource.ParseQuantity("200Mi")
-	c.Assert(err, jc.ErrorIsNil)
-	podSpec.Volumes = append(podSpec.Volumes, core.Volume{
-		Name: "logs-1",
-		VolumeSource: core.VolumeSource{EmptyDir: &core.EmptyDirVolumeSource{
-			SizeLimit: &size,
-			Medium:    "Memory",
-		}},
-	})
-
-	daemonSetArg := &appsv1.DaemonSet{
-		ObjectMeta: v1.ObjectMeta{
-			Name:   "app-name",
-			Labels: map[string]string{"app.kubernetes.io/managed-by": "juju", "app.kubernetes.io/name": "app-name"},
-			Annotations: map[string]string{
-				"controller.juju.is/id":          testing.ControllerTag.Id(),
-				"app.juju.is/uuid":               "appuuid",
-				"charm.juju.is/modified-version": "0",
-			}},
-		Spec: appsv1.DaemonSetSpec{
-			Selector: &v1.LabelSelector{
-				MatchLabels: map[string]string{"app.kubernetes.io/name": "app-name"},
-			},
-			RevisionHistoryLimit: pointer.Int32Ptr(0),
-			Template: core.PodTemplateSpec{
-				ObjectMeta: v1.ObjectMeta{
-					GenerateName: "app-name-",
-					Labels:       map[string]string{"app.kubernetes.io/name": "app-name", "foo": "bax"},
-					Annotations: map[string]string{
-						"foo": "baz",
-						"apparmor.security.beta.kubernetes.io/pod": "runtime/default",
-						"seccomp.security.beta.kubernetes.io/pod":  "docker/default",
-						"controller.juju.is/id":                    testing.ControllerTag.Id(),
-						"charm.juju.is/modified-version":           "0",
-					},
-				},
-				Spec: podSpec,
-			},
-		},
-	}
-
-	ociImageSecret := s.getOCIImageSecret(c, nil)
-	gomock.InOrder(
-		s.mockStatefulSets.EXPECT().Get(gomock.Any(), "juju-operator-app-name", v1.GetOptions{}).
-			Return(nil, s.k8sNotFoundError()),
-		s.mockSecrets.EXPECT().Create(gomock.Any(), ociImageSecret, v1.CreateOptions{}).
-			Return(ociImageSecret, nil),
-		s.mockStatefulSets.EXPECT().Get(gomock.Any(), "app-name", v1.GetOptions{}).
-			Return(nil, s.k8sNotFoundError()),
-		s.mockServices.EXPECT().Get(gomock.Any(), "app-name", v1.GetOptions{}).
-			Return(nil, s.k8sNotFoundError()),
-		s.mockServices.EXPECT().Update(gomock.Any(), basicServiceArg, v1.UpdateOptions{}).
-			Return(nil, s.k8sNotFoundError()),
-		s.mockServices.EXPECT().Create(gomock.Any(), basicServiceArg, v1.CreateOptions{}).
-			Return(nil, nil),
-		s.mockDaemonSets.EXPECT().Get(gomock.Any(), "app-name", v1.GetOptions{}).
-			Return(nil, s.k8sNotFoundError()),
-		s.mockStorageClass.EXPECT().Get(gomock.Any(), "test-workload-storage", v1.GetOptions{}).
-			Return(nil, s.k8sNotFoundError()),
-		s.mockStorageClass.EXPECT().Get(gomock.Any(), "workload-storage", v1.GetOptions{}).
-			Return(&storagev1.StorageClass{ObjectMeta: v1.ObjectMeta{Name: "workload-storage"}}, nil),
-		s.mockPersistentVolumeClaims.EXPECT().Create(gomock.Any(), pvc, v1.CreateOptions{}).
-			Return(pvc, nil),
-		s.mockDaemonSets.EXPECT().Create(gomock.Any(), daemonSetArg, v1.CreateOptions{}).
-			Return(daemonSetArg, nil),
-	)
-
-	params := &caas.ServiceParams{
-		PodSpec: basicPodSpec,
-		Deployment: caas.DeploymentParams{
-			DeploymentType: caas.DeploymentDaemon,
-		},
-		ImageDetails: coreresources.DockerImageDetails{RegistryPath: "operator/image-path"},
-		ResourceTags: map[string]string{
-			"juju-controller-uuid": testing.ControllerTag.Id(),
-		},
-		Filesystems: []storage.KubernetesFilesystemParams{{
-			StorageName: "database",
-			Size:        100,
-			Provider:    "kubernetes",
-			Attributes:  map[string]interface{}{"storage-class": "workload-storage"},
-			Attachment: &storage.KubernetesFilesystemAttachmentParams{
-				Path: "path/to/here",
-			},
-			ResourceTags: map[string]string{"foo": "bar"},
-		}, {
-			StorageName: "logs",
-			Size:        200,
-			Provider:    "tmpfs",
-			Attributes:  map[string]interface{}{"storage-medium": "Memory"},
-			Attachment: &storage.KubernetesFilesystemAttachmentParams{
-				Path: "path/to/there",
-			},
-		}},
-		Constraints: constraints.MustParse(`tags=node.foo=a|b|c,^bar=d|e|f,^foo=g|h,pod.foo=1|2|3,^pod.bar=4|5|6,pod.topology-key=some-key,anti-pod.afoo=x|y|z,^anti-pod.abar=7|8|9,anti-pod.topology-key=another-key`),
-	}
-	err = s.broker.EnsureService("app-name", func(_ string, _ status.Status, _ string, _ map[string]interface{}) error { return nil }, params, 2, config.ConfigAttributes{
-		"kubernetes-service-type":            "loadbalancer",
-		"kubernetes-service-loadbalancer-ip": "10.0.0.1",
-		"kubernetes-service-externalname":    "ext-name",
-	})
-	c.Assert(err, jc.ErrorIsNil)
-}
-
-func (s *K8sBrokerSuite) TestEnsureServiceForDaemonSetWithUpdateStrategy(c *gc.C) {
-	ctrl := s.setupController(c)
-	defer ctrl.Finish()
-
-	basicPodSpec := getBasicPodspec()
-
-	basicPodSpec.Service = &specs.ServiceSpec{
-		UpdateStrategy: &specs.UpdateStrategy{
-			Type: "RollingUpdate",
-			RollingUpdate: &specs.RollingUpdateSpec{
-				MaxUnavailable: &specs.IntOrString{IntVal: 10},
-			},
-		},
-	}
-
-	workloadSpec, err := provider.PrepareWorkloadSpec(
-		"app-name", "app-name", basicPodSpec, coreresources.DockerImageDetails{RegistryPath: "operator/image-path"},
-	)
-	c.Assert(err, jc.ErrorIsNil)
-	podSpec := provider.Pod(workloadSpec).PodSpec
-	podSpec.Affinity = &core.Affinity{
-		NodeAffinity: &core.NodeAffinity{
-			RequiredDuringSchedulingIgnoredDuringExecution: &core.NodeSelector{
-				NodeSelectorTerms: []core.NodeSelectorTerm{{
-					MatchExpressions: []core.NodeSelectorRequirement{{
-						Key:      "bar",
-						Operator: core.NodeSelectorOpNotIn,
-						Values:   []string{"d", "e", "f"},
-					}, {
-						Key:      "foo",
-						Operator: core.NodeSelectorOpNotIn,
-						Values:   []string{"g", "h"},
-					}, {
-						Key:      "foo",
-						Operator: core.NodeSelectorOpIn,
-						Values:   []string{"a", "b", "c"},
-					}},
-				}},
-			},
-		},
-	}
-	podSpec.Containers[0].VolumeMounts = append(dataVolumeMounts(), core.VolumeMount{
-		Name:      "database-appuuid",
-		MountPath: "path/to/here",
-	}, core.VolumeMount{
-		Name:      "logs-1",
-		MountPath: "path/to/there",
-	})
-
-	pvc := &core.PersistentVolumeClaim{
-		ObjectMeta: v1.ObjectMeta{
-			Name:   "database-appuuid",
-			Labels: map[string]string{"app.kubernetes.io/managed-by": "juju", "storage.juju.is/name": "database"},
-			Annotations: map[string]string{
-				"foo":                  "bar",
-				"storage.juju.is/name": "database",
-			},
-		},
-		Spec: core.PersistentVolumeClaimSpec{
-			StorageClassName: pointer.StringPtr("workload-storage"),
-			Resources: core.VolumeResourceRequirements{
-				Requests: core.ResourceList{
-					core.ResourceStorage: resource.MustParse("100Mi"),
-				},
-			},
-			AccessModes: []core.PersistentVolumeAccessMode{core.ReadWriteOnce},
-		},
-	}
-	podSpec.Volumes = append(podSpec.Volumes, core.Volume{
-		Name: "database-appuuid",
-		VolumeSource: core.VolumeSource{
-			PersistentVolumeClaim: &core.PersistentVolumeClaimVolumeSource{
-				ClaimName: pvc.GetName(),
-			}},
-	})
-
-	size, err := resource.ParseQuantity("200Mi")
-	c.Assert(err, jc.ErrorIsNil)
-	podSpec.Volumes = append(podSpec.Volumes, core.Volume{
-		Name: "logs-1",
-		VolumeSource: core.VolumeSource{EmptyDir: &core.EmptyDirVolumeSource{
-			SizeLimit: &size,
-			Medium:    "Memory",
-		}},
-	})
-
-	daemonSetArg := &appsv1.DaemonSet{
-		ObjectMeta: v1.ObjectMeta{
-			Name:   "app-name",
-			Labels: map[string]string{"app.kubernetes.io/managed-by": "juju", "app.kubernetes.io/name": "app-name"},
-			Annotations: map[string]string{
-				"controller.juju.is/id":          testing.ControllerTag.Id(),
-				"app.juju.is/uuid":               "appuuid",
-				"charm.juju.is/modified-version": "0",
-			}},
-		Spec: appsv1.DaemonSetSpec{
-			Selector: &v1.LabelSelector{
-				MatchLabels: map[string]string{"app.kubernetes.io/name": "app-name"},
-			},
-			RevisionHistoryLimit: pointer.Int32Ptr(0),
-			Template: core.PodTemplateSpec{
-				ObjectMeta: v1.ObjectMeta{
-					GenerateName: "app-name-",
-					Labels:       map[string]string{"app.kubernetes.io/name": "app-name"},
-					Annotations: map[string]string{
-						"apparmor.security.beta.kubernetes.io/pod": "runtime/default",
-						"seccomp.security.beta.kubernetes.io/pod":  "docker/default",
-						"controller.juju.is/id":                    testing.ControllerTag.Id(),
-						"charm.juju.is/modified-version":           "0",
-					},
-				},
-				Spec: podSpec,
-			},
-			UpdateStrategy: appsv1.DaemonSetUpdateStrategy{
-				Type: appsv1.RollingUpdateDaemonSetStrategyType,
-				RollingUpdate: &appsv1.RollingUpdateDaemonSet{
-					MaxUnavailable: &intstr.IntOrString{IntVal: 10},
-				},
-			},
-		},
-	}
-
-	ociImageSecret := s.getOCIImageSecret(c, nil)
-	gomock.InOrder(
-		s.mockStatefulSets.EXPECT().Get(gomock.Any(), "juju-operator-app-name", v1.GetOptions{}).
-			Return(nil, s.k8sNotFoundError()),
-		s.mockSecrets.EXPECT().Create(gomock.Any(), ociImageSecret, v1.CreateOptions{}).
-			Return(ociImageSecret, nil),
-		s.mockStatefulSets.EXPECT().Get(gomock.Any(), "app-name", v1.GetOptions{}).
-			Return(nil, s.k8sNotFoundError()),
-		s.mockServices.EXPECT().Get(gomock.Any(), "app-name", v1.GetOptions{}).
-			Return(nil, s.k8sNotFoundError()),
-		s.mockServices.EXPECT().Update(gomock.Any(), basicServiceArg, v1.UpdateOptions{}).
-			Return(nil, s.k8sNotFoundError()),
-		s.mockServices.EXPECT().Create(gomock.Any(), basicServiceArg, v1.CreateOptions{}).
-			Return(nil, nil),
-		s.mockDaemonSets.EXPECT().Get(gomock.Any(), "app-name", v1.GetOptions{}).
-			Return(nil, s.k8sNotFoundError()),
-		s.mockStorageClass.EXPECT().Get(gomock.Any(), "test-workload-storage", v1.GetOptions{}).
-			Return(nil, s.k8sNotFoundError()),
-		s.mockStorageClass.EXPECT().Get(gomock.Any(), "workload-storage", v1.GetOptions{}).
-			Return(&storagev1.StorageClass{ObjectMeta: v1.ObjectMeta{Name: "workload-storage"}}, nil),
-		s.mockPersistentVolumeClaims.EXPECT().Create(gomock.Any(), pvc, v1.CreateOptions{}).
-			Return(pvc, nil),
-		s.mockDaemonSets.EXPECT().Create(gomock.Any(), daemonSetArg, v1.CreateOptions{}).
-			Return(daemonSetArg, nil),
-	)
-
-	params := &caas.ServiceParams{
-		PodSpec: basicPodSpec,
-		Deployment: caas.DeploymentParams{
-			DeploymentType: caas.DeploymentDaemon,
-		},
-		ImageDetails: coreresources.DockerImageDetails{RegistryPath: "operator/image-path"},
-		ResourceTags: map[string]string{
-			"juju-controller-uuid": testing.ControllerTag.Id(),
-		},
-		Filesystems: []storage.KubernetesFilesystemParams{{
-			StorageName: "database",
-			Size:        100,
-			Provider:    "kubernetes",
-			Attributes:  map[string]interface{}{"storage-class": "workload-storage"},
-			Attachment: &storage.KubernetesFilesystemAttachmentParams{
-				Path: "path/to/here",
-			},
-			ResourceTags: map[string]string{"foo": "bar"},
-		}, {
-			StorageName: "logs",
-			Size:        200,
-			Provider:    "tmpfs",
-			Attributes:  map[string]interface{}{"storage-medium": "Memory"},
-			Attachment: &storage.KubernetesFilesystemAttachmentParams{
-				Path: "path/to/there",
-			},
-		}},
-		Constraints: constraints.MustParse(`tags=foo=a|b|c,^bar=d|e|f,^foo=g|h`),
-	}
-	err = s.broker.EnsureService("app-name", func(_ string, _ status.Status, _ string, _ map[string]interface{}) error { return nil }, params, 2, config.ConfigAttributes{
-		"kubernetes-service-type":            "loadbalancer",
-		"kubernetes-service-loadbalancer-ip": "10.0.0.1",
-		"kubernetes-service-externalname":    "ext-name",
-	})
-	c.Assert(err, jc.ErrorIsNil)
-}
-
-func (s *K8sBrokerSuite) TestEnsureServiceForDaemonSetWithStorageUpdate(c *gc.C) {
-	ctrl := s.setupController(c)
-	defer ctrl.Finish()
-
-	basicPodSpec := getBasicPodspec()
-	workloadSpec, err := provider.PrepareWorkloadSpec(
-		"app-name", "app-name", basicPodSpec, coreresources.DockerImageDetails{RegistryPath: "operator/image-path"},
-	)
-	c.Assert(err, jc.ErrorIsNil)
-	podSpec := provider.Pod(workloadSpec).PodSpec
-	podSpec.Affinity = &core.Affinity{
-		NodeAffinity: &core.NodeAffinity{
-			RequiredDuringSchedulingIgnoredDuringExecution: &core.NodeSelector{
-				NodeSelectorTerms: []core.NodeSelectorTerm{{
-					MatchExpressions: []core.NodeSelectorRequirement{{
-						Key:      "bar",
-						Operator: core.NodeSelectorOpNotIn,
-						Values:   []string{"d", "e", "f"},
-					}, {
-						Key:      "foo",
-						Operator: core.NodeSelectorOpNotIn,
-						Values:   []string{"g", "h"},
-					}, {
-						Key:      "foo",
-						Operator: core.NodeSelectorOpIn,
-						Values:   []string{"a", "b", "c"},
-					}},
-				}},
-			},
-		},
-	}
-	podSpec.Containers[0].VolumeMounts = append(dataVolumeMounts(), core.VolumeMount{
-		Name:      "database-appuuid",
-		MountPath: "path/to/here",
-	}, core.VolumeMount{
-		Name:      "logs-1",
-		MountPath: "path/to/there",
-	})
-
-	pvc := &core.PersistentVolumeClaim{
-		ObjectMeta: v1.ObjectMeta{
-			Name:   "database-appuuid",
-			Labels: map[string]string{"app.kubernetes.io/managed-by": "juju", "storage.juju.is/name": "database"},
-			Annotations: map[string]string{
-				"foo":                  "bar",
-				"storage.juju.is/name": "database",
-			},
-		},
-		Spec: core.PersistentVolumeClaimSpec{
-			StorageClassName: pointer.StringPtr("workload-storage"),
-			Resources: core.VolumeResourceRequirements{
-				Requests: core.ResourceList{
-					core.ResourceStorage: resource.MustParse("100Mi"),
-				},
-			},
-			AccessModes: []core.PersistentVolumeAccessMode{core.ReadWriteOnce},
-		},
-	}
-	podSpec.Volumes = append(podSpec.Volumes, core.Volume{
-		Name: "database-appuuid",
-		VolumeSource: core.VolumeSource{
-			PersistentVolumeClaim: &core.PersistentVolumeClaimVolumeSource{
-				ClaimName: pvc.GetName(),
-			}},
-	})
-
-	size, err := resource.ParseQuantity("200Mi")
-	c.Assert(err, jc.ErrorIsNil)
-	podSpec.Volumes = append(podSpec.Volumes, core.Volume{
-		Name: "logs-1",
-		VolumeSource: core.VolumeSource{EmptyDir: &core.EmptyDirVolumeSource{
-			SizeLimit: &size,
-			Medium:    "Memory",
-		}},
-	})
-
-	daemonSetArg := &appsv1.DaemonSet{
-		ObjectMeta: v1.ObjectMeta{
-			Name:   "app-name",
-			Labels: map[string]string{"app.kubernetes.io/managed-by": "juju", "app.kubernetes.io/name": "app-name"},
-			Annotations: map[string]string{
-				"controller.juju.is/id":          testing.ControllerTag.Id(),
-				"app.juju.is/uuid":               "appuuid",
-				"charm.juju.is/modified-version": "0",
-			}},
-		Spec: appsv1.DaemonSetSpec{
-			Selector: &v1.LabelSelector{
-				MatchLabels: map[string]string{"app.kubernetes.io/name": "app-name"},
-			},
-			RevisionHistoryLimit: pointer.Int32Ptr(0),
-			Template: core.PodTemplateSpec{
-				ObjectMeta: v1.ObjectMeta{
-					GenerateName: "app-name-",
-					Labels:       map[string]string{"app.kubernetes.io/name": "app-name"},
-					Annotations: map[string]string{
-						"apparmor.security.beta.kubernetes.io/pod": "runtime/default",
-						"seccomp.security.beta.kubernetes.io/pod":  "docker/default",
-						"controller.juju.is/id":                    testing.ControllerTag.Id(),
-						"charm.juju.is/modified-version":           "0",
-					},
-				},
-				Spec: podSpec,
-			},
-		},
-	}
-
-	ociImageSecret := s.getOCIImageSecret(c, nil)
-	gomock.InOrder(
-		s.mockStatefulSets.EXPECT().Get(gomock.Any(), "juju-operator-app-name", v1.GetOptions{}).
-			Return(nil, s.k8sNotFoundError()),
-		s.mockSecrets.EXPECT().Create(gomock.Any(), ociImageSecret, v1.CreateOptions{}).
-			Return(ociImageSecret, nil),
-		s.mockStatefulSets.EXPECT().Get(gomock.Any(), "app-name", v1.GetOptions{}).
-			Return(nil, s.k8sNotFoundError()),
-		s.mockServices.EXPECT().Get(gomock.Any(), "app-name", v1.GetOptions{}).
-			Return(nil, s.k8sNotFoundError()),
-		s.mockServices.EXPECT().Update(gomock.Any(), basicServiceArg, v1.UpdateOptions{}).
-			Return(nil, s.k8sNotFoundError()),
-		s.mockServices.EXPECT().Create(gomock.Any(), basicServiceArg, v1.CreateOptions{}).
-			Return(nil, nil),
-		s.mockDaemonSets.EXPECT().Get(gomock.Any(), "app-name", v1.GetOptions{}).
-			Return(nil, s.k8sNotFoundError()),
-		s.mockStorageClass.EXPECT().Get(gomock.Any(), "test-workload-storage", v1.GetOptions{}).
-			Return(nil, s.k8sNotFoundError()),
-		s.mockStorageClass.EXPECT().Get(gomock.Any(), "workload-storage", v1.GetOptions{}).
-			Return(&storagev1.StorageClass{ObjectMeta: v1.ObjectMeta{Name: "workload-storage"}}, nil),
-		s.mockPersistentVolumeClaims.EXPECT().Create(gomock.Any(), pvc, v1.CreateOptions{}).
-			Return(nil, s.k8sAlreadyExistsError()),
-		s.mockPersistentVolumeClaims.EXPECT().Get(gomock.Any(), "database-appuuid", v1.GetOptions{}).
-			Return(pvc, nil),
-		s.mockPersistentVolumeClaims.EXPECT().Update(gomock.Any(), pvc, v1.UpdateOptions{}).
-			Return(pvc, nil),
-		s.mockDaemonSets.EXPECT().Create(gomock.Any(), daemonSetArg, v1.CreateOptions{}).
-			Return(nil, s.k8sAlreadyExistsError()),
-		s.mockDaemonSets.EXPECT().List(gomock.Any(), v1.ListOptions{
-			LabelSelector: "app.kubernetes.io/managed-by=juju,app.kubernetes.io/name=app-name",
-		}).Return(&appsv1.DaemonSetList{Items: []appsv1.DaemonSet{*daemonSetArg}}, nil),
-		s.mockDaemonSets.EXPECT().Update(gomock.Any(), daemonSetArg, v1.UpdateOptions{}).
-			Return(daemonSetArg, nil),
-	)
-
-	params := &caas.ServiceParams{
-		PodSpec: basicPodSpec,
-		Deployment: caas.DeploymentParams{
-			DeploymentType: caas.DeploymentDaemon,
-		},
-		ImageDetails: coreresources.DockerImageDetails{RegistryPath: "operator/image-path"},
-		ResourceTags: map[string]string{
-			"juju-controller-uuid": testing.ControllerTag.Id(),
-		},
-		Filesystems: []storage.KubernetesFilesystemParams{{
-			StorageName: "database",
-			Size:        100,
-			Provider:    "kubernetes",
-			Attributes:  map[string]interface{}{"storage-class": "workload-storage"},
-			Attachment: &storage.KubernetesFilesystemAttachmentParams{
-				Path: "path/to/here",
-			},
-			ResourceTags: map[string]string{"foo": "bar"},
-		}, {
-			StorageName: "logs",
-			Size:        200,
-			Provider:    "tmpfs",
-			Attributes:  map[string]interface{}{"storage-medium": "Memory"},
-			Attachment: &storage.KubernetesFilesystemAttachmentParams{
-				Path: "path/to/there",
-			},
-		}},
-		Constraints: constraints.MustParse(`tags=foo=a|b|c,^bar=d|e|f,^foo=g|h`),
-	}
-	err = s.broker.EnsureService("app-name", func(_ string, _ status.Status, _ string, _ map[string]interface{}) error { return nil }, params, 2, config.ConfigAttributes{
-		"kubernetes-service-type":            "loadbalancer",
-		"kubernetes-service-loadbalancer-ip": "10.0.0.1",
-		"kubernetes-service-externalname":    "ext-name",
-	})
-	c.Assert(err, jc.ErrorIsNil)
-}
-
-func (s *K8sBrokerSuite) TestEnsureServiceForDaemonSetWithDevicesAndConstraintsCreate(c *gc.C) {
-	ctrl := s.setupController(c)
-	defer ctrl.Finish()
-
-	basicPodSpec := getBasicPodspec()
-	workloadSpec, err := provider.PrepareWorkloadSpec(
-		"app-name", "app-name", basicPodSpec, coreresources.DockerImageDetails{RegistryPath: "operator/image-path"},
-	)
-	c.Assert(err, jc.ErrorIsNil)
-	podSpec := provider.Pod(workloadSpec).PodSpec
-	podSpec.NodeSelector = map[string]string{"accelerator": "nvidia-tesla-p100"}
-	for i := range podSpec.Containers {
-		podSpec.Containers[i].Resources = core.ResourceRequirements{
-			Limits: core.ResourceList{
-				"nvidia.com/gpu": *resource.NewQuantity(3, resource.DecimalSI),
-			},
-			Requests: core.ResourceList{
-				"nvidia.com/gpu": *resource.NewQuantity(3, resource.DecimalSI),
-			},
-		}
-	}
-	podSpec.Affinity = &core.Affinity{
-		NodeAffinity: &core.NodeAffinity{
-			RequiredDuringSchedulingIgnoredDuringExecution: &core.NodeSelector{
-				NodeSelectorTerms: []core.NodeSelectorTerm{{
-					MatchExpressions: []core.NodeSelectorRequirement{{
-						Key:      "bar",
-						Operator: core.NodeSelectorOpNotIn,
-						Values:   []string{"d", "e", "f"},
-					}, {
-						Key:      "foo",
-						Operator: core.NodeSelectorOpNotIn,
-						Values:   []string{"g", "h"},
-					}, {
-						Key:      "foo",
-						Operator: core.NodeSelectorOpIn,
-						Values:   []string{"a", "b", "c"},
-					}},
-				}},
-			},
-		},
-	}
-
-	daemonSetArg := &appsv1.DaemonSet{
-		ObjectMeta: v1.ObjectMeta{
-			Name:   "app-name",
-			Labels: map[string]string{"app.kubernetes.io/managed-by": "juju", "app.kubernetes.io/name": "app-name"},
-			Annotations: map[string]string{
-				"controller.juju.is/id":          testing.ControllerTag.Id(),
-				"app.juju.is/uuid":               "appuuid",
-				"charm.juju.is/modified-version": "0",
-			}},
-		Spec: appsv1.DaemonSetSpec{
-			Selector: &v1.LabelSelector{
-				MatchLabels: map[string]string{"app.kubernetes.io/name": "app-name"},
-			},
-			RevisionHistoryLimit: pointer.Int32Ptr(0),
-			Template: core.PodTemplateSpec{
-				ObjectMeta: v1.ObjectMeta{
-					GenerateName: "app-name-",
-					Labels:       map[string]string{"app.kubernetes.io/name": "app-name"},
-					Annotations: map[string]string{
-						"apparmor.security.beta.kubernetes.io/pod": "runtime/default",
-						"seccomp.security.beta.kubernetes.io/pod":  "docker/default",
-						"controller.juju.is/id":                    testing.ControllerTag.Id(),
-						"charm.juju.is/modified-version":           "0",
-					},
-				},
-				Spec: podSpec,
-			},
-		},
-	}
-
-	ociImageSecret := s.getOCIImageSecret(c, nil)
-	gomock.InOrder(
-		s.mockStatefulSets.EXPECT().Get(gomock.Any(), "juju-operator-app-name", v1.GetOptions{}).
-			Return(nil, s.k8sNotFoundError()),
-		s.mockSecrets.EXPECT().Create(gomock.Any(), ociImageSecret, v1.CreateOptions{}).
-			Return(ociImageSecret, nil),
-		s.mockStatefulSets.EXPECT().Get(gomock.Any(), "app-name", v1.GetOptions{}).
-			Return(nil, s.k8sNotFoundError()),
-		s.mockServices.EXPECT().Get(gomock.Any(), "app-name", v1.GetOptions{}).
-			Return(nil, s.k8sNotFoundError()),
-		s.mockServices.EXPECT().Update(gomock.Any(), basicServiceArg, v1.UpdateOptions{}).
-			Return(nil, s.k8sNotFoundError()),
-		s.mockServices.EXPECT().Create(gomock.Any(), basicServiceArg, v1.CreateOptions{}).
-			Return(nil, nil),
-		s.mockDaemonSets.EXPECT().Get(gomock.Any(), "app-name", v1.GetOptions{}).
-			Return(nil, s.k8sNotFoundError()),
-		s.mockDaemonSets.EXPECT().Create(gomock.Any(), daemonSetArg, v1.CreateOptions{}).
-			Return(daemonSetArg, nil),
-	)
-
-	params := &caas.ServiceParams{
-		PodSpec: basicPodSpec,
-		Deployment: caas.DeploymentParams{
-			DeploymentType: caas.DeploymentDaemon,
-		},
-		ImageDetails: coreresources.DockerImageDetails{RegistryPath: "operator/image-path"},
-		Devices: []devices.KubernetesDeviceParams{
-			{
-				Type:       "nvidia.com/gpu",
-				Count:      3,
-				Attributes: map[string]string{"gpu": "nvidia-tesla-p100"},
-			},
-		},
-		ResourceTags: map[string]string{
-			"juju-controller-uuid": testing.ControllerTag.Id(),
-		},
-		Constraints: constraints.MustParse(`tags=foo=a|b|c,^bar=d|e|f,^foo=g|h`),
-	}
-	err = s.broker.EnsureService("app-name", func(_ string, _ status.Status, _ string, _ map[string]interface{}) error { return nil }, params, 2, config.ConfigAttributes{
-		"kubernetes-service-type":            "loadbalancer",
-		"kubernetes-service-loadbalancer-ip": "10.0.0.1",
-		"kubernetes-service-externalname":    "ext-name",
-	})
-	c.Assert(err, jc.ErrorIsNil)
-}
-
-func (s *K8sBrokerSuite) TestEnsureServiceForDaemonSetWithDevicesAndConstraintsUpdate(c *gc.C) {
-	ctrl := s.setupController(c)
-	defer ctrl.Finish()
-
-	basicPodSpec := getBasicPodspec()
-	workloadSpec, err := provider.PrepareWorkloadSpec(
-		"app-name", "app-name", basicPodSpec, coreresources.DockerImageDetails{RegistryPath: "operator/image-path"},
-	)
-	c.Assert(err, jc.ErrorIsNil)
-	podSpec := provider.Pod(workloadSpec).PodSpec
-	podSpec.NodeSelector = map[string]string{"accelerator": "nvidia-tesla-p100"}
-	for i := range podSpec.Containers {
-		podSpec.Containers[i].Resources = core.ResourceRequirements{
-			Limits: core.ResourceList{
-				"nvidia.com/gpu": *resource.NewQuantity(3, resource.DecimalSI),
-			},
-			Requests: core.ResourceList{
-				"nvidia.com/gpu": *resource.NewQuantity(3, resource.DecimalSI),
-			},
-		}
-	}
-	podSpec.Affinity = &core.Affinity{
-		NodeAffinity: &core.NodeAffinity{
-			RequiredDuringSchedulingIgnoredDuringExecution: &core.NodeSelector{
-				NodeSelectorTerms: []core.NodeSelectorTerm{{
-					MatchExpressions: []core.NodeSelectorRequirement{{
-						Key:      "bar",
-						Operator: core.NodeSelectorOpNotIn,
-						Values:   []string{"d", "e", "f"},
-					}, {
-						Key:      "foo",
-						Operator: core.NodeSelectorOpNotIn,
-						Values:   []string{"g", "h"},
-					}, {
-						Key:      "foo",
-						Operator: core.NodeSelectorOpIn,
-						Values:   []string{"a", "b", "c"},
-					}},
-				}},
-			},
-		},
-	}
-
-	daemonSetArg := &appsv1.DaemonSet{
-		ObjectMeta: v1.ObjectMeta{
-			Name:   "app-name",
-			Labels: map[string]string{"app.kubernetes.io/managed-by": "juju", "app.kubernetes.io/name": "app-name"},
-			Annotations: map[string]string{
-				"controller.juju.is/id":          testing.ControllerTag.Id(),
-				"app.juju.is/uuid":               "appuuid",
-				"charm.juju.is/modified-version": "0",
-			}},
-		Spec: appsv1.DaemonSetSpec{
-			Selector: &v1.LabelSelector{
-				MatchLabels: map[string]string{"app.kubernetes.io/name": "app-name"},
-			},
-			RevisionHistoryLimit: pointer.Int32Ptr(0),
-			Template: core.PodTemplateSpec{
-				ObjectMeta: v1.ObjectMeta{
-					GenerateName: "app-name-",
-					Labels:       map[string]string{"app.kubernetes.io/name": "app-name"},
-					Annotations: map[string]string{
-						"apparmor.security.beta.kubernetes.io/pod": "runtime/default",
-						"seccomp.security.beta.kubernetes.io/pod":  "docker/default",
-						"controller.juju.is/id":                    testing.ControllerTag.Id(),
-						"charm.juju.is/modified-version":           "0",
-					},
-				},
-				Spec: podSpec,
-			},
-		},
-	}
-
-	ociImageSecret := s.getOCIImageSecret(c, nil)
-	gomock.InOrder(
-		s.mockStatefulSets.EXPECT().Get(gomock.Any(), "juju-operator-app-name", v1.GetOptions{}).
-			Return(nil, s.k8sNotFoundError()),
-		s.mockSecrets.EXPECT().Create(gomock.Any(), ociImageSecret, v1.CreateOptions{}).
-			Return(ociImageSecret, nil),
-		s.mockStatefulSets.EXPECT().Get(gomock.Any(), "app-name", v1.GetOptions{}).
-			Return(nil, s.k8sNotFoundError()),
-		s.mockServices.EXPECT().Get(gomock.Any(), "app-name", v1.GetOptions{}).
-			Return(nil, s.k8sNotFoundError()),
-		s.mockServices.EXPECT().Update(gomock.Any(), basicServiceArg, v1.UpdateOptions{}).
-			Return(nil, s.k8sNotFoundError()),
-		s.mockServices.EXPECT().Create(gomock.Any(), basicServiceArg, v1.CreateOptions{}).
-			Return(nil, nil),
-		s.mockDaemonSets.EXPECT().Get(gomock.Any(), "app-name", v1.GetOptions{}).
-			Return(daemonSetArg, nil),
-		s.mockDaemonSets.EXPECT().Create(gomock.Any(), daemonSetArg, v1.CreateOptions{}).
-			Return(nil, s.k8sAlreadyExistsError()),
-		s.mockDaemonSets.EXPECT().List(gomock.Any(), v1.ListOptions{
-			LabelSelector: "app.kubernetes.io/managed-by=juju,app.kubernetes.io/name=app-name",
-		}).Return(&appsv1.DaemonSetList{Items: []appsv1.DaemonSet{*daemonSetArg}}, nil),
-		s.mockDaemonSets.EXPECT().Update(gomock.Any(), daemonSetArg, v1.UpdateOptions{}).
-			Return(daemonSetArg, nil),
-	)
-
-	params := &caas.ServiceParams{
-		PodSpec: basicPodSpec,
-		Deployment: caas.DeploymentParams{
-			DeploymentType: caas.DeploymentDaemon,
-		},
-		ImageDetails: coreresources.DockerImageDetails{RegistryPath: "operator/image-path"},
-		Devices: []devices.KubernetesDeviceParams{
-			{
-				Type:       "nvidia.com/gpu",
-				Count:      3,
-				Attributes: map[string]string{"gpu": "nvidia-tesla-p100"},
-			},
-		},
-		ResourceTags: map[string]string{
-			"juju-controller-uuid": testing.ControllerTag.Id(),
-		},
-		Constraints: constraints.MustParse(`tags=foo=a|b|c,^bar=d|e|f,^foo=g|h`),
-	}
-	err = s.broker.EnsureService("app-name", func(_ string, _ status.Status, _ string, _ map[string]interface{}) error { return nil }, params, 2, config.ConfigAttributes{
-		"kubernetes-service-type":            "loadbalancer",
-		"kubernetes-service-loadbalancer-ip": "10.0.0.1",
-		"kubernetes-service-externalname":    "ext-name",
-	})
-	c.Assert(err, jc.ErrorIsNil)
-}
-
-func (s *K8sBrokerSuite) TestEnsureServiceForStatefulSetWithDevices(c *gc.C) {
-	ctrl := s.setupController(c)
-	defer ctrl.Finish()
-
-	basicPodSpec := getBasicPodspec()
-	workloadSpec, err := provider.PrepareWorkloadSpec(
-		"app-name", "app-name", basicPodSpec, coreresources.DockerImageDetails{RegistryPath: "operator/image-path"},
-	)
-	c.Assert(err, jc.ErrorIsNil)
-	podSpec := provider.Pod(workloadSpec).PodSpec
-	podSpec.Containers[0].VolumeMounts = append(dataVolumeMounts(), core.VolumeMount{
-		Name:      "database-appuuid",
-		MountPath: "path/to/here",
-	})
-	podSpec.NodeSelector = map[string]string{"accelerator": "nvidia-tesla-p100"}
-	for i := range podSpec.Containers {
-		podSpec.Containers[i].Resources = core.ResourceRequirements{
-			Limits: core.ResourceList{
-				"nvidia.com/gpu": *resource.NewQuantity(3, resource.DecimalSI),
-			},
-			Requests: core.ResourceList{
-				"nvidia.com/gpu": *resource.NewQuantity(3, resource.DecimalSI),
-			},
-		}
-	}
-	statefulSetArg := unitStatefulSetArg(2, "workload-storage", podSpec)
-	ociImageSecret := s.getOCIImageSecret(c, nil)
-	gomock.InOrder(
-		s.mockStatefulSets.EXPECT().Get(gomock.Any(), "juju-operator-app-name", v1.GetOptions{}).
-			Return(nil, s.k8sNotFoundError()),
-		s.mockSecrets.EXPECT().Create(gomock.Any(), ociImageSecret, v1.CreateOptions{}).
-			Return(ociImageSecret, nil),
-		s.mockServices.EXPECT().Get(gomock.Any(), "app-name", v1.GetOptions{}).
-			Return(nil, s.k8sNotFoundError()),
-		s.mockServices.EXPECT().Update(gomock.Any(), basicServiceArg, v1.UpdateOptions{}).
-			Return(nil, s.k8sNotFoundError()),
-		s.mockServices.EXPECT().Create(gomock.Any(), basicServiceArg, v1.CreateOptions{}).
-			Return(nil, nil),
-		s.mockServices.EXPECT().Get(gomock.Any(), "app-name-endpoints", v1.GetOptions{}).
-			Return(nil, s.k8sNotFoundError()),
-		s.mockServices.EXPECT().Update(gomock.Any(), basicHeadlessServiceArg, v1.UpdateOptions{}).
-			Return(nil, s.k8sNotFoundError()),
-		s.mockServices.EXPECT().Create(gomock.Any(), basicHeadlessServiceArg, v1.CreateOptions{}).
-			Return(nil, nil),
-		s.mockStatefulSets.EXPECT().Get(gomock.Any(), "app-name", v1.GetOptions{}).
-			Return(&appsv1.StatefulSet{ObjectMeta: v1.ObjectMeta{Annotations: map[string]string{"app.juju.is/uuid": "appuuid"}}}, nil),
-		s.mockStorageClass.EXPECT().Get(gomock.Any(), "test-workload-storage", v1.GetOptions{}).
-			Return(nil, s.k8sNotFoundError()),
-		s.mockStorageClass.EXPECT().Get(gomock.Any(), "workload-storage", v1.GetOptions{}).
-			Return(&storagev1.StorageClass{ObjectMeta: v1.ObjectMeta{Name: "workload-storage"}}, nil),
-		s.mockStatefulSets.EXPECT().Create(gomock.Any(), statefulSetArg, v1.CreateOptions{}).
-			Return(statefulSetArg, nil),
-	)
-
-	params := &caas.ServiceParams{
-		PodSpec:      basicPodSpec,
-		ImageDetails: coreresources.DockerImageDetails{RegistryPath: "operator/image-path"},
-		Filesystems: []storage.KubernetesFilesystemParams{{
-			StorageName: "database",
-			Size:        100,
-			Provider:    "kubernetes",
-			Attachment: &storage.KubernetesFilesystemAttachmentParams{
-				Path: "path/to/here",
-			},
-			Attributes:   map[string]interface{}{"storage-class": "workload-storage"},
-			ResourceTags: map[string]string{"foo": "bar"},
-		}},
-		Devices: []devices.KubernetesDeviceParams{
-			{
-				Type:       "nvidia.com/gpu",
-				Count:      3,
-				Attributes: map[string]string{"gpu": "nvidia-tesla-p100"},
-			},
-		},
-		ResourceTags: map[string]string{
-			"juju-controller-uuid": testing.ControllerTag.Id(),
-		},
-	}
-	err = s.broker.EnsureService("app-name", func(_ string, _ status.Status, _ string, _ map[string]interface{}) error { return nil }, params, 2, config.ConfigAttributes{
-		"kubernetes-service-type":            "loadbalancer",
-		"kubernetes-service-loadbalancer-ip": "10.0.0.1",
-		"kubernetes-service-externalname":    "ext-name",
-	})
-	c.Assert(err, jc.ErrorIsNil)
-}
-
-func (s *K8sBrokerSuite) TestEnsureServiceForStatefulSetUpdate(c *gc.C) {
-	ctrl := s.setupController(c)
-	defer ctrl.Finish()
-
-	basicPodSpec := getBasicPodspec()
-	basicPodSpec.Containers[0].VolumeConfig = []specs.FileSet{
-		{
-			Name:      "myhostpath",
-			MountPath: "/host/etc/cni/net.d",
-			VolumeSource: specs.VolumeSource{
-				HostPath: &specs.HostPathVol{
-					Path: "/etc/cni/net.d",
-					Type: "Directory",
-				},
-			},
-		},
-	}
-	workloadSpec, err := provider.PrepareWorkloadSpec(
-		"app-name", "app-name", basicPodSpec, coreresources.DockerImageDetails{RegistryPath: "operator/image-path"},
-	)
-	c.Assert(err, jc.ErrorIsNil)
-	podSpec := provider.Pod(workloadSpec).PodSpec
-	podSpec.Containers[0].VolumeMounts = append(dataVolumeMounts(), core.VolumeMount{
-		Name:      "database-appuuid",
-		MountPath: "path/to/here",
-	})
-	podSpec.NodeSelector = map[string]string{"accelerator": "nvidia-tesla-p100"}
-	for i := range podSpec.Containers {
-		podSpec.Containers[i].Resources = core.ResourceRequirements{
-			Limits: core.ResourceList{
-				"nvidia.com/gpu": *resource.NewQuantity(3, resource.DecimalSI),
-			},
-			Requests: core.ResourceList{
-				"nvidia.com/gpu": *resource.NewQuantity(3, resource.DecimalSI),
-			},
-		}
-	}
-	statefulSetArg := unitStatefulSetArg(2, "workload-storage", podSpec)
-	statefulSetArgUpdate := *statefulSetArg
-	hostPathType := core.HostPathDirectory
-	statefulSetArgUpdate.Spec.Template.Spec.Volumes = append(
-		statefulSetArgUpdate.Spec.Template.Spec.Volumes,
-		core.Volume{
-			Name: "myhostpath",
-			VolumeSource: core.VolumeSource{
-				HostPath: &core.HostPathVolumeSource{
-					Path: "/etc/cni/net.d",
-					Type: &hostPathType,
-				},
-			},
-		},
-	)
-	statefulSetArgUpdate.Spec.Template.Spec.Containers[0].VolumeMounts = []core.VolumeMount{
-		{
-			Name:      "juju-data-dir",
-			MountPath: "/var/lib/juju",
-		},
-		{
-			Name:      "juju-data-dir",
-			MountPath: "/usr/bin/juju-exec",
-			SubPath:   "tools/jujud",
-		},
-		{
-			Name:      "myhostpath",
-			MountPath: "/host/etc/cni/net.d",
-		},
-		{
-			Name:      "database-appuuid",
-			MountPath: "path/to/here",
-		},
-	}
-	ociImageSecret := s.getOCIImageSecret(c, nil)
-	gomock.InOrder(
-		s.mockStatefulSets.EXPECT().Get(gomock.Any(), "juju-operator-app-name", v1.GetOptions{}).
-			Return(nil, s.k8sNotFoundError()),
-		s.mockSecrets.EXPECT().Create(gomock.Any(), ociImageSecret, v1.CreateOptions{}).
-			Return(ociImageSecret, nil),
-		s.mockServices.EXPECT().Get(gomock.Any(), "app-name", v1.GetOptions{}).
-			Return(nil, s.k8sNotFoundError()),
-		s.mockServices.EXPECT().Update(gomock.Any(), basicServiceArg, v1.UpdateOptions{}).
-			Return(nil, s.k8sNotFoundError()),
-		s.mockServices.EXPECT().Create(gomock.Any(), basicServiceArg, v1.CreateOptions{}).
-			Return(nil, nil),
-		s.mockServices.EXPECT().Get(gomock.Any(), "app-name-endpoints", v1.GetOptions{}).
-			Return(nil, s.k8sNotFoundError()),
-		s.mockServices.EXPECT().Update(gomock.Any(), basicHeadlessServiceArg, v1.UpdateOptions{}).
-			Return(nil, s.k8sNotFoundError()),
-		s.mockServices.EXPECT().Create(gomock.Any(), basicHeadlessServiceArg, v1.CreateOptions{}).
-			Return(nil, nil),
-		s.mockStatefulSets.EXPECT().Get(gomock.Any(), "app-name", v1.GetOptions{}).
-			Return(&appsv1.StatefulSet{ObjectMeta: v1.ObjectMeta{Annotations: map[string]string{"app.juju.is/uuid": "appuuid"}}}, nil),
-		s.mockStorageClass.EXPECT().Get(gomock.Any(), "test-workload-storage", v1.GetOptions{}).
-			Return(nil, s.k8sNotFoundError()),
-		s.mockStorageClass.EXPECT().Get(gomock.Any(), "workload-storage", v1.GetOptions{}).
-			Return(&storagev1.StorageClass{ObjectMeta: v1.ObjectMeta{Name: "workload-storage"}}, nil),
-		s.mockStatefulSets.EXPECT().Create(gomock.Any(), &statefulSetArgUpdate, v1.CreateOptions{}).
-			Return(nil, s.k8sAlreadyExistsError()),
-		s.mockStatefulSets.EXPECT().Get(gomock.Any(), statefulSetArg.GetName(), v1.GetOptions{}).
-			Return(statefulSetArg, nil),
-		s.mockStatefulSets.EXPECT().Update(gomock.Any(), &statefulSetArgUpdate, v1.UpdateOptions{}).
-			Return(&statefulSetArgUpdate, nil),
-	)
-
-	params := &caas.ServiceParams{
-		PodSpec:      basicPodSpec,
-		ImageDetails: coreresources.DockerImageDetails{RegistryPath: "operator/image-path"},
-		Filesystems: []storage.KubernetesFilesystemParams{{
-			StorageName: "database",
-			Size:        100,
-			Provider:    "kubernetes",
-			Attachment: &storage.KubernetesFilesystemAttachmentParams{
-				Path: "path/to/here",
-			},
-			Attributes:   map[string]interface{}{"storage-class": "workload-storage"},
-			ResourceTags: map[string]string{"foo": "bar"},
-		}},
-		Devices: []devices.KubernetesDeviceParams{
-			{
-				Type:       "nvidia.com/gpu",
-				Count:      3,
-				Attributes: map[string]string{"gpu": "nvidia-tesla-p100"},
-			},
-		},
-		ResourceTags: map[string]string{
-			"juju-controller-uuid": testing.ControllerTag.Id(),
-		},
-	}
-	err = s.broker.EnsureService("app-name", func(_ string, _ status.Status, _ string, _ map[string]interface{}) error { return nil }, params, 2, config.ConfigAttributes{
-		"kubernetes-service-type":            "loadbalancer",
-		"kubernetes-service-loadbalancer-ip": "10.0.0.1",
-		"kubernetes-service-externalname":    "ext-name",
-	})
-	c.Assert(err, jc.ErrorIsNil)
-}
-
-func (s *K8sBrokerSuite) TestEnsureServiceWithConstraints(c *gc.C) {
-	ctrl := s.setupController(c)
-	defer ctrl.Finish()
-
-	basicPodSpec := getBasicPodspec()
-	workloadSpec, err := provider.PrepareWorkloadSpec(
-		"app-name", "app-name", basicPodSpec, coreresources.DockerImageDetails{RegistryPath: "operator/image-path"},
-	)
-	c.Assert(err, jc.ErrorIsNil)
-	podSpec := provider.Pod(workloadSpec).PodSpec
-	podSpec.Containers[0].VolumeMounts = append(dataVolumeMounts(), core.VolumeMount{
-		Name:      "database-appuuid",
-		MountPath: "path/to/here",
-	})
-	podSpec.NodeSelector = map[string]string{
-		"kubernetes.io/arch": "amd64",
-	}
-	for i := range podSpec.Containers {
-		podSpec.Containers[i].Resources = core.ResourceRequirements{
-			Requests: core.ResourceList{
-				"memory": resource.MustParse("64Mi"),
-				"cpu":    resource.MustParse("500m"),
-			},
-		}
-		break
-	}
-	statefulSetArg := unitStatefulSetArg(2, "workload-storage", podSpec)
-	ociImageSecret := s.getOCIImageSecret(c, nil)
-	gomock.InOrder(
-		s.mockStatefulSets.EXPECT().Get(gomock.Any(), "juju-operator-app-name", v1.GetOptions{}).
-			Return(nil, s.k8sNotFoundError()),
-		s.mockSecrets.EXPECT().Create(gomock.Any(), ociImageSecret, v1.CreateOptions{}).
-			Return(ociImageSecret, nil),
-		s.mockServices.EXPECT().Get(gomock.Any(), "app-name", v1.GetOptions{}).
-			Return(nil, s.k8sNotFoundError()),
-		s.mockServices.EXPECT().Update(gomock.Any(), basicServiceArg, v1.UpdateOptions{}).
-			Return(nil, s.k8sNotFoundError()),
-		s.mockServices.EXPECT().Create(gomock.Any(), basicServiceArg, v1.CreateOptions{}).
-			Return(nil, nil),
-		s.mockServices.EXPECT().Get(gomock.Any(), "app-name-endpoints", v1.GetOptions{}).
-			Return(nil, s.k8sNotFoundError()),
-		s.mockServices.EXPECT().Update(gomock.Any(), basicHeadlessServiceArg, v1.UpdateOptions{}).
-			Return(nil, s.k8sNotFoundError()),
-		s.mockServices.EXPECT().Create(gomock.Any(), basicHeadlessServiceArg, v1.CreateOptions{}).
-			Return(nil, nil),
-		s.mockStatefulSets.EXPECT().Get(gomock.Any(), "app-name", v1.GetOptions{}).
-			Return(&appsv1.StatefulSet{ObjectMeta: v1.ObjectMeta{Annotations: map[string]string{"app.juju.is/uuid": "appuuid"}}}, nil),
-		s.mockStorageClass.EXPECT().Get(gomock.Any(), "test-workload-storage", v1.GetOptions{}).
-			Return(nil, s.k8sNotFoundError()),
-		s.mockStorageClass.EXPECT().Get(gomock.Any(), "workload-storage", v1.GetOptions{}).
-			Return(&storagev1.StorageClass{ObjectMeta: v1.ObjectMeta{Name: "workload-storage"}}, nil),
-		s.mockStatefulSets.EXPECT().Create(gomock.Any(), statefulSetArg, v1.CreateOptions{}).
-			Return(nil, nil),
-	)
-
-	params := &caas.ServiceParams{
-		PodSpec:      basicPodSpec,
-		ImageDetails: coreresources.DockerImageDetails{RegistryPath: "operator/image-path"},
-		Filesystems: []storage.KubernetesFilesystemParams{{
-			StorageName: "database",
-			Size:        100,
-			Provider:    "kubernetes",
-			Attachment: &storage.KubernetesFilesystemAttachmentParams{
-				Path: "path/to/here",
-			},
-			Attributes:   map[string]interface{}{"storage-class": "workload-storage"},
-			ResourceTags: map[string]string{"foo": "bar"},
-		}},
-		ResourceTags: map[string]string{
-			"juju-controller-uuid": testing.ControllerTag.Id(),
-		},
-		Constraints: constraints.MustParse("mem=64 cpu-power=500 arch=amd64"),
-	}
-	err = s.broker.EnsureService("app-name", func(_ string, _ status.Status, _ string, _ map[string]interface{}) error { return nil }, params, 2, config.ConfigAttributes{
-		"kubernetes-service-type":            "loadbalancer",
-		"kubernetes-service-loadbalancer-ip": "10.0.0.1",
-		"kubernetes-service-externalname":    "ext-name",
-	})
-	c.Assert(err, jc.ErrorIsNil)
-}
-
-func (s *K8sBrokerSuite) TestEnsureServiceWithNodeAffinity(c *gc.C) {
-	ctrl := s.setupController(c)
-	defer ctrl.Finish()
-
-	basicPodSpec := getBasicPodspec()
-	workloadSpec, err := provider.PrepareWorkloadSpec(
-		"app-name", "app-name", basicPodSpec, coreresources.DockerImageDetails{RegistryPath: "operator/image-path"},
-	)
-	c.Assert(err, jc.ErrorIsNil)
-	podSpec := provider.Pod(workloadSpec).PodSpec
-	podSpec.Containers[0].VolumeMounts = append(dataVolumeMounts(), core.VolumeMount{
-		Name:      "database-appuuid",
-		MountPath: "path/to/here",
-	})
-	podSpec.Affinity = &core.Affinity{
-		NodeAffinity: &core.NodeAffinity{
-			RequiredDuringSchedulingIgnoredDuringExecution: &core.NodeSelector{
-				NodeSelectorTerms: []core.NodeSelectorTerm{{
-					MatchExpressions: []core.NodeSelectorRequirement{{
-						Key:      "bar",
-						Operator: core.NodeSelectorOpNotIn,
-						Values:   []string{"d", "e", "f"},
-					}, {
-						Key:      "foo",
-						Operator: core.NodeSelectorOpNotIn,
-						Values:   []string{"g", "h"},
-					}, {
-						Key:      "foo",
-						Operator: core.NodeSelectorOpIn,
-						Values:   []string{"a", "b", "c"},
-					}},
-				}},
-			},
-		},
-	}
-	statefulSetArg := unitStatefulSetArg(2, "workload-storage", podSpec)
-	ociImageSecret := s.getOCIImageSecret(c, nil)
-	gomock.InOrder(
-		s.mockStatefulSets.EXPECT().Get(gomock.Any(), "juju-operator-app-name", v1.GetOptions{}).
-			Return(nil, s.k8sNotFoundError()),
-		s.mockSecrets.EXPECT().Create(gomock.Any(), ociImageSecret, v1.CreateOptions{}).
-			Return(ociImageSecret, nil),
-		s.mockServices.EXPECT().Get(gomock.Any(), "app-name", v1.GetOptions{}).
-			Return(nil, s.k8sNotFoundError()),
-		s.mockServices.EXPECT().Update(gomock.Any(), basicServiceArg, v1.UpdateOptions{}).
-			Return(nil, s.k8sNotFoundError()),
-		s.mockServices.EXPECT().Create(gomock.Any(), basicServiceArg, v1.CreateOptions{}).
-			Return(nil, nil),
-		s.mockServices.EXPECT().Get(gomock.Any(), "app-name-endpoints", v1.GetOptions{}).
-			Return(nil, s.k8sNotFoundError()),
-		s.mockServices.EXPECT().Update(gomock.Any(), basicHeadlessServiceArg, v1.UpdateOptions{}).
-			Return(nil, s.k8sNotFoundError()),
-		s.mockServices.EXPECT().Create(gomock.Any(), basicHeadlessServiceArg, v1.CreateOptions{}).
-			Return(nil, nil),
-		s.mockStatefulSets.EXPECT().Get(gomock.Any(), "app-name", v1.GetOptions{}).
-			Return(&appsv1.StatefulSet{ObjectMeta: v1.ObjectMeta{Annotations: map[string]string{"app.juju.is/uuid": "appuuid"}}}, nil),
-		s.mockStorageClass.EXPECT().Get(gomock.Any(), "test-workload-storage", v1.GetOptions{}).
-			Return(nil, s.k8sNotFoundError()),
-		s.mockStorageClass.EXPECT().Get(gomock.Any(), "workload-storage", v1.GetOptions{}).
-			Return(&storagev1.StorageClass{ObjectMeta: v1.ObjectMeta{Name: "workload-storage"}}, nil),
-		s.mockStatefulSets.EXPECT().Create(gomock.Any(), statefulSetArg, v1.CreateOptions{}).
-			Return(nil, nil),
-	)
-
-	params := &caas.ServiceParams{
-		PodSpec:      basicPodSpec,
-		ImageDetails: coreresources.DockerImageDetails{RegistryPath: "operator/image-path"},
-		Filesystems: []storage.KubernetesFilesystemParams{{
-			StorageName: "database",
-			Size:        100,
-			Provider:    "kubernetes",
-			Attachment: &storage.KubernetesFilesystemAttachmentParams{
-				Path: "path/to/here",
-			},
-			Attributes:   map[string]interface{}{"storage-class": "workload-storage"},
-			ResourceTags: map[string]string{"foo": "bar"},
-		}},
-		ResourceTags: map[string]string{
-			"juju-controller-uuid": testing.ControllerTag.Id(),
-		},
-		Constraints: constraints.MustParse(`tags=foo=a|b|c,^bar=d|e|f,^foo=g|h`),
-	}
-	err = s.broker.EnsureService("app-name", func(_ string, _ status.Status, _ string, _ map[string]interface{}) error { return nil }, params, 2, config.ConfigAttributes{
-		"kubernetes-service-type":            "loadbalancer",
-		"kubernetes-service-loadbalancer-ip": "10.0.0.1",
-		"kubernetes-service-externalname":    "ext-name",
-	})
-	c.Assert(err, jc.ErrorIsNil)
-}
-
-func (s *K8sBrokerSuite) TestEnsureServiceWithZones(c *gc.C) {
-	ctrl := s.setupController(c)
-	defer ctrl.Finish()
-
-	basicPodSpec := getBasicPodspec()
-	workloadSpec, err := provider.PrepareWorkloadSpec(
-		"app-name", "app-name", basicPodSpec, coreresources.DockerImageDetails{RegistryPath: "operator/image-path"},
-	)
-	c.Assert(err, jc.ErrorIsNil)
-	podSpec := provider.Pod(workloadSpec).PodSpec
-	podSpec.Containers[0].VolumeMounts = append(dataVolumeMounts(), core.VolumeMount{
-		Name:      "database-appuuid",
-		MountPath: "path/to/here",
-	})
-	podSpec.Affinity = &core.Affinity{
-		NodeAffinity: &core.NodeAffinity{
-			RequiredDuringSchedulingIgnoredDuringExecution: &core.NodeSelector{
-				NodeSelectorTerms: []core.NodeSelectorTerm{{
-					MatchExpressions: []core.NodeSelectorRequirement{{
-						Key:      "failure-domain.beta.kubernetes.io/zone",
-						Operator: core.NodeSelectorOpIn,
-						Values:   []string{"a", "b", "c"},
-					}},
-				}},
-			},
-		},
-	}
-	statefulSetArg := unitStatefulSetArg(2, "workload-storage", podSpec)
-	ociImageSecret := s.getOCIImageSecret(c, nil)
-	gomock.InOrder(
-		s.mockStatefulSets.EXPECT().Get(gomock.Any(), "juju-operator-app-name", v1.GetOptions{}).
-			Return(nil, s.k8sNotFoundError()),
-		s.mockSecrets.EXPECT().Create(gomock.Any(), ociImageSecret, v1.CreateOptions{}).
-			Return(ociImageSecret, nil),
-		s.mockServices.EXPECT().Get(gomock.Any(), "app-name", v1.GetOptions{}).
-			Return(nil, s.k8sNotFoundError()),
-		s.mockServices.EXPECT().Update(gomock.Any(), basicServiceArg, v1.UpdateOptions{}).
-			Return(nil, s.k8sNotFoundError()),
-		s.mockServices.EXPECT().Create(gomock.Any(), basicServiceArg, v1.CreateOptions{}).
-			Return(nil, nil),
-		s.mockServices.EXPECT().Get(gomock.Any(), "app-name-endpoints", v1.GetOptions{}).
-			Return(nil, s.k8sNotFoundError()),
-		s.mockServices.EXPECT().Update(gomock.Any(), basicHeadlessServiceArg, v1.UpdateOptions{}).
-			Return(nil, s.k8sNotFoundError()),
-		s.mockServices.EXPECT().Create(gomock.Any(), basicHeadlessServiceArg, v1.CreateOptions{}).
-			Return(nil, nil),
-		s.mockStatefulSets.EXPECT().Get(gomock.Any(), "app-name", v1.GetOptions{}).
-			Return(&appsv1.StatefulSet{ObjectMeta: v1.ObjectMeta{Annotations: map[string]string{"app.juju.is/uuid": "appuuid"}}}, nil),
-		s.mockStorageClass.EXPECT().Get(gomock.Any(), "test-workload-storage", v1.GetOptions{}).
-			Return(nil, s.k8sNotFoundError()),
-		s.mockStorageClass.EXPECT().Get(gomock.Any(), "workload-storage", v1.GetOptions{}).
-			Return(&storagev1.StorageClass{ObjectMeta: v1.ObjectMeta{Name: "workload-storage"}}, nil),
-		s.mockStatefulSets.EXPECT().Create(gomock.Any(), statefulSetArg, v1.CreateOptions{}).
-			Return(nil, nil),
-	)
-
-	params := &caas.ServiceParams{
-		PodSpec:      basicPodSpec,
-		ImageDetails: coreresources.DockerImageDetails{RegistryPath: "operator/image-path"},
-		Filesystems: []storage.KubernetesFilesystemParams{{
-			StorageName: "database",
-			Size:        100,
-			Provider:    "kubernetes",
-			Attachment: &storage.KubernetesFilesystemAttachmentParams{
-				Path: "path/to/here",
-			},
-			Attributes:   map[string]interface{}{"storage-class": "workload-storage"},
-			ResourceTags: map[string]string{"foo": "bar"},
-		}},
-		ResourceTags: map[string]string{
-			"juju-controller-uuid": testing.ControllerTag.Id(),
-		},
-		Constraints: constraints.MustParse(`zones=a,b,c`),
-	}
-	err = s.broker.EnsureService("app-name", func(_ string, _ status.Status, _ string, _ map[string]interface{}) error { return nil }, params, 2, config.ConfigAttributes{
-		"kubernetes-service-type":            "loadbalancer",
-		"kubernetes-service-loadbalancer-ip": "10.0.0.1",
-		"kubernetes-service-externalname":    "ext-name",
-	})
-	c.Assert(err, jc.ErrorIsNil)
-}
-
-func (s *K8sBrokerSuite) TestUnits(c *gc.C) {
-	ctrl := s.setupController(c)
-	defer ctrl.Finish()
-
->>>>>>> 004ceb55
 	podWithStorage := core.Pod{
 		TypeMeta: v1.TypeMeta{},
 		ObjectMeta: v1.ObjectMeta{
