// Copyright 2019 Canonical Ltd.
// Licensed under the AGPLv3, see LICENCE file for details.

package provider_test

import (
	"fmt"
	"time"

	"github.com/golang/mock/gomock"
	jujuclock "github.com/juju/clock"
	"github.com/juju/errors"
	jc "github.com/juju/testing/checkers"
	"github.com/juju/version"
	"github.com/juju/worker/v2/workertest"
	gc "gopkg.in/check.v1"
	apps "k8s.io/api/apps/v1"
	core "k8s.io/api/core/v1"
	k8sstorage "k8s.io/api/storage/v1"
	"k8s.io/apimachinery/pkg/api/resource"
	v1 "k8s.io/apimachinery/pkg/apis/meta/v1"
	"k8s.io/apimachinery/pkg/util/intstr"
	"k8s.io/client-go/tools/cache"

	"github.com/juju/juju/api"
	"github.com/juju/juju/caas/kubernetes/provider"
	k8swatcher "github.com/juju/juju/caas/kubernetes/provider/watcher"
	k8swatchertest "github.com/juju/juju/caas/kubernetes/provider/watcher/test"
	"github.com/juju/juju/cloudconfig/podcfg"
	"github.com/juju/juju/controller"
	k8sannotations "github.com/juju/juju/core/annotations"
	"github.com/juju/juju/core/constraints"
	"github.com/juju/juju/environs/config"
	envtesting "github.com/juju/juju/environs/testing"
	"github.com/juju/juju/mongo"
	"github.com/juju/juju/testing"
	"github.com/juju/juju/tools"
	jujuversion "github.com/juju/juju/version"
)

type bootstrapSuite struct {
	BaseSuite

	controllerCfg controller.Config
	pcfg          *podcfg.ControllerPodConfig

	controllerStackerGetter func() provider.ControllerStackerForTest
}

var _ = gc.Suite(&bootstrapSuite{})

func (s *bootstrapSuite) SetUpTest(c *gc.C) {

	controllerName := "controller-1"

	s.BaseSuite.SetUpTest(c)

	cfg, err := config.New(config.UseDefaults, testing.FakeConfig().Merge(testing.Attrs{
		config.NameKey:              "controller-1",
		provider.OperatorStorageKey: "",
		provider.WorkloadStorageKey: "",
	}))
	c.Assert(err, jc.ErrorIsNil)
	s.cfg = cfg

	s.controllerCfg = testing.FakeControllerConfig()
	pcfg, err := podcfg.NewBootstrapControllerPodConfig(
		s.controllerCfg, controllerName, "bionic", constraints.MustParse("root-disk=10000M mem=4000M"))
	c.Assert(err, jc.ErrorIsNil)

	pcfg.JujuVersion = jujuversion.Current
	pcfg.OfficialBuild = 666
	pcfg.APIInfo = &api.Info{
		Password: "password",
		CACert:   testing.CACert,
		ModelTag: testing.ModelTag,
	}
	pcfg.Controller.MongoInfo = &mongo.MongoInfo{
		Password: "password", Info: mongo.Info{CACert: testing.CACert},
	}
	pcfg.Bootstrap.ControllerModelConfig = s.cfg
	pcfg.Bootstrap.BootstrapMachineInstanceId = "instance-id"
	pcfg.Bootstrap.HostedModelConfig = map[string]interface{}{
		"name": "hosted-model",
	}
	pcfg.Bootstrap.StateServingInfo = controller.StateServingInfo{
		Cert:         testing.ServerCert,
		PrivateKey:   testing.ServerKey,
		CAPrivateKey: testing.CAKey,
		StatePort:    123,
		APIPort:      456,
	}
	pcfg.Bootstrap.StateServingInfo = controller.StateServingInfo{
		Cert:         testing.ServerCert,
		PrivateKey:   testing.ServerKey,
		CAPrivateKey: testing.CAKey,
		StatePort:    123,
		APIPort:      456,
	}
	pcfg.Bootstrap.ControllerConfig = s.controllerCfg
	s.pcfg = pcfg
	s.controllerStackerGetter = func() provider.ControllerStackerForTest {
		controllerStacker, err := provider.NewcontrollerStackForTest(
			envtesting.BootstrapContext(c), "juju-controller-test", "some-storage", s.broker, s.pcfg,
		)
		c.Assert(err, jc.ErrorIsNil)
		return controllerStacker
	}
}

func (s *bootstrapSuite) TearDownTest(c *gc.C) {
	s.pcfg = nil
	s.controllerCfg = nil
	s.controllerStackerGetter = nil
	s.BaseSuite.TearDownTest(c)
}

func (s *bootstrapSuite) TestControllerCorelation(c *gc.C) {
	s.namespace = "controller-1"
	ctrl := s.setupController(c)
	defer ctrl.Finish()

	existingNs := core.Namespace{}
	existingNs.SetName("controller-1")
	existingNs.SetAnnotations(map[string]string{
		"model.juju.is/id":                 s.cfg.UUID(),
		"controller.juju.is/id":            testing.ControllerTag.Id(),
		"controller.juju.is/is-controller": "true",
	})

	c.Assert(s.broker.GetCurrentNamespace(), jc.DeepEquals, s.getNamespace())
	c.Assert(s.broker.GetAnnotations().ToMap(), jc.DeepEquals, map[string]string{
		"model.juju.is/id":      s.cfg.UUID(),
		"controller.juju.is/id": testing.ControllerTag.Id(),
	})

	gomock.InOrder(
		s.mockNamespaces.EXPECT().List(gomock.Any(), v1.ListOptions{}).
			Return(&core.NamespaceList{Items: []core.Namespace{existingNs}}, nil),
	)
	ns, err := provider.ControllerCorelation(s.broker)
	c.Assert(err, jc.ErrorIsNil)

	c.Assert(
		// "is-controller" is set as well.
		s.broker.GetAnnotations().ToMap(), jc.DeepEquals,
		map[string]string{
			"model.juju.is/id":                 s.cfg.UUID(),
			"controller.juju.is/id":            testing.ControllerTag.Id(),
			"controller.juju.is/is-controller": "true",
		},
	)
	// controller namespace linked back(changed from 'controller' to 'controller-1')
	c.Assert(ns, jc.DeepEquals, "controller-1")
}

type svcSpecTC struct {
	cloudType string
	spec      *provider.ControllerServiceSpec
	errStr    string
	cfg       *podcfg.BootstrapConfig
}

func (s *bootstrapSuite) TestGetControllerSvcSpec(c *gc.C) {
	s.namespace = "controller-1"
	ctrl := s.setupController(c)
	defer ctrl.Finish()

	getCfg := func(externalName, controllerServiceType string, controllerExternalIPs []string) *podcfg.BootstrapConfig {
		o := new(podcfg.BootstrapConfig)
		*o = *s.pcfg.Bootstrap
		if len(externalName) > 0 {
			o.ControllerExternalName = externalName
		}
		if len(controllerServiceType) > 0 {
			o.ControllerServiceType = controllerServiceType
		}
		if len(controllerExternalIPs) > 0 {
			o.ControllerExternalIPs = controllerExternalIPs
		}
		return o
	}

	for i, t := range []svcSpecTC{
		{
			cloudType: "azure",
			spec: &provider.ControllerServiceSpec{
				ServiceType: core.ServiceTypeLoadBalancer,
			},
		},
		{
			cloudType: "ec2",
			spec: &provider.ControllerServiceSpec{
				ServiceType: core.ServiceTypeLoadBalancer,
				Annotations: k8sannotations.New(nil).
					Add("service.beta.kubernetes.io/aws-load-balancer-backend-protocol", "tcp"),
			},
		},
		{
			cloudType: "gce",
			spec: &provider.ControllerServiceSpec{
				ServiceType: core.ServiceTypeLoadBalancer,
			},
		},
		{
			cloudType: "microk8s",
			spec: &provider.ControllerServiceSpec{
				ServiceType: core.ServiceTypeClusterIP,
			},
		},
		{
			cloudType: "openstack",
			spec: &provider.ControllerServiceSpec{
				ServiceType: core.ServiceTypeLoadBalancer,
			},
		},
		{
			cloudType: "maas",
			spec: &provider.ControllerServiceSpec{
				ServiceType: core.ServiceTypeLoadBalancer,
			},
		},
		{
			cloudType: "lxd",
			spec: &provider.ControllerServiceSpec{
				ServiceType: core.ServiceTypeClusterIP,
			},
		},
		{
			cloudType: "unknown-cloud",
			spec: &provider.ControllerServiceSpec{
				ServiceType: core.ServiceTypeClusterIP,
			},
		},
		{
			cloudType: "microk8s",
			spec: &provider.ControllerServiceSpec{
				ServiceType: core.ServiceTypeLoadBalancer,
				ExternalIP:  "1.1.1.1",
				ExternalIPs: []string{"1.1.1.1"},
			},
			cfg: getCfg("", "loadbalancer", []string{"1.1.1.1"}),
		},
		{
			cloudType: "microk8s",
			errStr:    `external name "example.com" provided but service type was set to "LoadBalancer"`,
			cfg:       getCfg("example.com", "loadbalancer", []string{"1.1.1.1"}),
		},
		{
			cloudType: "microk8s",
			spec: &provider.ControllerServiceSpec{
				ServiceType:  core.ServiceTypeExternalName,
				ExternalName: "example.com",
				ExternalIPs:  []string{"1.1.1.1"},
			},
			cfg: getCfg("example.com", "external", []string{"1.1.1.1"}),
		},
		{
			cloudType: "microk8s",
			spec: &provider.ControllerServiceSpec{
				ServiceType:  core.ServiceTypeExternalName,
				ExternalName: "example.com",
			},
			cfg: getCfg("example.com", "external", nil),
		},
	} {
		c.Logf("testing %d %q", i, t.cloudType)
		spec, err := s.controllerStackerGetter().GetControllerSvcSpec(t.cloudType, t.cfg)
		if len(t.errStr) == 0 {
			c.Check(err, jc.ErrorIsNil)
		} else {
			c.Check(err, gc.ErrorMatches, t.errStr)
		}
		c.Check(spec, jc.DeepEquals, t.spec)
	}
}

func (s *bootstrapSuite) TestBootstrap(c *gc.C) {
	ctrl := gomock.NewController(c)
	defer ctrl.Finish()
	// Eventually the namespace wil be set to controllerName.
	// So we have to specify the final namespace(controllerName) for later use.
	newK8sClientFunc, newK8sRestClientFunc := s.setupK8sRestClient(c, ctrl, s.pcfg.ControllerName)
	randomPrefixFunc := func() (string, error) {
		return "appuuid", nil
	}
	s.namespace = "controller-1"
	s.mockNamespaces.EXPECT().Get(gomock.Any(), s.namespace, v1.GetOptions{}).
		Return(nil, s.k8sNotFoundError())

	s.setupBroker(c, ctrl, newK8sClientFunc, newK8sRestClientFunc, randomPrefixFunc)

	// Broker's namespace is "controller" now - controllerModelConfig.Name()
	c.Assert(s.broker.GetCurrentNamespace(), jc.DeepEquals, s.getNamespace())
	c.Assert(
		s.broker.GetAnnotations().ToMap(), jc.DeepEquals,
		map[string]string{
			"model.juju.is/id":      s.cfg.UUID(),
			"controller.juju.is/id": testing.ControllerTag.Id(),
		},
	)

	// Done in broker.Bootstrap method actually.
	s.broker.GetAnnotations().Add("controller.juju.is/is-controller", "true")

	s.pcfg.Bootstrap.Timeout = 10 * time.Minute
	s.pcfg.Bootstrap.ControllerExternalIPs = []string{"10.0.0.1"}
	s.pcfg.Bootstrap.GUI = &tools.GUIArchive{
		URL:     "http://gui-url",
		Version: version.MustParse("6.6.6"),
		SHA256:  "deadbeef",
		Size:    999,
	}

	controllerStacker := s.controllerStackerGetter()

	sharedSecret, sslKey := controllerStacker.GetSharedSecretAndSSLKey(c)

	scName := "some-storage"
	sc := k8sstorage.StorageClass{
		ObjectMeta: v1.ObjectMeta{
			Name: scName,
		},
	}

	APIPort := s.controllerCfg.APIPort()
	ns := &core.Namespace{
		ObjectMeta: v1.ObjectMeta{
			Name:   s.getNamespace(),
			Labels: map[string]string{"app.kubernetes.io/managed-by": "juju", "model.juju.is/name": "controller-1"},
		},
	}
	ns.Name = s.getNamespace()
	s.ensureJujuNamespaceAnnotations(true, ns)
	svcNotProvisioned := &core.Service{
		ObjectMeta: v1.ObjectMeta{
			Name:        "juju-controller-test-service",
			Namespace:   s.getNamespace(),
			Labels:      map[string]string{"app.kubernetes.io/managed-by": "juju", "app.kubernetes.io/name": "juju-controller-test"},
			Annotations: map[string]string{"controller.juju.is/id": testing.ControllerTag.Id()},
		},
		Spec: core.ServiceSpec{
			Selector: map[string]string{"app.kubernetes.io/name": "juju-controller-test"},
			Type:     core.ServiceType("ClusterIP"),
			Ports: []core.ServicePort{
				{
					Name:       "api-server",
					TargetPort: intstr.FromInt(APIPort),
					Port:       int32(APIPort),
				},
			},
			ExternalIPs: []string{"10.0.0.1"},
		},
	}

	svcPublicIP := "1.1.1.1"
	svcProvisioned := &core.Service{
		ObjectMeta: v1.ObjectMeta{
			Name:        "juju-controller-test-service",
			Namespace:   s.getNamespace(),
			Labels:      map[string]string{"app.kubernetes.io/managed-by": "juju", "app.kubernetes.io/name": "juju-controller-test"},
			Annotations: map[string]string{"controller.juju.is/id": testing.ControllerTag.Id()},
		},
		Spec: core.ServiceSpec{
			Selector: map[string]string{"app.kubernetes.io/name": "juju-controller-test"},
			Type:     core.ServiceType("LoadBalancer"),
			Ports: []core.ServicePort{
				{
					Name:       "api-server",
					TargetPort: intstr.FromInt(APIPort),
					Port:       int32(APIPort),
				},
			},
			LoadBalancerIP: svcPublicIP,
		},
	}

	emptySecret := &core.Secret{
		ObjectMeta: v1.ObjectMeta{
			Name:        "juju-controller-test-secret",
			Namespace:   s.getNamespace(),
			Labels:      map[string]string{"app.kubernetes.io/managed-by": "juju", "app.kubernetes.io/name": "juju-controller-test"},
			Annotations: map[string]string{"controller.juju.is/id": testing.ControllerTag.Id()},
		},
		Type: core.SecretTypeOpaque,
	}
	secretWithSharedSecretAdded := &core.Secret{
		ObjectMeta: v1.ObjectMeta{
			Name:        "juju-controller-test-secret",
			Namespace:   s.getNamespace(),
			Labels:      map[string]string{"app.kubernetes.io/managed-by": "juju", "app.kubernetes.io/name": "juju-controller-test"},
			Annotations: map[string]string{"controller.juju.is/id": testing.ControllerTag.Id()},
		},
		Type: core.SecretTypeOpaque,
		Data: map[string][]byte{
			"shared-secret": []byte(sharedSecret),
		},
	}
	secretWithServerPEMAdded := &core.Secret{
		ObjectMeta: v1.ObjectMeta{
			Name:        "juju-controller-test-secret",
			Namespace:   s.getNamespace(),
			Labels:      map[string]string{"app.kubernetes.io/managed-by": "juju", "app.kubernetes.io/name": "juju-controller-test"},
			Annotations: map[string]string{"controller.juju.is/id": testing.ControllerTag.Id()},
		},
		Type: core.SecretTypeOpaque,
		Data: map[string][]byte{
			"shared-secret": []byte(sharedSecret),
			"server.pem":    []byte(sslKey),
		},
	}

	emptyConfigMap := &core.ConfigMap{
		ObjectMeta: v1.ObjectMeta{
			Name:        "juju-controller-test-configmap",
			Namespace:   s.getNamespace(),
			Labels:      map[string]string{"app.kubernetes.io/managed-by": "juju", "app.kubernetes.io/name": "juju-controller-test"},
			Annotations: map[string]string{"controller.juju.is/id": testing.ControllerTag.Id()},
		},
	}
	bootstrapParamsContent, err := s.pcfg.Bootstrap.StateInitializationParams.Marshal()
	c.Assert(err, jc.ErrorIsNil)

	configMapWithBootstrapParamsAdded := &core.ConfigMap{
		ObjectMeta: v1.ObjectMeta{
			Name:        "juju-controller-test-configmap",
			Namespace:   s.getNamespace(),
			Labels:      map[string]string{"app.kubernetes.io/managed-by": "juju", "app.kubernetes.io/name": "juju-controller-test"},
			Annotations: map[string]string{"controller.juju.is/id": testing.ControllerTag.Id()},
		},
		Data: map[string]string{
			"bootstrap-params": string(bootstrapParamsContent),
		},
	}
	configMapWithAgentConfAdded := &core.ConfigMap{
		ObjectMeta: v1.ObjectMeta{
			Name:        "juju-controller-test-configmap",
			Namespace:   s.getNamespace(),
			Labels:      map[string]string{"app.kubernetes.io/managed-by": "juju", "app.kubernetes.io/name": "juju-controller-test"},
			Annotations: map[string]string{"controller.juju.is/id": testing.ControllerTag.Id()},
		},
		Data: map[string]string{
			"bootstrap-params": string(bootstrapParamsContent),
			"agent.conf":       controllerStacker.GetAgentConfigContent(c),
		},
	}

	numberOfPods := int32(1)
	fileMode := int32(256)
	statefulSetSpec := &apps.StatefulSet{
		ObjectMeta: v1.ObjectMeta{
<<<<<<< HEAD
			Name:        "juju-controller-test",
			Namespace:   s.getNamespace(),
			Labels:      map[string]string{"app.kubernetes.io/managed-by": "juju", "app.kubernetes.io/name": "juju-controller-test"},
			Annotations: map[string]string{"controller.juju.is/id": testing.ControllerTag.Id()},
=======
			Name:      "juju-controller-test",
			Namespace: s.getNamespace(),
			Labels: map[string]string{
				"juju-app":                      "juju-controller-test",
				"model.juju.is/disable-webhook": "true",
			},
			Annotations: map[string]string{"juju.io/controller": testing.ControllerTag.Id()},
>>>>>>> bfc8c5fd
		},
		Spec: apps.StatefulSetSpec{
			ServiceName: "juju-controller-test-service",
			Replicas:    &numberOfPods,
			Selector: &v1.LabelSelector{
				MatchLabels: map[string]string{"app.kubernetes.io/name": "juju-controller-test"},
			},
			VolumeClaimTemplates: []core.PersistentVolumeClaim{
				{
					ObjectMeta: v1.ObjectMeta{
						Name:        "storage",
						Labels:      map[string]string{"app.kubernetes.io/managed-by": "juju", "app.kubernetes.io/name": "juju-controller-test"},
						Annotations: map[string]string{"controller.juju.is/id": testing.ControllerTag.Id()},
					},
					Spec: core.PersistentVolumeClaimSpec{
						StorageClassName: &scName,
						AccessModes:      []core.PersistentVolumeAccessMode{core.ReadWriteOnce},
						Resources: core.ResourceRequirements{
							Requests: core.ResourceList{
								core.ResourceStorage: resource.MustParse("10000Mi"),
							},
						},
					},
				},
			},
			Template: core.PodTemplateSpec{
				ObjectMeta: v1.ObjectMeta{
<<<<<<< HEAD
					Name:        "controller-0",
					Namespace:   s.getNamespace(),
					Labels:      map[string]string{"app.kubernetes.io/name": "juju-controller-test"},
					Annotations: map[string]string{"controller.juju.is/id": testing.ControllerTag.Id()},
=======
					Name:      "controller-0",
					Namespace: s.getNamespace(),
					Labels: map[string]string{
						"juju-app":                      "juju-controller-test",
						"model.juju.is/disable-webhook": "true",
					},
					Annotations: map[string]string{"juju.io/controller": testing.ControllerTag.Id()},
>>>>>>> bfc8c5fd
				},
				Spec: core.PodSpec{
					RestartPolicy: core.RestartPolicyAlways,
					Volumes: []core.Volume{
						{
							Name: "juju-controller-test-server-pem",
							VolumeSource: core.VolumeSource{
								Secret: &core.SecretVolumeSource{
									SecretName:  "juju-controller-test-secret",
									DefaultMode: &fileMode,
									Items: []core.KeyToPath{
										{
											Key:  "server.pem",
											Path: "template-server.pem",
										},
									},
								},
							},
						},
						{
							Name: "juju-controller-test-shared-secret",
							VolumeSource: core.VolumeSource{
								Secret: &core.SecretVolumeSource{
									SecretName:  "juju-controller-test-secret",
									DefaultMode: &fileMode,
									Items: []core.KeyToPath{
										{
											Key:  "shared-secret",
											Path: "shared-secret",
										},
									},
								},
							},
						},
					},
				},
			},
		},
	}
	volAgentConf := core.Volume{
		Name: "juju-controller-test-agent-conf",
		VolumeSource: core.VolumeSource{
			ConfigMap: &core.ConfigMapVolumeSource{
				Items: []core.KeyToPath{
					{
						Key:  "agent.conf",
						Path: "template-agent.conf",
					},
				},
			},
		},
	}
	volAgentConf.VolumeSource.ConfigMap.Name = "juju-controller-test-configmap"
	volBootstrapParams := core.Volume{
		Name: "juju-controller-test-bootstrap-params",
		VolumeSource: core.VolumeSource{
			ConfigMap: &core.ConfigMapVolumeSource{
				Items: []core.KeyToPath{
					{
						Key:  "bootstrap-params",
						Path: "bootstrap-params",
					},
				},
			},
		},
	}
	volBootstrapParams.VolumeSource.ConfigMap.Name = "juju-controller-test-configmap"
	statefulSetSpec.Spec.Template.Spec.Volumes = append(statefulSetSpec.Spec.Template.Spec.Volumes,
		[]core.Volume{
			volAgentConf, volBootstrapParams,
		}...,
	)

	probCmds := &core.ExecAction{
		Command: []string{
			"mongo",
			fmt.Sprintf("--port=%d", s.controllerCfg.StatePort()),
			"--ssl",
			"--sslAllowInvalidHostnames",
			"--sslAllowInvalidCertificates",
			"--sslPEMKeyFile=/var/lib/juju/server.pem",
			"--eval",
			"db.adminCommand('ping')",
		},
	}
	statefulSetSpec.Spec.Template.Spec.Containers = []core.Container{
		{
			Name:            "mongodb",
			ImagePullPolicy: core.PullIfNotPresent,
			Image:           "jujusolutions/juju-db:4.0",
			Command: []string{
				"mongod",
			},
			Args: []string{
				"--dbpath=/var/lib/juju/db",
				"--sslPEMKeyFile=/var/lib/juju/server.pem",
				"--sslPEMKeyPassword=ignored",
				"--sslMode=requireSSL",
				fmt.Sprintf("--port=%d", s.controllerCfg.StatePort()),
				"--journal",
				"--replSet=juju",
				"--quiet",
				"--oplogSize=1024",
				"--ipv6",
				"--auth",
				"--keyFile=/var/lib/juju/shared-secret",
				"--storageEngine=wiredTiger",
				"--bind_ip_all",
			},
			Ports: []core.ContainerPort{
				{
					Name:          "mongodb",
					ContainerPort: int32(s.controllerCfg.StatePort()),
					Protocol:      "TCP",
				},
			},
			ReadinessProbe: &core.Probe{
				Handler: core.Handler{
					Exec: probCmds,
				},
				FailureThreshold:    3,
				InitialDelaySeconds: 5,
				PeriodSeconds:       10,
				SuccessThreshold:    1,
				TimeoutSeconds:      1,
			},
			LivenessProbe: &core.Probe{
				Handler: core.Handler{
					Exec: probCmds,
				},
				FailureThreshold:    3,
				InitialDelaySeconds: 30,
				PeriodSeconds:       10,
				SuccessThreshold:    1,
				TimeoutSeconds:      5,
			},
			Resources: core.ResourceRequirements{
				Limits: core.ResourceList{
					core.ResourceMemory: resource.MustParse("4000Mi"),
				},
			},
			VolumeMounts: []core.VolumeMount{
				{
					Name:      "storage",
					MountPath: "/var/lib/juju",
				},
				{
					Name:      "storage",
					MountPath: "/var/lib/juju/db",
					SubPath:   "db",
				},
				{
					Name:      "juju-controller-test-server-pem",
					MountPath: "/var/lib/juju/template-server.pem",
					SubPath:   "template-server.pem",
					ReadOnly:  true,
				},
				{
					Name:      "juju-controller-test-shared-secret",
					MountPath: "/var/lib/juju/shared-secret",
					SubPath:   "shared-secret",
					ReadOnly:  true,
				},
			},
		},
		{
			Name:            "api-server",
			ImagePullPolicy: core.PullIfNotPresent,
			Image:           "jujusolutions/jujud-operator:" + jujuversion.Current.String() + ".666",
			Command: []string{
				"/bin/sh",
			},
			Args: []string{
				"-c",
				`
export JUJU_DATA_DIR=/var/lib/juju
export JUJU_TOOLS_DIR=$JUJU_DATA_DIR/tools

mkdir -p $JUJU_TOOLS_DIR
cp /opt/jujud $JUJU_TOOLS_DIR/jujud

echo Installing Dashboard...
export gui='/var/lib/juju/gui'
mkdir -p $gui
curl -sSf -o $gui/gui.tar.bz2 --retry 10 'http://gui-url' || echo Unable to retrieve Juju Dashboard
[ -f $gui/gui.tar.bz2 ] && sha256sum $gui/gui.tar.bz2 > $gui/jujugui.sha256
[ -f $gui/jujugui.sha256 ] && (grep 'deadbeef' $gui/jujugui.sha256 && printf %s '{"version":"6.6.6","url":"http://gui-url","sha256":"deadbeef","size":999}' > $gui/downloaded-gui.txt || echo Juju GUI checksum mismatch)
test -e $JUJU_DATA_DIR/agents/controller-0/agent.conf || $JUJU_TOOLS_DIR/jujud bootstrap-state $JUJU_DATA_DIR/bootstrap-params --data-dir $JUJU_DATA_DIR --debug --timeout 10m0s
$JUJU_TOOLS_DIR/jujud machine --data-dir $JUJU_DATA_DIR --controller-id 0 --log-to-stderr --debug
`[1:],
			},
			WorkingDir: "/var/lib/juju",
			Resources: core.ResourceRequirements{
				Limits: core.ResourceList{
					core.ResourceMemory: resource.MustParse("4000Mi"),
				},
			},
			VolumeMounts: []core.VolumeMount{
				{
					Name:      "storage",
					MountPath: "/var/lib/juju",
				},
				{
					Name:      "juju-controller-test-agent-conf",
					MountPath: "/var/lib/juju/agents/controller-0/template-agent.conf",
					SubPath:   "template-agent.conf",
				},
				{
					Name:      "juju-controller-test-server-pem",
					MountPath: "/var/lib/juju/template-server.pem",
					SubPath:   "template-server.pem",
					ReadOnly:  true,
				},
				{
					Name:      "juju-controller-test-shared-secret",
					MountPath: "/var/lib/juju/shared-secret",
					SubPath:   "shared-secret",
					ReadOnly:  true,
				},
				{
					Name:      "juju-controller-test-bootstrap-params",
					MountPath: "/var/lib/juju/bootstrap-params",
					SubPath:   "bootstrap-params",
					ReadOnly:  true,
				},
			},
		},
	}

	eventsPartial := &core.EventList{
		Items: []core.Event{
			{
				Type:   core.EventTypeNormal,
				Reason: provider.PullingImage,
			},
			{
				Type:   core.EventTypeNormal,
				Reason: provider.PulledImage,
			},
			{
				InvolvedObject: core.ObjectReference{FieldPath: "spec.containers{mongodb}"},
				Type:           core.EventTypeNormal,
				Reason:         provider.StartedContainer,
				Message:        "Started container mongodb",
			},
		},
	}

	eventsDone := &core.EventList{
		Items: []core.Event{
			{
				Type:   core.EventTypeNormal,
				Reason: provider.PullingImage,
			},
			{
				Type:   core.EventTypeNormal,
				Reason: provider.PulledImage,
			},
			{
				InvolvedObject: core.ObjectReference{FieldPath: "spec.containers{mongodb}"},
				Type:           core.EventTypeNormal,
				Reason:         provider.StartedContainer,
				Message:        "Started container mongodb",
			},
			{
				InvolvedObject: core.ObjectReference{FieldPath: "spec.containers{api-server}"},
				Type:           core.EventTypeNormal,
				Reason:         provider.StartedContainer,
				Message:        "Started container api-server",
			},
		},
	}

	podReady := &core.Pod{
		Status: core.PodStatus{
			Phase: core.PodRunning,
		},
	}

	podWatcher, podFirer := k8swatchertest.NewKubernetesTestWatcher()
	eventWatcher, eventFirer := k8swatchertest.NewKubernetesTestWatcher()
	<-podWatcher.Changes()
	<-eventWatcher.Changes()
	watchers := []k8swatcher.KubernetesNotifyWatcher{podWatcher, eventWatcher}
	watchCallCount := 0

	s.k8sWatcherFn = func(_ cache.SharedIndexInformer, n string, _ jujuclock.Clock) (k8swatcher.KubernetesNotifyWatcher, error) {
		if watchCallCount >= len(watchers) {
			return nil, errors.NotFoundf("no watcher available for index %d", watchCallCount)
		}
		w := watchers[watchCallCount]
		watchCallCount++
		return w, nil
	}

	gomock.InOrder(
		// create namespace.
		s.mockNamespaces.EXPECT().Create(gomock.Any(), ns, gomock.Any()).
			Return(ns, nil),

		// ensure service
		s.mockServices.EXPECT().Get(gomock.Any(), "juju-controller-test-service", v1.GetOptions{}).
			Return(nil, s.k8sNotFoundError()),
		s.mockServices.EXPECT().Update(gomock.Any(), svcNotProvisioned, v1.UpdateOptions{}).
			Return(nil, s.k8sNotFoundError()),
		s.mockServices.EXPECT().Create(gomock.Any(), svcNotProvisioned, v1.CreateOptions{}).
			Return(svcNotProvisioned, nil),

		// below calls are for GetService - 1st address no provisioned yet.
		s.mockServices.EXPECT().List(gomock.Any(), v1.ListOptions{LabelSelector: "app.kubernetes.io/managed-by=juju,app.kubernetes.io/name=juju-controller-test"}).
			Return(&core.ServiceList{Items: []core.Service{*svcNotProvisioned}}, nil),
		s.mockStatefulSets.EXPECT().Get(gomock.Any(), "juju-operator-juju-controller-test", v1.GetOptions{}).
			Return(nil, s.k8sNotFoundError()),
		s.mockStatefulSets.EXPECT().Get(gomock.Any(), "juju-controller-test", v1.GetOptions{}).
			Return(nil, s.k8sNotFoundError()),
		s.mockDeployments.EXPECT().Get(gomock.Any(), "juju-controller-test", v1.GetOptions{}).
			Return(nil, s.k8sNotFoundError()),
		s.mockDaemonSets.EXPECT().Get(gomock.Any(), "juju-controller-test", v1.GetOptions{}).
			Return(nil, s.k8sNotFoundError()),

		// below calls are for GetService - 2nd address is ready.
		s.mockServices.EXPECT().List(gomock.Any(), v1.ListOptions{LabelSelector: "app.kubernetes.io/managed-by=juju,app.kubernetes.io/name=juju-controller-test"}).
			Return(&core.ServiceList{Items: []core.Service{*svcProvisioned}}, nil),
		s.mockStatefulSets.EXPECT().Get(gomock.Any(), "juju-operator-juju-controller-test", v1.GetOptions{}).
			Return(nil, s.k8sNotFoundError()),
		s.mockStatefulSets.EXPECT().Get(gomock.Any(), "juju-controller-test", v1.GetOptions{}).
			Return(nil, s.k8sNotFoundError()),
		s.mockDeployments.EXPECT().Get(gomock.Any(), "juju-controller-test", v1.GetOptions{}).
			Return(nil, s.k8sNotFoundError()),
		s.mockDaemonSets.EXPECT().Get(gomock.Any(), "juju-controller-test", v1.GetOptions{}).
			Return(nil, s.k8sNotFoundError()),

		// ensure shared-secret secret.
		s.mockSecrets.EXPECT().Get(gomock.Any(), "juju-controller-test-secret", v1.GetOptions{}).AnyTimes().
			Return(nil, s.k8sNotFoundError()),
		s.mockSecrets.EXPECT().Create(gomock.Any(), emptySecret, v1.CreateOptions{}).AnyTimes().
			Return(emptySecret, nil),
		s.mockSecrets.EXPECT().Get(gomock.Any(), "juju-controller-test-secret", v1.GetOptions{}).AnyTimes().
			Return(emptySecret, nil),
		s.mockSecrets.EXPECT().Update(gomock.Any(), secretWithSharedSecretAdded, v1.UpdateOptions{}).AnyTimes().
			Return(secretWithSharedSecretAdded, nil),

		// ensure server.pem secret.
		s.mockSecrets.EXPECT().Get(gomock.Any(), "juju-controller-test-secret", v1.GetOptions{}).AnyTimes().
			Return(secretWithSharedSecretAdded, nil),
		s.mockSecrets.EXPECT().Update(gomock.Any(), secretWithServerPEMAdded, v1.UpdateOptions{}).AnyTimes().
			Return(secretWithServerPEMAdded, nil),

		// initialize the empty configmap.
		s.mockConfigMaps.EXPECT().Get(gomock.Any(), "juju-controller-test-configmap", v1.GetOptions{}).AnyTimes().
			Return(nil, s.k8sNotFoundError()),
		s.mockConfigMaps.EXPECT().Create(gomock.Any(), emptyConfigMap, v1.CreateOptions{}).AnyTimes().
			Return(emptyConfigMap, nil),

		// ensure bootstrap-params configmap.
		s.mockConfigMaps.EXPECT().Get(gomock.Any(), "juju-controller-test-configmap", v1.GetOptions{}).AnyTimes().
			Return(emptyConfigMap, nil),
		s.mockConfigMaps.EXPECT().Create(gomock.Any(), configMapWithBootstrapParamsAdded, v1.CreateOptions{}).AnyTimes().
			Return(nil, s.k8sAlreadyExistsError()),
		s.mockConfigMaps.EXPECT().List(gomock.Any(), v1.ListOptions{LabelSelector: "app.kubernetes.io/managed-by=juju,app.kubernetes.io/name=juju-controller-test"}).
			Return(&core.ConfigMapList{Items: []core.ConfigMap{*emptyConfigMap}}, nil),
		s.mockConfigMaps.EXPECT().Update(gomock.Any(), configMapWithBootstrapParamsAdded, v1.UpdateOptions{}).AnyTimes().
			Return(configMapWithBootstrapParamsAdded, nil),

		// ensure agent.conf configmap.
		s.mockConfigMaps.EXPECT().Get(gomock.Any(), "juju-controller-test-configmap", v1.GetOptions{}).AnyTimes().
			Return(configMapWithBootstrapParamsAdded, nil),
		s.mockConfigMaps.EXPECT().Create(gomock.Any(), configMapWithAgentConfAdded, v1.CreateOptions{}).AnyTimes().
			Return(nil, s.k8sAlreadyExistsError()),
		s.mockConfigMaps.EXPECT().List(gomock.Any(), v1.ListOptions{LabelSelector: "app.kubernetes.io/managed-by=juju,app.kubernetes.io/name=juju-controller-test"}).
			Return(&core.ConfigMapList{Items: []core.ConfigMap{*configMapWithBootstrapParamsAdded}}, nil),
		s.mockConfigMaps.EXPECT().Update(gomock.Any(), configMapWithAgentConfAdded, v1.UpdateOptions{}).AnyTimes().
			Return(configMapWithAgentConfAdded, nil),

		// Check the operator storage exists.
		// first check if <namespace>-<storage-class> exist or not.
		s.mockStorageClass.EXPECT().Get(gomock.Any(), "controller-1-some-storage", v1.GetOptions{}).
			Return(nil, s.k8sNotFoundError()),
		// not found, fallback to <storage-class>.
		s.mockStorageClass.EXPECT().Get(gomock.Any(), "some-storage", v1.GetOptions{}).
			Return(&sc, nil),

		s.mockStatefulSets.EXPECT().Create(gomock.Any(), statefulSetSpec, v1.CreateOptions{}).
			DoAndReturn(func(_, _, _ interface{}) (*apps.StatefulSet, error) {
				eventFirer()
				return statefulSetSpec, nil
			}),

		s.mockEvents.EXPECT().List(
			gomock.Any(),
			listOptionsFieldSelectorMatcher("involvedObject.name=controller-0,involvedObject.kind=Pod"),
		).Return(&core.EventList{}, nil),

		s.mockEvents.EXPECT().List(
			gomock.Any(),
			listOptionsFieldSelectorMatcher("involvedObject.name=controller-0,involvedObject.kind=Pod"),
		).DoAndReturn(func(...interface{}) (*core.EventList, error) {
			podFirer()
			return eventsPartial, nil
		}),

		s.mockEvents.EXPECT().List(
			gomock.Any(),
			listOptionsFieldSelectorMatcher("involvedObject.name=controller-0,involvedObject.kind=Pod"),
		).Return(eventsDone, nil),

		s.mockPods.EXPECT().Get(gomock.Any(), "controller-0", v1.GetOptions{}).
			Return(podReady, nil),
	)

	errChan := make(chan error)
	go func() {
		errChan <- controllerStacker.Deploy()
	}()

	err = s.clock.WaitAdvance(3*time.Second, testing.LongWait, 1)
	c.Assert(err, jc.ErrorIsNil)

	select {
	case err := <-errChan:
		c.Assert(err, jc.ErrorIsNil)
		c.Assert(s.watchers, gc.HasLen, 2)
		c.Assert(workertest.CheckKilled(c, s.watchers[0]), jc.ErrorIsNil)
		c.Assert(workertest.CheckKilled(c, s.watchers[1]), jc.ErrorIsNil)
	case <-time.After(testing.LongWait):
		c.Fatalf("timed out waiting for deploy return")
	}
}<|MERGE_RESOLUTION|>--- conflicted
+++ resolved
@@ -449,20 +449,14 @@
 	fileMode := int32(256)
 	statefulSetSpec := &apps.StatefulSet{
 		ObjectMeta: v1.ObjectMeta{
-<<<<<<< HEAD
-			Name:        "juju-controller-test",
-			Namespace:   s.getNamespace(),
-			Labels:      map[string]string{"app.kubernetes.io/managed-by": "juju", "app.kubernetes.io/name": "juju-controller-test"},
-			Annotations: map[string]string{"controller.juju.is/id": testing.ControllerTag.Id()},
-=======
 			Name:      "juju-controller-test",
 			Namespace: s.getNamespace(),
 			Labels: map[string]string{
-				"juju-app":                      "juju-controller-test",
+				"app.kubernetes.io/managed-by":  "juju",
+				"app.kubernetes.io/name":        "juju-controller-test",
 				"model.juju.is/disable-webhook": "true",
 			},
-			Annotations: map[string]string{"juju.io/controller": testing.ControllerTag.Id()},
->>>>>>> bfc8c5fd
+			Annotations: map[string]string{"controller.juju.is/id": testing.ControllerTag.Id()},
 		},
 		Spec: apps.StatefulSetSpec{
 			ServiceName: "juju-controller-test-service",
@@ -490,20 +484,13 @@
 			},
 			Template: core.PodTemplateSpec{
 				ObjectMeta: v1.ObjectMeta{
-<<<<<<< HEAD
-					Name:        "controller-0",
-					Namespace:   s.getNamespace(),
-					Labels:      map[string]string{"app.kubernetes.io/name": "juju-controller-test"},
-					Annotations: map[string]string{"controller.juju.is/id": testing.ControllerTag.Id()},
-=======
 					Name:      "controller-0",
 					Namespace: s.getNamespace(),
 					Labels: map[string]string{
-						"juju-app":                      "juju-controller-test",
+						"app.kubernetes.io/name":        "juju-controller-test",
 						"model.juju.is/disable-webhook": "true",
 					},
-					Annotations: map[string]string{"juju.io/controller": testing.ControllerTag.Id()},
->>>>>>> bfc8c5fd
+					Annotations: map[string]string{"controller.juju.is/id": testing.ControllerTag.Id()},
 				},
 				Spec: core.PodSpec{
 					RestartPolicy: core.RestartPolicyAlways,
