--- conflicted
+++ resolved
@@ -17,36 +17,6 @@
 	"github.com/juju/juju/caas/kubernetes/provider/utils"
 )
 
-<<<<<<< HEAD
-=======
-func getServiceLabels(appName string, labelVersion constants.LabelVersion) map[string]string {
-	return utils.LabelsForApp(appName, labelVersion)
-}
-
-func (k *kubernetesClient) ensureServicesForApp(appName, deploymentName string, annotations k8sannotations.Annotation, services []k8sspecs.K8sService) (cleanUps []func(), err error) {
-	for _, v := range services {
-		if v.Name == deploymentName {
-			return cleanUps, errors.NewNotValid(nil, fmt.Sprintf("%q is a reserved service name", deploymentName))
-		}
-		spec := &core.Service{
-			ObjectMeta: meta.ObjectMeta{
-				Name:        v.Name,
-				Namespace:   k.namespace,
-				Labels:      utils.LabelsMerge(v.Labels, getServiceLabels(appName, k.LabelVersion())),
-				Annotations: annotations.Copy().Merge(v.Annotations),
-			},
-			Spec: v.Spec,
-		}
-		serviceCleanup, err := k.ensureK8sService(spec)
-		cleanUps = append(cleanUps, serviceCleanup)
-		if err != nil {
-			return cleanUps, errors.Trace(err)
-		}
-	}
-	return cleanUps, nil
-}
-
->>>>>>> 004ceb55
 // ensureK8sService ensures a k8s service resource.
 func (k *kubernetesClient) ensureK8sService(ctx context.Context, spec *core.Service) (func(), error) {
 	cleanUp := func() {}
@@ -87,48 +57,14 @@
 	return errors.Trace(err)
 }
 
-<<<<<<< HEAD
-=======
-func (k *kubernetesClient) deleteServices(appName string) error {
-	if k.namespace == "" {
-		return errNoNamespace
-	}
-	// Service API does not have `DeleteCollection` implemented, so we have to do it like this.
-	api := k.client().CoreV1().Services(k.namespace)
-	services, err := api.List(context.TODO(),
-		meta.ListOptions{
-			LabelSelector: utils.LabelsToSelector(
-				getServiceLabels(appName, k.LabelVersion())).String(),
-		},
-	)
-	if err != nil {
-		return errors.Trace(err)
-	}
-	for _, svc := range services.Items {
-		if err := k.deleteService(svc.GetName()); err != nil {
-			if errors.IsNotFound(err) {
-				continue
-			}
-			return errors.Trace(err)
-		}
-	}
-	return nil
-}
-
->>>>>>> 004ceb55
 func findServiceForApplication(
 	ctx context.Context,
 	serviceI corev1.ServiceInterface,
 	appName string,
 	labelVersion constants.LabelVersion,
 ) (*core.Service, error) {
-<<<<<<< HEAD
-	labels := utils.LabelsForApp(appName, legacyLabels)
+	labels := utils.LabelsForApp(appName, labelVersion)
 	servicesList, err := serviceI.List(ctx, meta.ListOptions{
-=======
-	labels := utils.LabelsForApp(appName, labelVersion)
-	servicesList, err := serviceI.List(context.TODO(), meta.ListOptions{
->>>>>>> 004ceb55
 		LabelSelector: utils.LabelsToSelector(labels).String(),
 	})
 
