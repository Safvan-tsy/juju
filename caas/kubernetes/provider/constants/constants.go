// Copyright 2020 Canonical Ltd.
// Licensed under the AGPLv3, see LICENCE file for details.

package constants

import (
	metav1 "k8s.io/apimachinery/pkg/apis/meta/v1"

	agentconstants "github.com/juju/juju/agent/constants"
)

const (
	// Domain is the primary TLD for juju when giving resource domains to
	// Kubernetes
	Domain = "juju.is"

	// LegacyDomain is the legacy primary TLD for juju when giving resource domains to
	// Kubernetes
	LegacyDomain = "juju.io"

	// AgentHTTPProbePort is the default port used by the HTTP server responding
	// to caas probes
	AgentHTTPProbePort = "3856"

	// AgentHTTPPathLiveness is the path used for liveness probes on the agent
	AgentHTTPPathLiveness = "/liveness"

	// AgentHTTPPathReadiness is the path used for readiness probes on the agent
	AgentHTTPPathReadiness = "/readiness"

	// AgentHTTPPathStartup is the path used for startup probes on the agent
	AgentHTTPPathStartup = "/startup"

<<<<<<< HEAD
	// JujuExecServerSocketPort is the port used by juju run callbacks.
	JujuExecServerSocketPort = 30666
=======
	// DefaultPebbleDir is the default directory Pebble considers when starting
	// up.
	DefaultPebbleDir = "/var/lib/pebble/default"

	// JujuRunServerSocketPort is the port used by juju run callbacks.
	JujuRunServerSocketPort = 30666
>>>>>>> 22891297

	// TemplateFileNameAgentConf is the template agent.conf file name.
	TemplateFileNameAgentConf = "template-" + agentconstants.AgentConfigFilename

	// ControllerAgentConfigFilename is the agent conf filename
	// for the controller agent for the api server.
	ControllerAgentConfigFilename = "controller-agent.conf"

	// ControllerUnitAgentConfigFilename is the agent conf filename
	// for the controller unit agent which runs the charm.
	ControllerUnitAgentConfigFilename = "controller-unit-agent.conf"

	// CAASProviderType is the provider type for k8s.
	CAASProviderType = "kubernetes"

	// CAASImageRepoSecretName is the name of the secret for image pull.
	CAASImageRepoSecretName = "juju-image-pull-secret"

	// JujuControllerStackName is the juju CAAS controller stack name.
	JujuControllerStackName = "controller"

	// ControllerServiceFQDNTemplate is the FQDN of the controller service using the cluster DNS.
	ControllerServiceFQDNTemplate = "controller-service.controller-%s.svc.cluster.local"
)

// DefaultPropagationPolicy returns the default propagation policy.
func DefaultPropagationPolicy() *metav1.DeletionPropagation {
	v := metav1.DeletePropagationForeground
	return &v
}

// DeletePropagationBackground returns the background propagation policy.
func DeletePropagationBackground() *metav1.DeletionPropagation {
	v := metav1.DeletePropagationBackground
	return &v
}<|MERGE_RESOLUTION|>--- conflicted
+++ resolved
@@ -31,17 +31,12 @@
 	// AgentHTTPPathStartup is the path used for startup probes on the agent
 	AgentHTTPPathStartup = "/startup"
 
-<<<<<<< HEAD
-	// JujuExecServerSocketPort is the port used by juju run callbacks.
-	JujuExecServerSocketPort = 30666
-=======
 	// DefaultPebbleDir is the default directory Pebble considers when starting
 	// up.
 	DefaultPebbleDir = "/var/lib/pebble/default"
 
-	// JujuRunServerSocketPort is the port used by juju run callbacks.
-	JujuRunServerSocketPort = 30666
->>>>>>> 22891297
+	// JujuExecServerSocketPort is the port used by juju run callbacks.
+	JujuExecServerSocketPort = 30666
 
 	// TemplateFileNameAgentConf is the template agent.conf file name.
 	TemplateFileNameAgentConf = "template-" + agentconstants.AgentConfigFilename
