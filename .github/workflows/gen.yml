--- conflicted
+++ resolved
@@ -57,19 +57,16 @@
               - '.github/workflows/gen.yml'
 
       - name: "Checkout"
-        if: steps.should-run.outputs.go == 'true'
         uses: actions/checkout@v4
 
       - name: "Set up Go"
-        if: steps.should-run.outputs.go == 'true'
         uses: actions/setup-go@v5
         with:
           go-version-file: 'go.mod'
           cache: true
 
       - name: "Delete all mocks"
-        if: steps.should-run.outputs.go == 'true'
-        shell: bash
+         shell: bash
         # Ideally we'd delete all generated files, but we can't because some of
         # the Go code depends on generated files for go:generate to actually work.
         run: |
@@ -78,7 +75,6 @@
           done
 
       - name: "Regenerate code"
-        if: steps.should-run.outputs.go == 'true'
         shell: bash
         run: |
           # Running go generate by itself is slow over a large codebase, where
@@ -94,10 +90,6 @@
           grep -ir "//go:generate" --include '*.go' . | awk -F : '{ print $1 }' | uniq | xargs -n 1 -P 8 -I% go generate -x $(realpath %)
 
       - name: "Check diff"
-<<<<<<< HEAD
-        if: steps.should-run.outputs.go == 'true'
-=======
->>>>>>> 010e0e45
         shell: bash
         run: |
           git add -A
