--- conflicted
+++ resolved
@@ -32,13 +32,8 @@
         microk8s: [1.21/stable]
 
     steps:
-<<<<<<< HEAD
-    - name: Set up Go 1.14 for building juju
+    - name: Set up Go 1.17 for building juju
       uses: actions/setup-go@v2.1.5
-=======
-    - name: Set up Go 1.17 for building juju
-      uses: actions/setup-go@v2.1.4
->>>>>>> 1cfd23ce
       with:
         go-version: "1.17"
       id: go
