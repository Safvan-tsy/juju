// Copyright 2019 Canonical Ltd.
// Licensed under the AGPLv3, see LICENCE file for details.

package params

import (
	"time"

	"github.com/juju/juju/core/constraints"
	"github.com/juju/juju/core/devices"
	"github.com/juju/juju/core/instance"
	"github.com/juju/juju/storage"
)

// ApplicationsDeploy holds the parameters for deploying one or more applications.
type ApplicationsDeploy struct {
	Applications []ApplicationDeploy `json:"applications"`
}

// CharmOrigin holds the parameters for the optional location of the source of
// the charm.
type CharmOrigin struct {
	// Source is where the charm came from, Local, CharmStore or CharmHub.
	Source string `json:"source"`
	Type   string `json:"type"`

	// ID is the CharmHub ID for this charm
	ID   string `json:"id"`
	Hash string `json:"hash,omitempty"`

	// Risk is the CharmHub channel risk, or the CharmStore channel value.
	Risk string `json:"risk,omitempty"`

	// Revision is the charm revision number.
	Revision *int    `json:"revision,omitempty"`
	Track    *string `json:"track,omitempty"`
	Branch   *string `json:"branch,omitempty"`

	Architecture string `json:"architecture,omitempty"`
	OS           string `json:"os,omitempty"`
	Channel      string `json:"channel,omitempty"`
	// TODO(juju3) - remove series
	Series string `json:"series,omitempty"`

	// InstanceKey is a unique string associated with the application. To
	// assist with keeping KPI data in charmhub, it must be the same for every
	// charmhub Refresh action related to an application. Create with the
	// charmhub.CreateInstanceKey method. LP: 1944582
	InstanceKey string `json:"instance-key,omitempty"`
}

// ApplicationDeploy holds the parameters for making the application Deploy
// call.
type ApplicationDeploy struct {
<<<<<<< HEAD
	ApplicationName  string                         `json:"application"`
=======
	ApplicationName string `json:"application"`
	// TODO(juju3) - remove, only used in facade 12 or earlier
	Series           string                         `json:"series"`
>>>>>>> 7943ff93
	CharmURL         string                         `json:"charm-url"`
	CharmOrigin      *CharmOrigin                   `json:"charm-origin,omitempty"`
	Channel          string                         `json:"channel"`
	NumUnits         int                            `json:"num-units"`
	Config           map[string]string              `json:"config,omitempty"` // Takes precedence over yaml entries if both are present.
	ConfigYAML       string                         `json:"config-yaml"`
	Constraints      constraints.Value              `json:"constraints"`
	Placement        []*instance.Placement          `json:"placement,omitempty"`
	Policy           string                         `json:"policy,omitempty"`
	Storage          map[string]storage.Constraints `json:"storage,omitempty"`
	Devices          map[string]devices.Constraints `json:"devices,omitempty"`
	AttachStorage    []string                       `json:"attach-storage,omitempty"`
	EndpointBindings map[string]string              `json:"endpoint-bindings,omitempty"`
	Resources        map[string]string              `json:"resources,omitempty"`
	Force            bool
}

// ApplicationUpdate holds the parameters for making the application Update call.
type ApplicationUpdate struct {
	ApplicationName string             `json:"application"`
	CharmURL        string             `json:"charm-url"`
	ForceCharmURL   bool               `json:"force-charm-url"`
	ForceSeries     bool               `json:"force-series"`
	Force           bool               `json:"force"`
	MinUnits        *int               `json:"min-units,omitempty"`
	SettingsStrings map[string]string  `json:"settings,omitempty"` // Takes precedence over yaml entries if both are present.
	SettingsYAML    string             `json:"settings-yaml"`
	Constraints     *constraints.Value `json:"constraints,omitempty"`

	// Generation is the generation version in which this
	// request will update the application.
	Generation string `json:"generation"`
}

// ApplicationSetCharm sets the charm for a given application.
type ApplicationSetCharm struct {
	// ApplicationName is the name of the application to set the charm on.
	ApplicationName string `json:"application"`

	// Generation is the generation version that this
	// request will set the application charm for.
	Generation string `json:"generation"`

	// CharmURL is the new url for the charm.
	CharmURL string `json:"charm-url"`

	// CharmOrigin is the charm origin
	CharmOrigin *CharmOrigin `json:"charm-origin,omitempty"`

	// Channel is the charm store channel from which the charm came.
	Channel string `json:"channel"`

	// ConfigSettings is the charm settings to set during the upgrade.
	// This field is only understood by Application facade version 2
	// and greater.
	ConfigSettings map[string]string `json:"config-settings,omitempty"`

	// ConfigSettingsYAML is the charm settings in YAML format to set
	// during the upgrade. If this is non-empty, it will take precedence
	// over ConfigSettings. This field is only understood by Application
	// facade version 2
	ConfigSettingsYAML string `json:"config-settings-yaml,omitempty"`

	// Force forces the lxd profile validation overriding even if it's fails.
	Force bool `json:"force"`

	// ForceUnits forces the upgrade on units in an error state.
	ForceUnits bool `json:"force-units"`

	// ForceSeries forces the use of the charm even if it doesn't match the
	// series of the unit.
	ForceSeries bool `json:"force-series"`

	// ResourceIDs is a map of resource names to resource IDs to activate during
	// the upgrade.
	ResourceIDs map[string]string `json:"resource-ids,omitempty"`

	// StorageConstraints is a map of storage names to storage constraints to
	// update during the upgrade. This field is only understood by Application
	// facade version 2 and greater.
	StorageConstraints map[string]StorageConstraints `json:"storage-constraints,omitempty"`

	// EndpointBindings is a map of operator-defined endpoint names to
	// space names to be merged with any existing endpoint bindings. This
	// field is only understood by Application facade version 10 and greater.
	EndpointBindings map[string]string `json:"endpoint-bindings,omitempty"`
}

// ApplicationExpose holds the parameters for making the application Expose call.
type ApplicationExpose struct {
	ApplicationName string `json:"application"`

	// Expose parameters grouped by endpoint name. An empty ("") endpoint
	// name key represents all application endpoints. For compatibility
	// with pre 2.9 clients, if this field is empty, all opened ports
	// for the application will be exposed to 0.0.0.0/0.
	ExposedEndpoints map[string]ExposedEndpoint `json:"exposed-endpoints,omitempty"`
}

// ExposedEndpoint describes the spaces and/or CIDRs that should be able to
// reach the ports opened by an application for a particular endpoint.
type ExposedEndpoint struct {
	ExposeToSpaces []string `json:"expose-to-spaces,omitempty"`
	ExposeToCIDRs  []string `json:"expose-to-cidrs,omitempty"`
}

// ApplicationSet holds the parameters for an application Set
// command. Options contains the configuration data.
type ApplicationSet struct {
	ApplicationName string `json:"application"`

	// BranchName identifies the "in-flight" branch that this
	// request will set configuration for.
	BranchName string `json:"branch"`

	Options map[string]string `json:"options"`
}

// ApplicationUnset holds the parameters for an application Unset
// command. Options contains the option attribute names
// to unset.
type ApplicationUnset struct {
	ApplicationName string `json:"application"`

	// BranchName identifies the "in-flight" branch that this
	// request will unset configuration for.
	BranchName string `json:"branch"`

	Options []string `json:"options"`
}

// ApplicationGetArgs is used to request config for
// multiple application/generation pairs.
type ApplicationGetArgs struct {
	Args []ApplicationGet `json:"args"`
}

// ApplicationGet holds parameters for making the singular Get or GetCharmURLOrigin
// calls, and bulk calls to CharmConfig in the V9 API.
type ApplicationGet struct {
	ApplicationName string `json:"application"`

	// BranchName identifies the "in-flight" branch that this
	// request will retrieve application data for.
	BranchName string `json:"branch"`
}

// ApplicationGetResults holds results of the application Get call.
type ApplicationGetResults struct {
	Application       string                 `json:"application"`
	Charm             string                 `json:"charm"`
	CharmConfig       map[string]interface{} `json:"config"`
	ApplicationConfig map[string]interface{} `json:"application-config,omitempty"`
	Constraints       constraints.Value      `json:"constraints"`
	Series            string                 `json:"series"`
	Channel           string                 `json:"channel"`
	EndpointBindings  map[string]string      `json:"endpoint-bindings,omitempty"`
}

<<<<<<< HEAD
=======
// ApplicationConfigSetArgs holds the parameters for
// setting application config values for specified applications.
type ApplicationConfigSetArgs struct {
	Args []ApplicationConfigSet
}

// ApplicationConfigSet holds the parameters for an application
// config set command.
type ApplicationConfigSet struct {
	ApplicationName string `json:"application"`

	// Generation is the generation version that this request
	// will set application configuration for.
	Generation string `json:"generation"`

	Config map[string]string `json:"config"`
}

>>>>>>> 7943ff93
// ConfigSetArgs holds the parameters for setting application and
// charm config values for specified applications.
type ConfigSetArgs struct {
	Args []ConfigSet
}

// ConfigSet holds the parameters for an application and charm
// config set command.
type ConfigSet struct {
	ApplicationName string `json:"application"`

	// Generation is the generation version that this request
	// will set application configuration for.
	Generation string `json:"generation"`

	Config     map[string]string `json:"config"`
	ConfigYAML string            `json:"config-yaml"`
}

// ApplicationConfigUnsetArgs holds the parameters for
// resetting application config values for specified applications.
type ApplicationConfigUnsetArgs struct {
	Args []ApplicationUnset
}

// ApplicationCharmRelations holds parameters for making the application CharmRelations call.
type ApplicationCharmRelations struct {
	ApplicationName string `json:"application"`
}

// ApplicationCharmRelationsResults holds the results of the application CharmRelations call.
type ApplicationCharmRelationsResults struct {
	CharmRelations []string `json:"charm-relations"`
}

// ApplicationUnexpose holds parameters for the application Unexpose call.
type ApplicationUnexpose struct {
	ApplicationName string `json:"application"`

	// A list of endpoints to unexpose. If empty, the entire application
	// will be unexposed.
	ExposedEndpoints []string `json:"exposed-endpoints"`
}

// ApplicationMetricCredential holds parameters for the SetApplicationCredentials call.
type ApplicationMetricCredential struct {
	ApplicationName   string `json:"application"`
	MetricCredentials []byte `json:"metrics-credentials"`
}

// ApplicationMetricCredentials holds multiple ApplicationMetricCredential parameters.
type ApplicationMetricCredentials struct {
	Creds []ApplicationMetricCredential `json:"creds"`
}

// ApplicationGetConfigResults holds the return values for application GetConfig.
type ApplicationGetConfigResults struct {
	Results []ConfigResult
}

// UpdateApplicationServiceArgs holds the parameters for
// updating application services.
type UpdateApplicationServiceArgs struct {
	Args []UpdateApplicationServiceArg `json:"args"`
}

// UpdateApplicationServiceArg holds parameters used to update
// an application's service definition for the cloud.
type UpdateApplicationServiceArg struct {
	ApplicationTag string    `json:"application-tag"`
	ProviderId     string    `json:"provider-id"`
	Addresses      []Address `json:"addresses"`

	Scale      *int   `json:"scale,omitempty"`
	Generation *int64 `json:"generation,omitempty"`
}

// ApplicationDestroy holds the parameters for making the deprecated
// Application.Destroy call.
type ApplicationDestroy struct {
	ApplicationName string `json:"application"`
}

// DestroyApplicationsParams holds bulk parameters for the
// Application.DestroyApplication call.
type DestroyApplicationsParams struct {
	Applications []DestroyApplicationParams `json:"applications"`
}

// DestroyApplicationParams holds parameters for the
// Application.DestroyApplication call.
type DestroyApplicationParams struct {
	// ApplicationTag holds the tag of the application to destroy.
	ApplicationTag string `json:"application-tag"`

	// DestroyStorage controls whether or not storage attached to
	// units of the application should be destroyed.
	DestroyStorage bool `json:"destroy-storage,omitempty"`

	// Force controls whether or not the destruction of an application
	// will be forced, i.e. ignore operational errors.
	Force bool `json:"force"`

	// MaxWait specifies the amount of time that each step in application removal
	// will wait before forcing the next step to kick-off. This parameter
	// only makes sense in combination with 'force' set to 'true'.
	MaxWait *time.Duration `json:"max-wait,omitempty"`
}

// DestroyConsumedApplicationsParams holds bulk parameters for the
// Application.DestroyConsumedApplication call.
type DestroyConsumedApplicationsParams struct {
	Applications []DestroyConsumedApplicationParams `json:"applications"`
}

// DestroyConsumedApplicationParams holds the parameters for the
// RemoteApplication.Destroy call.
type DestroyConsumedApplicationParams struct {
	ApplicationTag string `json:"application-tag"`

	// Force controls whether or not the destruction process ignores
	// operational errors. When true, the process will ignore them.
	Force *bool `json:"force,omitempty"`

	// MaxWait specifies the amount of time that each step in application removal
	// will wait before forcing the next step to kick-off. This parameter
	// only makes sense in combination with 'force' set to 'true'.
	MaxWait *time.Duration `json:"max-wait,omitempty"`
}

// GetApplicationConstraints stores parameters for making the GetApplicationConstraints call.
type GetApplicationConstraints struct {
	ApplicationName string `json:"application"`
}

// ApplicationGetConstraintsResults holds the multiple return values for GetConstraints call.
type ApplicationGetConstraintsResults struct {
	Results []ApplicationConstraint `json:"results"`
}

// ApplicationConstraint holds the constraints value for a single application, or
// an error for trying to get it.
type ApplicationConstraint struct {
	Constraints constraints.Value `json:"constraints"`
	Error       *Error            `json:"error,omitempty"`
}

// DestroyApplicationResults contains the results of a DestroyApplication
// API request.
type DestroyApplicationResults struct {
	Results []DestroyApplicationResult `json:"results,omitempty"`
}

// DestroyApplicationResult contains one of the results of a
// DestroyApplication API request.
type DestroyApplicationResult struct {
	Error *Error                  `json:"error,omitempty"`
	Info  *DestroyApplicationInfo `json:"info,omitempty"`
}

// DestroyApplicationInfo contains information related to the removal of
// an application.
type DestroyApplicationInfo struct {
	// DetachedStorage is the tags of storage instances that will be
	// detached from the application's units, and will remain in the
	// model after the units are removed.
	DetachedStorage []Entity `json:"detached-storage,omitempty"`

	// DestroyedStorage is the tags of storage instances that will be
	// destroyed as a result of destroying the application.
	DestroyedStorage []Entity `json:"destroyed-storage,omitempty"`

	// DestroyedUnits is the tags of units that will be destroyed
	// as a result of destroying the application.
	DestroyedUnits []Entity `json:"destroyed-units,omitempty"`
}

// ScaleApplicationsParams holds bulk parameters for the Application.ScaleApplication call.
type ScaleApplicationsParams struct {
	Applications []ScaleApplicationParams `json:"applications"`
}

// ScaleApplicationParams holds parameters for the Application.ScaleApplication call.
type ScaleApplicationParams struct {
	// ApplicationTag holds the tag of the application to scale.
	ApplicationTag string `json:"application-tag"`

	// Scale is the number of units which should be running.
	Scale int `json:"scale"`

	// Scale is the number of units which should be added/removed from the existing count.
	ScaleChange int `json:"scale-change,omitempty"`

	// Force controls whether or not scaling of an application
	// will be forced, i.e. ignore operational errors.
	Force bool `json:"force"`
}

// ScaleApplicationResults contains the results of a ScaleApplication
// API request.
type ScaleApplicationResults struct {
	Results []ScaleApplicationResult `json:"results,omitempty"`
}

// ScaleApplicationResult contains one of the results of a
// ScaleApplication API request.
type ScaleApplicationResult struct {
	Error *Error                `json:"error,omitempty"`
	Info  *ScaleApplicationInfo `json:"info,omitempty"`
}

// ScaleApplicationInfo contains information related to the scaling of
// an application.
type ScaleApplicationInfo struct {
	// Scale is the number of units which should be running.
	Scale int `json:"num-units"`
}

// ApplicationResult holds an application info.
// NOTE: we should look to combine ApplicationResult and ApplicationInfo.
type ApplicationResult struct {
	Tag              string                     `json:"tag"`
	Charm            string                     `json:"charm,omitempty"`
	Series           string                     `json:"series,omitempty"`
	Channel          string                     `json:"channel,omitempty"`
	Constraints      constraints.Value          `json:"constraints,omitempty"`
	Principal        bool                       `json:"principal"`
	Exposed          bool                       `json:"exposed"`
	Remote           bool                       `json:"remote"`
	Life             string                     `json:"life"`
	EndpointBindings map[string]string          `json:"endpoint-bindings,omitempty"`
	ExposedEndpoints map[string]ExposedEndpoint `json:"exposed-endpoints,omitempty"`
}

// ApplicationInfoResults holds an application info result or a retrieval error.
type ApplicationInfoResult struct {
	Result *ApplicationResult `json:"result,omitempty"`
	Error  *Error             `json:"error,omitempty"`
}

// ApplicationInfoResults holds applications associated with entities.
type ApplicationInfoResults struct {
	Results []ApplicationInfoResult `json:"results"`
}

// RelationData holds information about a unit's relation.
type RelationData struct {
	InScope  bool                   `yaml:"in-scope"`
	UnitData map[string]interface{} `yaml:"data"`
}

// EndpointRelationData holds information about a relation to a given endpoint.
type EndpointRelationData struct {
	RelationId       int                     `json:"relation-id"`
	Endpoint         string                  `json:"endpoint"`
	CrossModel       bool                    `json:"cross-model"`
	RelatedEndpoint  string                  `json:"related-endpoint"`
	ApplicationData  map[string]interface{}  `yaml:"application-relation-data"`
	UnitRelationData map[string]RelationData `json:"unit-relation-data"`
}

// UnitResult holds unit info.
type UnitResult struct {
	Tag             string                 `json:"tag"`
	WorkloadVersion string                 `json:"workload-version"`
	Machine         string                 `json:"machine,omitempty"`
	OpenedPorts     []string               `json:"opened-ports"`
	PublicAddress   string                 `json:"public-address,omitempty"`
	Charm           string                 `json:"charm"`
	Leader          bool                   `json:"leader,omitempty"`
	Life            string                 `json:"life,omitempty"`
	RelationData    []EndpointRelationData `json:"relation-data,omitempty"`

	// The following are for CAAS models.
	ProviderId string `json:"provider-id,omitempty"`
	Address    string `json:"address,omitempty"`
}

// UnitInfoResults holds an unit info result or a retrieval error.
type UnitInfoResult struct {
	Result *UnitResult `json:"result,omitempty"`
	Error  *Error      `json:"error,omitempty"`
}

// UnitInfoResults holds units associated with entities.
type UnitInfoResults struct {
	Results []UnitInfoResult `json:"results"`
}

// ExposeInfoResults the expose info for a list of applications.
type ExposeInfoResults struct {
	Results []ExposeInfoResult `json:"results"`
}

// ExposeInfoResult holds the result of a GetExposeInfo call.
type ExposeInfoResult struct {
	Error *Error `json:"error,omitempty"`

	Exposed bool `json:"exposed,omitempty"`

	// Expose parameters grouped by endpoint name. An empty ("") endpoint
	// name key represents all application endpoints. For compatibility
	// with pre 2.9 clients, if this field is empty, all opened ports
	// for the application will be exposed to 0.0.0.0/0.
	ExposedEndpoints map[string]ExposedEndpoint `json:"exposed-endpoints,omitempty"`
}<|MERGE_RESOLUTION|>--- conflicted
+++ resolved
@@ -39,8 +39,6 @@
 	Architecture string `json:"architecture,omitempty"`
 	OS           string `json:"os,omitempty"`
 	Channel      string `json:"channel,omitempty"`
-	// TODO(juju3) - remove series
-	Series string `json:"series,omitempty"`
 
 	// InstanceKey is a unique string associated with the application. To
 	// assist with keeping KPI data in charmhub, it must be the same for every
@@ -52,13 +50,7 @@
 // ApplicationDeploy holds the parameters for making the application Deploy
 // call.
 type ApplicationDeploy struct {
-<<<<<<< HEAD
 	ApplicationName  string                         `json:"application"`
-=======
-	ApplicationName string `json:"application"`
-	// TODO(juju3) - remove, only used in facade 12 or earlier
-	Series           string                         `json:"series"`
->>>>>>> 7943ff93
 	CharmURL         string                         `json:"charm-url"`
 	CharmOrigin      *CharmOrigin                   `json:"charm-origin,omitempty"`
 	Channel          string                         `json:"channel"`
@@ -218,27 +210,6 @@
 	EndpointBindings  map[string]string      `json:"endpoint-bindings,omitempty"`
 }
 
-<<<<<<< HEAD
-=======
-// ApplicationConfigSetArgs holds the parameters for
-// setting application config values for specified applications.
-type ApplicationConfigSetArgs struct {
-	Args []ApplicationConfigSet
-}
-
-// ApplicationConfigSet holds the parameters for an application
-// config set command.
-type ApplicationConfigSet struct {
-	ApplicationName string `json:"application"`
-
-	// Generation is the generation version that this request
-	// will set application configuration for.
-	Generation string `json:"generation"`
-
-	Config map[string]string `json:"config"`
-}
-
->>>>>>> 7943ff93
 // ConfigSetArgs holds the parameters for setting application and
 // charm config values for specified applications.
 type ConfigSetArgs struct {
