--- conflicted
+++ resolved
@@ -45,11 +45,8 @@
 		"prepend the environment UUID to the ID of all instanceData docs",
 		"prepend the environment UUID to the ID of all containerRef docs",
 		"prepend the environment UUID to the ID of all reboot docs",
-<<<<<<< HEAD
 		"prepend the environment UUID to the ID of all charm docs",
-=======
 		"migrate machine jobs into ones with JobManageNetworking based on rules",
->>>>>>> ff97699c
 	}
 	assertSteps(c, version.MustParse("1.21-alpha3"), expectedSteps)
 }