// Copyright 2021 Canonical Ltd.
// Licensed under the AGPLv3, see LICENCE file for details.

package upgradevalidation_test

import (
	jujutesting "github.com/juju/testing"
	jc "github.com/juju/testing/checkers"
	"github.com/juju/version/v2"
	gc "gopkg.in/check.v1"

	"github.com/juju/juju/upgrades/upgradevalidation"
)

type versionSuite struct {
	jujutesting.IsolationSuite
}

var _ = gc.Suite(&versionSuite{})

type versionCheckTC struct {
	from    string
	to      string
	allowed bool
	minVers string
	err     string
	patch   bool
}

func (s *versionSuite) TestUpgradeToAllowed(c *gc.C) {
	for i, t := range []versionCheckTC{
		{
			from:    "2.8.0",
			to:      "3.0.0",
			allowed: false,
			minVers: "2.9.36",
			patch:   true,
		}, {
			from:    "2.9.65",
			to:      "3.0.0",
			allowed: true,
			minVers: "2.9.36",
			patch:   true,
		}, {
			from:    "2.9.37",
			to:      "3.0.0",
			allowed: true,
			minVers: "2.9.36",
			patch:   true,
		}, {
			from:    "2.9.0",
			to:      "4.0.0",
			allowed: false,
			minVers: "0.0.0",
			patch:   true,
			err:     `upgrade to \"4.0.0\" is not supported from \"2.9.0\"`,
		}, {
			from:    "3.0.0",
			to:      "2.0.0",
			allowed: false,
			minVers: "0.0.0",
			patch:   true,
			err:     `downgrade is not allowed`,
		},
	} {
		s.assertUpgradeToAllowed(c, i, t)
	}
}

func (s *versionSuite) assertUpgradeToAllowed(c *gc.C, i int, t versionCheckTC) {
	c.Logf("testing %d", i)
	if t.patch {
<<<<<<< HEAD
		restore := jujutesting.PatchValue(&upgradevalidation.MinMajorUpgradeVersion, map[int]version.Number{
			3: version.MustParse("2.9.36"),
=======
		restore := jujutesting.PatchValue(&upgradevalidation.MinMajorUpgradeVersions, map[int]version.Number{
			3: version.MustParse("2.9.35"),
>>>>>>> ac2f2810
		})
		defer restore()
	}

	from := version.MustParse(t.from)
	to := version.MustParse(t.to)
	minVers := version.MustParse(t.minVers)
	allowed, vers, err := upgradevalidation.UpgradeToAllowed(from, to)
	c.Check(allowed, gc.Equals, t.allowed)
	c.Check(vers, gc.DeepEquals, minVers)
	if t.err == "" {
		c.Check(err, jc.ErrorIsNil)
	} else {
		c.Check(err, gc.ErrorMatches, t.err)
	}
}

func (s *versionSuite) TestMigrateToAllowed(c *gc.C) {
	for i, t := range []versionCheckTC{
		{
			from:    "2.8.0",
			to:      "3.0.0",
			allowed: false,
			minVers: "2.9.36",
		}, {
			from:    "2.9.36",
			to:      "3.0.0",
			allowed: true,
			minVers: "2.9.36",
		}, {
			from:    "2.9.37",
			to:      "3.0.0",
			allowed: true,
			minVers: "2.9.36",
		},
		{
			from:    "2.9.0",
			to:      "4.0.0",
			allowed: false,
			minVers: "0.0.0",
			err:     `migrate to \"4.0.0\" is not supported from \"2.9.0\"`,
		},
		{
			from:    "3.0.0",
			to:      "2.0.0",
			allowed: false,
			minVers: "0.0.0",
			err:     `downgrade is not allowed`,
		},
	} {
		s.assertMigrateToAllowed(c, i, t)
	}
}

func (s *versionSuite) assertMigrateToAllowed(c *gc.C, i int, t versionCheckTC) {
	c.Logf("testing %d", i)
	from := version.MustParse(t.from)
	to := version.MustParse(t.to)
	minVers := version.MustParse(t.minVers)
	allowed, vers, err := upgradevalidation.MigrateToAllowed(from, to)
	c.Check(allowed, gc.Equals, t.allowed)
	c.Check(vers, gc.DeepEquals, minVers)
	if t.err == "" {
		c.Check(err, jc.ErrorIsNil)
	} else {
		c.Check(err, gc.ErrorMatches, t.err)
	}
}<|MERGE_RESOLUTION|>--- conflicted
+++ resolved
@@ -70,13 +70,8 @@
 func (s *versionSuite) assertUpgradeToAllowed(c *gc.C, i int, t versionCheckTC) {
 	c.Logf("testing %d", i)
 	if t.patch {
-<<<<<<< HEAD
-		restore := jujutesting.PatchValue(&upgradevalidation.MinMajorUpgradeVersion, map[int]version.Number{
+		restore := jujutesting.PatchValue(&upgradevalidation.MinMajorUpgradeVersions, map[int]version.Number{
 			3: version.MustParse("2.9.36"),
-=======
-		restore := jujutesting.PatchValue(&upgradevalidation.MinMajorUpgradeVersions, map[int]version.Number{
-			3: version.MustParse("2.9.35"),
->>>>>>> ac2f2810
 		})
 		defer restore()
 	}
