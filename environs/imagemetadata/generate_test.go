--- conflicted
+++ resolved
@@ -36,13 +36,8 @@
 		CloudSpec: simplestreams.CloudSpec{region, endpoint},
 		Releases:  []string{version},
 		Arches:    []string{arch},
-<<<<<<< HEAD
-	})
-	c.Assert(err, tc.ErrorIsNil)
-=======
 	}, nil)
-	c.Assert(err, jc.ErrorIsNil)
->>>>>>> 16001f48
+	c.Assert(err, tc.ErrorIsNil)
 	dataSource := storage.NewStorageSimpleStreamsDataSource("test datasource", stor, "images", simplestreams.DEFAULT_CLOUD_DATA, false)
 	metadata, _, err := imagemetadata.Fetch(c.Context(), ss, []simplestreams.DataSource{dataSource}, cons)
 	c.Assert(err, tc.ErrorIsNil)
