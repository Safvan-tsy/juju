--- conflicted
+++ resolved
@@ -148,28 +148,45 @@
 func (s *initialisationSuite) TestInitUbuntuUserExisting(c *gc.C) {
 	defer installFakeSSH(c, "", nil, 0)()
 	manual.InitUbuntuUser("testhost", "testuser", "", "", nil, nil)
-<<<<<<< HEAD
-=======
 }
 
 func (s *initialisationSuite) TestInitUbuntuUserSetIdentityFileInSSHOptions(c *gc.C) {
 	identityFile := "/path/to/identity/file"
+	client := newMockClient(ssh.DefaultClient)
+	s.PatchValue(manual.GetSSHClientFunc, func() ssh.Client {
+		return client
+	})
 	manual.InitUbuntuUser("testhost", "testuser", "", identityFile, nil, nil)
+
+	obtained := client.Options
 	var expected ssh.Options
 	expected.SetIdentities(identityFile)
 	expected.EnablePTY()
 	expected.AllowPasswordAuthentication()
-	c.Assert(manual.SSHOptions, gc.DeepEquals, &expected)
->>>>>>> cdb680e6
+	c.Assert(obtained, gc.DeepEquals, &expected)
 }
 
 func (s *initialisationSuite) TestInitUbuntuUserError(c *gc.C) {
 	defer installFakeSSH(c, "", []string{"", "failed to create ubuntu user"}, 123)()
 	defer installFakeSSH(c, "", "", 1)() // simulate failure of ubuntu@ login
 	err := manual.InitUbuntuUser("testhost", "testuser", "", "", nil, nil)
-<<<<<<< HEAD
+	c.Assert(err, gc.ErrorMatches, "subprocess encountered error code 123 \\(failed to create ubuntu user\\)")
+}
 
-=======
->>>>>>> cdb680e6
-	c.Assert(err, gc.ErrorMatches, "subprocess encountered error code 123 \\(failed to create ubuntu user\\)")
+type mockClient struct {
+	Options *ssh.Options
+	Client  ssh.Client
+}
+
+func newMockClient(client ssh.Client) *mockClient {
+	return &mockClient{Client: client}
+}
+
+func (m *mockClient) Command(host string, command []string, options *ssh.Options) *ssh.Cmd {
+	m.Options = options
+	return m.Client.Command(host, command, options)
+}
+
+func (m *mockClient) Copy(args []string, options *ssh.Options) error {
+	return m.Client.Copy(args, options)
 }