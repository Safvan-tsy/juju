// The dummy provider implements an environment provider for testing
// purposes, registered with environs under the name "dummy".
// 
// The configuration YAML for the testing environment
// must specify a "zookeeper" property with a boolean
// value. If this is true, a zookeeper instance will be started
// the first time StateInfo is called on a newly reset environment.
// NOTE: ZooKeeper isn't actually being started yet.
// 
// The configuration data also accepts a "broken" property
// of type boolean. If this is non-empty, any operation
// after the environment has been opened will return
// the error "broken environment", and will also log that.
// 
// The DNS name of instances is the same as the Id,
// with ".dns" appended.
package dummy

import (
	"bytes"
	"errors"
	"fmt"
	"io"
	"io/ioutil"
	"launchpad.net/juju/go/environs"
	"launchpad.net/juju/go/schema"
	"launchpad.net/juju/go/state"
	"sort"
	"strings"
	"sync"
)

type Operation struct {
	Kind OperationKind
	Env  string
}

// Operation represents an action on the dummy provider.
type OperationKind int

const (
	OpNone OperationKind = iota
	OpBootstrap
	OpDestroy
	OpStartInstance
	OpStopInstances
	OpPutFile
)

var kindNames = []string{
	OpNone:          "OpNone",
	OpBootstrap:     "OpBootstrap",
	OpDestroy:       "OpDestroy",
	OpStartInstance: "OpStartInstance",
	OpStopInstances: "OpStopInstances",
	OpPutFile:       "OpPutFile",
}

func (k OperationKind) String() string {
	return kindNames[k]
}

// environProvider represents the dummy provider.  There is only ever one
// instance of this type (providerInstance)
type environProvider struct {
	mu    sync.Mutex
	state *environState
	ops   chan<- Operation
}

// environState represents the state of an environment.
// It can be shared between several environ values,
// so that a given environment can be opened several times.
type environState struct {
	mu           sync.Mutex
	maxId        int // maximum instance id allocated so far.
	insts        map[string]*instance
	files        map[string][]byte
	bootstrapped bool
}

var providerInstance environProvider

// discardOperations discards all Operations written to it.
var discardOperations chan<- Operation

func init() {
	environs.RegisterProvider("dummy", &providerInstance)

	// Prime the first ops channel, so that naive clients can use
	// the testing environment by simply importing it.
	c := make(chan Operation)
	go func() {
		for _ = range c {
		}
	}()
	discardOperations = c
<<<<<<< HEAD
	providerInstance.ops = c
	Listen(nil)
}

// Listen cleans the environment state and registers c to receive
// notifications of operations performed on subsequently opened dummy
// environments.  All opened environments after a Listen will share the
// same underlying state (instances, etc).  If c is non-nil, Close must
// be called before calling Listen again; otherwise the environment is
// cleaned without registering a channel.
func Listen(c chan<- Operation) {
	if c == nil {
		c = discardOperations
	}
	e := &providerInstance
	e.mu.Lock()
	defer e.mu.Unlock()
	if e.ops != discardOperations {
		panic("Listen called without Close")
=======
	Reset()
}

// Reset resets the entire dummy environment and forgets any registered
// operation listener.  All opened environments after Reset will share
// the same underlying state.
func Reset() {
	e := &providerInstance
	e.mu.Lock()
	defer e.mu.Unlock()
	e.ops = discardOperations
	e.state = &environState{
		insts: make(map[string]*instance),
		files: make(map[string][]byte),
	}
}

// Listen closes the previously registered listener (if any),
// and if c is not nil registers it to receive notifications 
// of follow up operations in the environment.
func Listen(c chan<- Operation) {
	e := &providerInstance
	e.mu.Lock()
	defer e.mu.Unlock()
	if c == nil {
		c = discardOperations
	}
	if e.ops != discardOperations {
		close(e.ops)
>>>>>>> d7273a93
	}
	e.ops = c
}

// Close closes the channel currently registered with Listen.
func Close() {
	e := &providerInstance
	e.mu.Lock()
	defer e.mu.Unlock()
	if e.ops == discardOperations {
		panic("Close called without Listen")
	}
	close(e.ops)
	e.ops = discardOperations
}

func (e *environProvider) ConfigChecker() schema.Checker {
	return schema.FieldMap(
		schema.Fields{
			"type":      schema.Const("dummy"),
			"zookeeper": schema.Const(false), // TODO
			"broken":    schema.Bool(),
		},
		[]string{
			"broken",
		},
	)
}

func (e *environProvider) Open(name string, attributes interface{}) (environs.Environ, error) {
	e.mu.Lock()
	defer e.mu.Unlock()
	cfg := attributes.(schema.MapType)
	env := &environ{
		name:      name,
		zookeeper: cfg["zookeeper"].(bool),
		ops:       e.ops,
		state:     e.state,
	}
	env.broken, _ = cfg["broken"].(bool)
	return env, nil
}

type environ struct {
	ops       chan<- Operation
	name      string
	state     *environState
	broken    bool
	zookeeper bool
}

var errBroken = errors.New("broken environment")

// EnvironName returns the name of the environment,
// which must be opened from a dummy environment.
func EnvironName(e environs.Environ) string {
	return e.(*environ).name
}

func (e *environ) Bootstrap(uploadTools bool) error {
	if e.broken {
		return errBroken
	}
	if uploadTools {
		err := environs.PutTools(e.Storage())
		if err != nil {
			return err
		}
	}
	e.ops <- Operation{Kind: OpBootstrap, Env: e.name}
	e.state.mu.Lock()
	defer e.state.mu.Unlock()
	if e.state.bootstrapped {
		return fmt.Errorf("environment is already bootstrapped")
	}
	e.state.bootstrapped = true
	return nil
}

func (e *environ) StateInfo() (*state.Info, error) {
	if e.broken {
		return nil, errBroken
	}
	// TODO start a zookeeper server
	return &state.Info{Addrs: []string{"3.2.1.0:0"}}, nil
}

func (e *environ) Destroy([]environs.Instance) error {
	if e.broken {
		return errBroken
	}
	e.ops <- Operation{Kind: OpDestroy, Env: e.name}
	e.state.mu.Lock()
	e.state.bootstrapped = false
	e.state.mu.Unlock()
	return nil
}

func (e *environ) StartInstance(machineId int, _ *state.Info) (environs.Instance, error) {
	if e.broken {
		return nil, errBroken
	}
	e.ops <- Operation{Kind: OpStartInstance, Env: e.name}
	e.state.mu.Lock()
	defer e.state.mu.Unlock()
	i := &instance{
		id: fmt.Sprintf("%s-%d", e.name, e.state.maxId),
	}
	e.state.insts[i.id] = i
	e.state.maxId++
	return i, nil
}

func (e *environ) StopInstances(is []environs.Instance) error {
	if e.broken {
		return errBroken
	}
	e.ops <- Operation{Kind: OpStopInstances, Env: e.name}
	e.state.mu.Lock()
	defer e.state.mu.Unlock()
	for _, i := range is {
		delete(e.state.insts, i.(*instance).id)
	}
	return nil
}

func (e *environ) Instances(ids []string) (insts []environs.Instance, err error) {
	if e.broken {
		return nil, errBroken
	}
	if len(ids) == 0 {
		return nil, nil
	}
	e.state.mu.Lock()
	defer e.state.mu.Unlock()
	notFound := 0
	for _, id := range ids {
		inst := e.state.insts[id]
		if inst == nil {
			err = environs.ErrPartialInstances
			notFound++
		}
		insts = append(insts, inst)
	}
	if notFound == len(ids) {
		return nil, environs.ErrNoInstances
	}
	return
}

// storage uses the same object as environ,
// but we use a new type to keep the name spaces
// separate.
type storage environ

func (e *environ) Storage() environs.Storage {
	return (*storage)(e)
}

func (e *environ) PublicStorage() environs.StorageReader {
	return environs.EmptyStorage
}

func (s *storage) Put(name string, r io.Reader, length int64) error {
	if s.broken {
		return errBroken
	}
	s.ops <- Operation{Kind: OpPutFile, Env: s.name}
	var buf bytes.Buffer
	_, err := io.Copy(&buf, r)
	if err != nil {
		return err
	}
	s.state.mu.Lock()
	s.state.files[name] = buf.Bytes()
	s.state.mu.Unlock()
	return nil
}

func (s *storage) Get(name string) (io.ReadCloser, error) {
	if s.broken {
		return nil, errBroken
	}
	s.state.mu.Lock()
	defer s.state.mu.Unlock()
	data, ok := s.state.files[name]
	if !ok {
		return nil, &environs.NotFoundError{fmt.Errorf("file %q not found", name)}
	}
	return ioutil.NopCloser(bytes.NewBuffer(data)), nil
}

func (s *storage) Remove(name string) error {
	if s.broken {
		return errBroken
	}
	s.state.mu.Lock()
	delete(s.state.files, name)
	s.state.mu.Unlock()
	return nil
}

func (s *storage) List(prefix string) ([]string, error) {
	s.state.mu.Lock()
	defer s.state.mu.Unlock()
	var names []string
	for name := range s.state.files {
		if strings.HasPrefix(name, prefix) {
			names = append(names, name)
		}
	}
	sort.Strings(names)
	return names, nil
}

type instance struct {
	id string
}

func (m *instance) Id() string {
	return m.id
}

func (m *instance) DNSName() (string, error) {
	return m.id + ".dns", nil
}

func (m *instance) WaitDNSName() (string, error) {
	return m.DNSName()
}

// notifyCloser sends on the notify channel when
// it's closed.
type notifyCloser struct {
	io.Reader
	notify chan bool
}

func (r *notifyCloser) Close() error {
	r.notify <- true
	return nil
}<|MERGE_RESOLUTION|>--- conflicted
+++ resolved
@@ -95,27 +95,6 @@
 		}
 	}()
 	discardOperations = c
-<<<<<<< HEAD
-	providerInstance.ops = c
-	Listen(nil)
-}
-
-// Listen cleans the environment state and registers c to receive
-// notifications of operations performed on subsequently opened dummy
-// environments.  All opened environments after a Listen will share the
-// same underlying state (instances, etc).  If c is non-nil, Close must
-// be called before calling Listen again; otherwise the environment is
-// cleaned without registering a channel.
-func Listen(c chan<- Operation) {
-	if c == nil {
-		c = discardOperations
-	}
-	e := &providerInstance
-	e.mu.Lock()
-	defer e.mu.Unlock()
-	if e.ops != discardOperations {
-		panic("Listen called without Close")
-=======
 	Reset()
 }
 
@@ -145,21 +124,8 @@
 	}
 	if e.ops != discardOperations {
 		close(e.ops)
->>>>>>> d7273a93
 	}
 	e.ops = c
-}
-
-// Close closes the channel currently registered with Listen.
-func Close() {
-	e := &providerInstance
-	e.mu.Lock()
-	defer e.mu.Unlock()
-	if e.ops == discardOperations {
-		panic("Close called without Listen")
-	}
-	close(e.ops)
-	e.ops = discardOperations
 }
 
 func (e *environProvider) ConfigChecker() schema.Checker {
