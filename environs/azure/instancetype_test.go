--- conflicted
+++ resolved
@@ -144,36 +144,6 @@
 	// ...Even if it would, given more memory.
 	machine.Mem = desiredMem
 	c.Check(types.satisfies(&machine, constraint), gc.Equals, true)
-}
-
-<<<<<<< HEAD
-=======
-func (*InstanceTypeSuite) TestIsValidArch(c *gc.C) {
-	types := preferredTypes{}
-
-	// No architecture needs to be specified.
-	c.Check(types.isValidArch(nil), gc.Equals, true)
-
-	// Azure supports these architectures...
-	supported := []string{
-		"amd64",
-		"i386",
-	}
-	for _, arch := range supported {
-		c.Log("Checking that %q is supported.", arch)
-		c.Check(types.isValidArch(&arch), gc.Equals, true)
-	}
-
-	// ...But not these.
-	unsupported := []string{
-		"",
-		"axp",
-		"powerpc",
-	}
-	for _, arch := range unsupported {
-		c.Log("Checking that %q is not supported.", arch)
-		c.Check(types.isValidArch(&arch), gc.Equals, false)
-	}
 }
 
 func (*InstanceTypeSuite) TestDefaultToBaselineSpecSetsMimimumMem(c *gc.C) {
@@ -209,15 +179,6 @@
 	c.Check(value, gc.Equals, uint64(high))
 }
 
-func (*InstanceTypeSuite) TestSelectMachineTypeChecksArch(c *gc.C) {
-	unsupportedArch := "amd32k"
-	constraint := constraints.Value{Arch: &unsupportedArch}
-	_, err := selectMachineType(nil, constraint)
-	c.Assert(err, gc.NotNil)
-	c.Check(err, gc.ErrorMatches, `requested unsupported architecture "amd32k"`)
-}
-
->>>>>>> df391a5c
 func (*InstanceTypeSuite) TestSelectMachineTypeReturnsErrorIfNoMatch(c *gc.C) {
 	var lots uint64 = 1000000000000
 	_, err := selectMachineType(nil, constraints.Value{Mem: &lots})
