// Copyright 2013 Canonical Ltd.
// Licensed under the AGPLv3, see LICENCE file for details.

package azure

import (
	"encoding/base64"

	. "launchpad.net/gocheck"
	"launchpad.net/gwacl"

	"fmt"
	"launchpad.net/juju-core/instance"
	"net/http"
)

type instanceSuite struct{}

<<<<<<< HEAD
var _ = Suite(new(instanceSuite))
=======
var _ = Suite(&instanceSuite{})
>>>>>>> d604af52

// makeHostedServiceDescriptor creates a HostedServiceDescriptor with the
// given service name.
func makeHostedServiceDescriptor(name string) *gwacl.HostedServiceDescriptor {
	labelBase64 := base64.StdEncoding.EncodeToString([]byte("label"))
	return &gwacl.HostedServiceDescriptor{ServiceName: name, Label: labelBase64}
}

func (*instanceSuite) TestId(c *C) {
	serviceName := "test-name"
	testService := makeHostedServiceDescriptor(serviceName)
	azInstance := azureInstance{*testService, nil}
	c.Check(azInstance.Id(), Equals, instance.Id(serviceName))
}

<<<<<<< HEAD
func (*instanceSuite) TestState(c *C) {
	serviceName := "test-name"
	testService := makeHostedServiceDescriptor(serviceName)
	testService.Status = "something"
	azInstance := azureInstance{*testService, nil}
	c.Check(azInstance.State(), Equals, testService.Status)
}

=======
>>>>>>> d604af52
func (*instanceSuite) TestDNSName(c *C) {
	// An instance's DNS name is computed from its hosted-service name.
	host := "hostname"
	testService := makeHostedServiceDescriptor(host)
	azInstance := azureInstance{*testService, nil}
	dnsName, err := azInstance.DNSName()
	c.Assert(err, IsNil)
	c.Check(dnsName, Equals, host+"."+AZURE_DOMAIN_NAME)
}

func (*instanceSuite) TestWaitDNSName(c *C) {
	// An Azure instance gets its DNS name immediately, so there's no
	// waiting involved.
	host := "hostname"
	testService := makeHostedServiceDescriptor(host)
	azInstance := azureInstance{*testService, nil}
	dnsName, err := azInstance.WaitDNSName()
	c.Assert(err, IsNil)
	c.Check(dnsName, Equals, host+"."+AZURE_DOMAIN_NAME)
}

func makeRole(name string, endpoints ...gwacl.InputEndpoint) gwacl.Role {
	return gwacl.Role{
		RoleName: name,
		ConfigurationSets: []gwacl.ConfigurationSet{
			{
				ConfigurationSetType: gwacl.CONFIG_SET_NETWORK,
				InputEndpoints:       &endpoints,
			},
		},
	}
}

func makeDeployment(name string, roles ...gwacl.Role) gwacl.Deployment {
	return gwacl.Deployment{
		Name:     name,
		RoleList: roles,
	}
}

func makeInputEndpoint(port int, protocol string) gwacl.InputEndpoint {
	return gwacl.InputEndpoint{
		LocalPort: port,
		Name:      fmt.Sprintf("%s%d", protocol, port),
		Port:      port,
		Protocol:  protocol,
	}
}

func serialize(c *C, object gwacl.AzureObject) []byte {
	xml, err := object.Serialize()
	c.Assert(err, IsNil)
	return []byte(xml)
}

<<<<<<< HEAD
func (*instanceSuite) TestOpenPorts(c *C) {
	service := makeHostedServiceDescriptor("service-name")
	deployments := []gwacl.Deployment{
		makeDeployment("deployment-one", makeRole("role-one"), makeRole("role-two")),
		makeDeployment("deployment-two", makeRole("role-three")),
	}
=======
func preparePortChangeConversation(
	c *C, service *gwacl.HostedServiceDescriptor,
	deployments ...gwacl.Deployment) []gwacl.DispatcherResponse {
	// Construct the series of responses to expected requests.
>>>>>>> d604af52
	responses := []gwacl.DispatcherResponse{
		// First, GetHostedServiceProperties
		gwacl.NewDispatcherResponse(
			serialize(c, &gwacl.HostedService{
				Deployments:             deployments,
				HostedServiceDescriptor: *service,
				XMLNS: gwacl.XMLNS,
			}),
			http.StatusOK, nil),
	}
	for _, deployment := range deployments {
		for _, role := range deployment.RoleList {
			// GetRole returns a PersistentVMRole.
			persistentRole := &gwacl.PersistentVMRole{
				XMLNS:             gwacl.XMLNS,
				RoleName:          role.RoleName,
				ConfigurationSets: role.ConfigurationSets,
			}
			responses = append(responses, gwacl.NewDispatcherResponse(
				serialize(c, persistentRole), http.StatusOK, nil))
			// UpdateRole expects a 200 response, that's all.
			responses = append(responses,
				gwacl.NewDispatcherResponse(nil, http.StatusOK, nil))
		}
	}
	return responses
}

// point is 1-indexed; it represents which request should fail.
func failPortChangeConversationAt(point int, responses []gwacl.DispatcherResponse) {
	responses[point-1] = gwacl.NewDispatcherResponse(
		nil, http.StatusInternalServerError, nil)
}

type expectedRequest struct {
	method     string
	urlpattern string
}

func assertPortChangeConversation(c *C, record []*gwacl.X509Request, expected []expectedRequest) {
	c.Assert(record, HasLen, len(expected))
	for index, request := range record {
		c.Check(request.Method, Equals, expected[index].method)
		c.Check(request.URL, Matches, expected[index].urlpattern)
	}
}

func (*instanceSuite) TestOpenPorts(c *C) {
	service := makeHostedServiceDescriptor("service-name")
	responses := preparePortChangeConversation(c, service,
		makeDeployment("deployment-one",
			makeRole("role-one"), makeRole("role-two")),
		makeDeployment("deployment-two",
			makeRole("role-three")))
	record := gwacl.PatchManagementAPIResponses(responses)
	azInstance := azureInstance{*service, makeEnviron(c)}

	err := azInstance.OpenPorts("machine-id", []instance.Port{
		{"tcp", 79}, {"tcp", 587}, {"udp", 9},
	})

	c.Assert(err, IsNil)
	assertPortChangeConversation(c, *record, []expectedRequest{
		{"GET", ".*/services/hostedservices/service-name[?].*"},   // GetHostedServiceProperties
		{"GET", ".*/deployments/deployment-one/roles/role-one"},   // GetRole
		{"PUT", ".*/deployments/deployment-one/roles/role-one"},   // UpdateRole
		{"GET", ".*/deployments/deployment-one/roles/role-two"},   // GetRole
		{"PUT", ".*/deployments/deployment-one/roles/role-two"},   // UpdateRole
		{"GET", ".*/deployments/deployment-two/roles/role-three"}, // GetRole
		{"PUT", ".*/deployments/deployment-two/roles/role-three"}, // UpdateRole
	})

	// A representative UpdateRole payload includes configuration for the
	// ports requested.
	role := &gwacl.PersistentVMRole{}
	err = role.Deserialize((*record)[2].Payload)
	c.Assert(err, IsNil)
	c.Check(
		*(role.ConfigurationSets[0].InputEndpoints),
		DeepEquals, []gwacl.InputEndpoint{
			makeInputEndpoint(79, "tcp"),
			makeInputEndpoint(587, "tcp"),
			makeInputEndpoint(9, "udp"),
		})
}

func (*instanceSuite) TestOpenPortsFailsWhenUnableToGetServiceProperties(c *C) {
	service := makeHostedServiceDescriptor("service-name")
	responses := []gwacl.DispatcherResponse{
		// GetHostedServiceProperties breaks.
		gwacl.NewDispatcherResponse(nil, http.StatusInternalServerError, nil),
	}
	record := gwacl.PatchManagementAPIResponses(responses)
	azInstance := azureInstance{*service, makeEnviron(c)}

	err := azInstance.OpenPorts("machine-id", []instance.Port{
		{"tcp", 79}, {"tcp", 587}, {"udp", 9},
	})

	c.Check(err, ErrorMatches, "GET request failed [(]500: Internal Server Error[)]")
	c.Check(*record, HasLen, 1)
}

func (*instanceSuite) TestOpenPortsFailsWhenUnableToGetRole(c *C) {
	service := makeHostedServiceDescriptor("service-name")
	responses := preparePortChangeConversation(c, service,
		makeDeployment("deployment-one", makeRole("role-one")))
	failPortChangeConversationAt(2, responses) // 2nd request, GetRole
	record := gwacl.PatchManagementAPIResponses(responses)
	azInstance := azureInstance{*service, makeEnviron(c)}

	err := azInstance.OpenPorts("machine-id", []instance.Port{
		{"tcp", 79}, {"tcp", 587}, {"udp", 9},
	})

	c.Check(err, ErrorMatches, "GET request failed [(]500: Internal Server Error[)]")
	c.Check(*record, HasLen, 2)
}

func (*instanceSuite) TestOpenPortsFailsWhenUnableToUpdateRole(c *C) {
<<<<<<< HEAD
=======
	service := makeHostedServiceDescriptor("service-name")
	responses := preparePortChangeConversation(c, service,
		makeDeployment("deployment-one", makeRole("role-one")))
	failPortChangeConversationAt(3, responses) // 3rd request, UpdateRole
	record := gwacl.PatchManagementAPIResponses(responses)
	azInstance := azureInstance{*service, makeEnviron(c)}

	err := azInstance.OpenPorts("machine-id", []instance.Port{
		{"tcp", 79}, {"tcp", 587}, {"udp", 9},
	})

	c.Check(err, ErrorMatches, "PUT request failed [(]500: Internal Server Error[)]")
	c.Check(*record, HasLen, 3)
}

func (*instanceSuite) TestClosePorts(c *C) {
	service := makeHostedServiceDescriptor("service-name")
	responses := preparePortChangeConversation(c, service,
		makeDeployment("deployment-one",
			makeRole("role-one",
				makeInputEndpoint(587, "tcp"),
			),
			makeRole("role-two",
				makeInputEndpoint(79, "tcp"),
				makeInputEndpoint(9, "udp"),
			)),
		makeDeployment("deployment-two",
			makeRole("role-three",
				makeInputEndpoint(9, "tcp"),
				makeInputEndpoint(9, "udp"),
			)))
	record := gwacl.PatchManagementAPIResponses(responses)
	azInstance := azureInstance{*service, makeEnviron(c)}

	err := azInstance.ClosePorts("machine-id",
		[]instance.Port{{"tcp", 587}, {"udp", 9}})

	c.Assert(err, IsNil)
	assertPortChangeConversation(c, *record, []expectedRequest{
		{"GET", ".*/services/hostedservices/service-name[?].*"},   // GetHostedServiceProperties
		{"GET", ".*/deployments/deployment-one/roles/role-one"},   // GetRole
		{"PUT", ".*/deployments/deployment-one/roles/role-one"},   // UpdateRole
		{"GET", ".*/deployments/deployment-one/roles/role-two"},   // GetRole
		{"PUT", ".*/deployments/deployment-one/roles/role-two"},   // UpdateRole
		{"GET", ".*/deployments/deployment-two/roles/role-three"}, // GetRole
		{"PUT", ".*/deployments/deployment-two/roles/role-three"}, // UpdateRole
	})

	// The first UpdateRole removes all endpoints from the role's
	// configuration.
	roleOne := &gwacl.PersistentVMRole{}
	err = roleOne.Deserialize((*record)[2].Payload)
	c.Assert(err, IsNil)
	c.Check(roleOne.ConfigurationSets[0].InputEndpoints, IsNil)

	// The second UpdateRole removes all but 79/TCP.
	roleTwo := &gwacl.PersistentVMRole{}
	err = roleTwo.Deserialize((*record)[4].Payload)
	c.Assert(err, IsNil)
	c.Check(roleTwo.ConfigurationSets[0].InputEndpoints, DeepEquals,
		&[]gwacl.InputEndpoint{makeInputEndpoint(79, "tcp")})

	// The third UpdateRole removes all but 9/TCP.
	roleThree := &gwacl.PersistentVMRole{}
	err = roleThree.Deserialize((*record)[6].Payload)
	c.Assert(err, IsNil)
	c.Check(roleThree.ConfigurationSets[0].InputEndpoints, DeepEquals,
		&[]gwacl.InputEndpoint{makeInputEndpoint(9, "tcp")})
}

func (*instanceSuite) TestClosePortsFailsWhenUnableToGetServiceProperties(c *C) {
>>>>>>> d604af52
	service := makeHostedServiceDescriptor("service-name")
	responses := []gwacl.DispatcherResponse{
		// GetHostedServiceProperties breaks.
		gwacl.NewDispatcherResponse(nil, http.StatusInternalServerError, nil),
	}
	record := gwacl.PatchManagementAPIResponses(responses)
	azInstance := azureInstance{*service, makeEnviron(c)}

	err := azInstance.ClosePorts("machine-id", []instance.Port{
		{"tcp", 79}, {"tcp", 587}, {"udp", 9},
	})

	c.Check(err, ErrorMatches, "GET request failed [(]500: Internal Server Error[)]")
	c.Check(*record, HasLen, 1)
}

func (*instanceSuite) TestClosePortsFailsWhenUnableToGetRole(c *C) {
	service := makeHostedServiceDescriptor("service-name")
	responses := preparePortChangeConversation(c, service,
		makeDeployment("deployment-one", makeRole("role-one")))
	failPortChangeConversationAt(2, responses) // 2nd request, GetRole
	record := gwacl.PatchManagementAPIResponses(responses)
	azInstance := azureInstance{*service, makeEnviron(c)}

	err := azInstance.ClosePorts("machine-id", []instance.Port{
		{"tcp", 79}, {"tcp", 587}, {"udp", 9},
	})

	c.Check(err, ErrorMatches, "GET request failed [(]500: Internal Server Error[)]")
	c.Check(*record, HasLen, 2)
}

func (*instanceSuite) TestClosePortsFailsWhenUnableToUpdateRole(c *C) {
	service := makeHostedServiceDescriptor("service-name")
	responses := preparePortChangeConversation(c, service,
		makeDeployment("deployment-one", makeRole("role-one")))
	failPortChangeConversationAt(3, responses) // 3rd request, UpdateRole
	record := gwacl.PatchManagementAPIResponses(responses)
	azInstance := azureInstance{*service, makeEnviron(c)}

	err := azInstance.ClosePorts("machine-id", []instance.Port{
		{"tcp", 79}, {"tcp", 587}, {"udp", 9},
	})

	c.Check(err, ErrorMatches, "PUT request failed [(]500: Internal Server Error[)]")
	c.Check(*record, HasLen, 3)
}

func (*instanceSuite) TestConvertAndFilterEndpoints(c *C) {
	env := makeEnviron(c)
	endpoints := []gwacl.InputEndpoint{
		{
			LocalPort: 123,
			Protocol:  "udp",
			Name:      "test123",
			Port:      1123,
		},
		{
			LocalPort: 456,
			Protocol:  "tcp",
			Name:      "test456",
			Port:      44,
		}}
	endpoints = append(endpoints, env.getInitialEndpoints()...)
	expectedPorts := []instance.Port{
		{
			Number:   1123,
			Protocol: "udp",
		},
		{
			Number:   44,
			Protocol: "tcp",
		}}
	c.Check(convertAndFilterEndpoints(endpoints, env), DeepEquals, expectedPorts)
}

func (*instanceSuite) TestConvertAndFilterEndpointsEmptySlice(c *C) {
	env := makeEnviron(c)
	ports := convertAndFilterEndpoints([]gwacl.InputEndpoint{}, env)
	c.Check(ports, HasLen, 0)
}

func (*instanceSuite) TestPorts(c *C) {
	service := makeHostedServiceDescriptor("service-name")
	endpoints := []gwacl.InputEndpoint{
		{
			LocalPort: 223,
			Protocol:  "udp",
			Name:      "test223",
			Port:      2123,
		},
		{
			LocalPort: 123,
			Protocol:  "udp",
			Name:      "test123",
			Port:      1123,
		},
		{
			LocalPort: 456,
			Protocol:  "tcp",
			Name:      "test456",
			Port:      4456,
		}}

	responses := preparePortChangeConversation(c, service,
		makeDeployment("deployment-one",
			makeRole("role-one", endpoints...)))
	record := gwacl.PatchManagementAPIResponses(responses)
	azInstance := azureInstance{*service, makeEnviron(c)}

	ports, err := azInstance.Ports("machine-id")

	c.Assert(err, IsNil)
	assertPortChangeConversation(c, *record, []expectedRequest{
		{"GET", ".*/services/hostedservices/service-name[?].*"}, // GetHostedServiceProperties
		{"GET", ".*/deployments/deployment-one/roles/role-one"}, // GetRole
	})

	c.Check(
		ports,
		DeepEquals,
		// The result is sorted using state.SortPorts() (i.e. first by protocol,
		// then by number).
		[]instance.Port{
			{Number: 4456, Protocol: "tcp"},
			{Number: 1123, Protocol: "udp"},
			{Number: 2123, Protocol: "udp"},
		})
}

func (*instanceSuite) TestPortsErrorsIfMoreThanOneRole(c *C) {
	service := makeHostedServiceDescriptor("service-name")
	responses := preparePortChangeConversation(c, service,
		makeDeployment("deployment-one",
			makeRole("role-one"), makeRole("role-two")))
	gwacl.PatchManagementAPIResponses(responses)
	azInstance := azureInstance{*service, makeEnviron(c)}

	_, err := azInstance.Ports("machine-id")

	c.Check(err, ErrorMatches, ".*more than one Azure role inside the deployment.*")
}

func (*instanceSuite) TestPortsErrorsIfMoreThanOneDeployment(c *C) {
	service := makeHostedServiceDescriptor("service-name")
	responses := preparePortChangeConversation(c, service,
		makeDeployment("deployment-one",
			makeRole("role-one")),
		makeDeployment("deployment-two",
			makeRole("role-two")))
	gwacl.PatchManagementAPIResponses(responses)
	azInstance := azureInstance{*service, makeEnviron(c)}

	_, err := azInstance.Ports("machine-id")

	c.Check(err, ErrorMatches, ".*more than one Azure deployment inside the service.*")
}

func (*instanceSuite) TestPortsReturnsEmptySliceIfNoDeployment(c *C) {
	service := makeHostedServiceDescriptor("service-name")
	responses := preparePortChangeConversation(c, service)
	gwacl.PatchManagementAPIResponses(responses)
	azInstance := azureInstance{*service, makeEnviron(c)}

	ports, err := azInstance.Ports("machine-id")

	c.Assert(err, IsNil)
	c.Check(ports, HasLen, 0)
}<|MERGE_RESOLUTION|>--- conflicted
+++ resolved
@@ -16,11 +16,7 @@
 
 type instanceSuite struct{}
 
-<<<<<<< HEAD
-var _ = Suite(new(instanceSuite))
-=======
 var _ = Suite(&instanceSuite{})
->>>>>>> d604af52
 
 // makeHostedServiceDescriptor creates a HostedServiceDescriptor with the
 // given service name.
@@ -36,7 +32,6 @@
 	c.Check(azInstance.Id(), Equals, instance.Id(serviceName))
 }
 
-<<<<<<< HEAD
 func (*instanceSuite) TestState(c *C) {
 	serviceName := "test-name"
 	testService := makeHostedServiceDescriptor(serviceName)
@@ -45,8 +40,6 @@
 	c.Check(azInstance.State(), Equals, testService.Status)
 }
 
-=======
->>>>>>> d604af52
 func (*instanceSuite) TestDNSName(c *C) {
 	// An instance's DNS name is computed from its hosted-service name.
 	host := "hostname"
@@ -102,19 +95,10 @@
 	return []byte(xml)
 }
 
-<<<<<<< HEAD
-func (*instanceSuite) TestOpenPorts(c *C) {
-	service := makeHostedServiceDescriptor("service-name")
-	deployments := []gwacl.Deployment{
-		makeDeployment("deployment-one", makeRole("role-one"), makeRole("role-two")),
-		makeDeployment("deployment-two", makeRole("role-three")),
-	}
-=======
 func preparePortChangeConversation(
 	c *C, service *gwacl.HostedServiceDescriptor,
 	deployments ...gwacl.Deployment) []gwacl.DispatcherResponse {
 	// Construct the series of responses to expected requests.
->>>>>>> d604af52
 	responses := []gwacl.DispatcherResponse{
 		// First, GetHostedServiceProperties
 		gwacl.NewDispatcherResponse(
@@ -235,8 +219,6 @@
 }
 
 func (*instanceSuite) TestOpenPortsFailsWhenUnableToUpdateRole(c *C) {
-<<<<<<< HEAD
-=======
 	service := makeHostedServiceDescriptor("service-name")
 	responses := preparePortChangeConversation(c, service,
 		makeDeployment("deployment-one", makeRole("role-one")))
@@ -308,7 +290,6 @@
 }
 
 func (*instanceSuite) TestClosePortsFailsWhenUnableToGetServiceProperties(c *C) {
->>>>>>> d604af52
 	service := makeHostedServiceDescriptor("service-name")
 	responses := []gwacl.DispatcherResponse{
 		// GetHostedServiceProperties breaks.
