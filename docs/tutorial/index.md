(tutorial)=
# Get started with Juju

Juju is a tool for provisioning cloud infrastructure and deploying and operating applications on that infrastructure using charms. Charms are software packages that contain code for how to operate an application. Juju and charms work together to provide a cloud- and application-agnostic operations solution for any major operation (provision, install, configure, integrate, scale, upgrade, ...) on any type of cloud (Kubernetes or machines).

In this tutorial you will get acquainted with Juju and charms by deploying a chat service on a Kubernetes cloud.

What you'll need:
- A workstation that has sufficient resources to launch a virtual machine with 4 CPUs, 8 GB RAM, and 50 GB disk space.
- Familiarity with a terminal.

What you'll do:
- Set up an isolated test environment with Multipass, then set up Juju with a localhost MicroK8s cloud, and use it to deploy, configure, and integrate the charms required to set up a chat service based on Mattermost and PostgreSQL.

## Set up an isolated test environment

When you're trying things out it's nice to work in an isolated test environment. Let's spin up an Ubuntu virtual machine (VM) with Multipass!

First, [install Multipass](https://documentation.ubuntu.com/multipass/en/latest/how-to-guides/install-multipass/).

Now, launch an Ubuntu VM and open a shell in the VM:

```{terminal}
:user:
:host:
:input: multipass launch --cpus 4 --memory 8G --disk 50G --name my-juju-vm

Launched: my-juju-vm

:input: multipass shell my-juju-vm

Welcome to Ubuntu 24.04.2 LTS (GNU/Linux 6.8.0-64-generic x86_64)

 * Documentation:  https://help.ubuntu.com
 * Management:     https://landscape.canonical.com
 * Support:        https://ubuntu.com/pro

 System information as of Fri Aug  1 09:46:41 CEST 2025

  System load:  0.24              Processes:             145
  Usage of /:   3.3% of 47.39GB   Users logged in:       0
  Memory usage: 3%                IPv4 address for ens3: 10.238.98.204
  Swap usage:   0%


Expanded Security Maintenance for Applications is not enabled.

18 updates can be applied immediately.
18 of these updates are standard security updates.
To see these additional updates run: apt list --upgradable

Enable ESM Apps to receive additional future security updates.
See https://ubuntu.com/esm or run: sudo pro status


To run a command as administrator (user "root"), use "sudo <command>".
See "man sudo_root" for details.


```

(If the VM launch fails, run `multipass delete --purge my-juju-vm` to clean up, then try the launch line again.)

Anything you type after the VM shell prompt (`ubuntu@my-juju-vm:~$`) will run on the VM.


At any point:
- To exit the shell, press {kbd}`mod` + {kbd}`C` (e.g., {kbd}`Ctrl`+{kbd}`D`) or type `exit`.
- To stop the VM after exiting the VM shell, run `multipass stop my-juju-vm`.
- To restart the VM and re-open a shell into it, type `multipass shell my-juju-vm`.


## Set up Juju

```{figure} tutorial-setup.svg
   :alt: Juju consists of a client and a controller and needs access to a cloud and to Charmhub

   _Juju consists of at least a client and a controller, and needs access to a cloud (anything that can provide compute, networking, and storage) and to Charmhub (the charm store; or a local source of charms)._
```

The way Juju works is that you use a client to talk to a controller; the controller talks to a cloud to provision infrastructure and to [Charmhub](https://charmhub.io/) (or a local source for charms) to get charms to deploy, configure, integrate, scale, upgrade, etc., applications on that infrastructure; and the controller itself must live on a cloud resource, so before you do any of that you must use the client to talk to a cloud and Charmhub to bootstrap the controller into the cloud. Let's prepare all those pieces and make sure your Juju is good to go!


### Prepare your cloud

To Juju a cloud is anything that has an API where you can request compute, storage, and networking.

This includes traditional machine clouds (Amazon AWS, Google GCE, Microsoft Azure, but also MAAS, OpenStack, Oracle OCI, and LXD) as well as Kubernetes clusters (Amazon EKS, Google GKE, Microsoft AKS but also Canonical Kubernetes or MicroK8s).

In this tutorial we will use MicroK8s, a lightweight Kubernetes that you can also use to get a small, single-node localhost Kubernetes cluster. Let's set it up on your VM:

```{terminal}
:user: ubuntu
:host: my-juju-vm

# Install the MicroK8s package:
:input: sudo snap install microk8s --channel 1.28-strict

2025-08-01T09:47:10+02:00 INFO Waiting for automatic snapd restart...
microk8s (1.28-strict/stable) v1.28.15 from Canonical✓ installed

# Add your user to the `microk8s` group for unprivileged access:

:input: sudo adduser $USER snap_microk8s

info: Adding user `ubuntu' to group `snap_microk8s' ...

# Give your user permissions to read the ~/.kube directory:

:input: sudo chown -f -R $USER ~/.kube

# Wait for MicroK8s to finish initialising:

:input: sudo microk8s status --wait-ready

microk8s is running
high-availability: no
  datastore master nodes: 127.0.0.1:19001
  datastore standby nodes: none
addons:
  enabled:
    dns                  # (core) CoreDNS
    ha-cluster           # (core) Configure high availability on the current node
    helm                 # (core) Helm - the package manager for Kubernetes
    helm3                # (core) Helm 3 - the package manager for Kubernetes
  disabled:
    cert-manager         # (core) Cloud native certificate management
    cis-hardening        # (core) Apply CIS K8s hardening
    community            # (core) The community addons repository
    dashboard            # (core) The Kubernetes dashboard
    host-access          # (core) Allow Pods connecting to Host services smoothly
    hostpath-storage     # (core) Storage class; allocates storage from host directory
    ingress              # (core) Ingress controller for external access
    mayastor             # (core) OpenEBS MayaStor
    metallb              # (core) Loadbalancer for your Kubernetes cluster
    metrics-server       # (core) K8s Metrics Server for API access to service metrics
    minio                # (core) MinIO object storage
    observability        # (core) A lightweight observability stack for logs, traces and metrics
    prometheus           # (core) Prometheus operator for monitoring and logging
    rbac                 # (core) Role-Based Access Control for authorisation
    registry             # (core) Private image registry exposed on localhost:32000
    rook-ceph            # (core) Distributed Ceph storage using Rook
    storage              # (core) Alias to hostpath-storage add-on, deprecated

# Enable the 'storage' and 'dns' addons (required for the Juju controller):
:input: sudo microk8s enable hostpath-storage dns

Infer repository core for addon hostpath-storage
Infer repository core for addon dns
WARNING: Do not enable or disable multiple addons in one command.
         This form of chained operations on addons will be DEPRECATED in the future.
         Please, enable one addon at a time: 'microk8s enable <addon>'
Enabling default storage class.
WARNING: Hostpath storage is not suitable for production environments.
         A hostpath volume can grow beyond the size limit set in the volume claim manifest.

deployment.apps/hostpath-provisioner created
storageclass.storage.k8s.io/microk8s-hostpath created
serviceaccount/microk8s-hostpath created
clusterrole.rbac.authorization.k8s.io/microk8s-hostpath created
clusterrolebinding.rbac.authorization.k8s.io/microk8s-hostpath created
Storage will be available soon.
Addon core/dns is already enabled

# Alias kubectl so it interacts with MicroK8s by default:
:input: sudo snap alias microk8s.kubectl kubectl

Added:
  - microk8s.kubectl as kubectl

# Ensure your new group membership is apparent in the current terminal:
# (Not required once you have logged out and back in again)
:input: newgrp snap_microk8s

# Since the juju package is strictly confined, you also need to manually create a path:
:input: mkdir -p ~/.local/share

```

Congratulations, your cloud is ready!

### Prepare Charmhub

Your Juju can automatically reach Charmhub -- nothing to be done.

### Set up the `juju` CLI client

In Juju a (user-facing) client is anything that can talk to a Juju controller. That currently includes the `juju` CLI, the `terraform` CLI when used with the `juju` provider plugin, two Python clients, and a JavaScript client. However, to get a Juju controller you need the `juju` CLI client and it must have access to a cloud and Charmhub. Let's set it up!

In your VM, install the `juju` CLI client:

```{terminal}
:user: ubuntu
:host: my-juju-vm
:input: sudo snap install juju

juju (3/stable) 3.6.8 from Canonical✓ installed
```

Now, ensure the client has access to your cloud (i.e., knows where to find your cloud and has the credentials to access your cloud). For a localhost MicroK8s cloud installed from a strictly confined snap like ours, your `juju` client can read the local kubeconfig file and retrieve the cloud definition (and credentials) from there automatically, as you can verify:

```{terminal}
:user: ubuntu
:host: my-juju-vm
:input: juju clouds --client

Only clouds with registered credentials are shown.
There are more clouds, use --all to see them.
You can bootstrap a new controller using one of these clouds...

Clouds available on the client:
Cloud      Regions  Default    Type  Credentials  Source    Description
localhost  1        localhost  lxd   0            built-in  LXD Container Hypervisor
microk8s   1        localhost  k8s   1            built-in  A Kubernetes Cluster

```

(If this doesn't show any output: Exit the VM (`exit`), re-enter it (`multipass shell my-juju-vm`), then try again.)

Ensure also that the client has access to Charmhub by performing a random search, e.g., using the keyword "ingress", and then asking for more information about one of the results it shows:

```{terminal}
:user: ubuntu
:host: my-juju-vm
:input: juju find ingress

# Output should show all the charms or charm bundles related to this query that are available on Charmhub.
# For best results always double-check Charmhub.

:input: juju info traefik-k8s

# Output should show name, publisher, quick description, integration endpoints, etc.
# For the full features and more info see directly the charm's page on Charmhub.
```

<<<<<<< HEAD
Our `juju` client is ready! Sneak a peek at what it can do (`juju help commands` -- you can pipe a query to zoom in on feature: `juju help commands | grep application`). Check status (`juju status` and `juju debug-log` -- not much to see there yet). Keep going...

```{tip}

Split your terminal window into 3 (or open 3 terminal windows). In all, access your Multipass VM shell (`multipass shell my-juju-vm`) and then:

**Shell 1:** Keep using it as you've already been doing so far, namely to type the commands in this tutorial.

**Shell 2:** Run `watch -n 1 -c juju status --relations --color` to watch your deployment status evolve. Things are all right if your `App Status` and your `Unit - Workload` reach `active` and your `Unit - Agent` reaches `idle`. To exit and return to the terminal prompt, press {kbd}`mod` + {kbd}`C` (e.g., {kbd}`Ctrl`+{kbd}`C`). See more: {ref}`status`

**Shell 3:** Run `juju debug-log -m controller` to watch all the details behind your deployment status. (Especially useful when things don't evolve as expected. In that case, please get in touch.)
```
=======
Our `juju` client is ready! Take a quick look at what it can do: `juju help commands`. (You can also pipe a query to zoom in on feature: `juju help commands | grep application`.)
>>>>>>> 610241d8

### Set up a Juju controller

A Juju controller is your Juju control plane -- the entity that holds the Juju API server and Juju's database. Anything you do in Juju post-controller-setup goes through a Juju controller, and to work properly the controller needs access to a cloud and to Charmhub (or a local source of charms). Let's set it up!

In your VM, use your client and its access to the MicroK8s cloud to bootstrap a Juju controller:

```{terminal}
:user: ubuntu
:host: my-juju-vm
:input: juju bootstrap microk8s my-first-juju-controller
Creating Juju controller "my-first-juju-controller" on microk8s/localhost
Bootstrap to Kubernetes cluster identified as microk8s/localhost
Creating k8s resources for controller "controller-my-first-juju-controller"
Downloading images
Starting controller pod
Bootstrap agent now started
Contacting Juju controller at 10.152.183.180 to verify accessibility...

Bootstrap complete, controller "my-first-juju-controller" is now available in namespace "controller-my-first-juju-controller"

Now you can run
	juju add-model <model-name>
to create a new model to deploy k8s workloads.

```

This will use ingredients from your client, the `juju-controller` charm from Charmhub and a pod from MicroK8s (backed by your current node -- your VM) to give you a running Juju controller.

Now, to be fully operational a controller needs access to a cloud and to Charmhub (or a local source for charms). Our controller already has access to our 'microk8s' cloud -- this access was granted implicitly through bootstrap. Also, as before, so long as you're connected to the internet, your controller has access to Charmhub too. Your controller is all set!

At this point we could connect to it further clouds or set up the Juju dashboard. For the purpose of this tutorial, however, we will skip ahead to talking about users and permissions.

## Handle authentication and authorization

```{figure} tutorial-handle-auth.svg
   :alt: A user is any person that can log in to a Juju controller.

   _A user is any person that can log in to a Juju controller._
```

Your client and controller can already talk to a cloud and Charmhub, but they don't run on their own -- enter the user! In Juju, the user is any person that can log in to a controller, and what they can do can be controlled at the level of the controller or some of the smaller entities associated with that controller. As the entity that has bootstrapped the controller, you have automatically been logged in and given `superuser` access. Let's verify:

```{terminal}
:user: ubuntu
:host: my-juju-vm
:input: juju whoami

Controller:  my-first-juju-controller
Model:       <no-current-model>
User:        admin

:input: juju show-user admin
user-name: admin
display-name: admin
access: superuser
date-created: 3 hours ago
last-connection: just now
```

At this point you could add further users and control their permissions. However, for the purpose of this tutorial, we will skip ahead and deploy our chat service!

## Provision infrastructure and operate applications

```{figure} tutorial-provision-deploy.svg
   :alt: A user uses the client to talk to the controller to talk to the cloud and to Charmhub to provision infrastructure and to deploy and operate charmed applications.

   _A user interacts with the client to reach the controller. The controller talks to the cloud and to Charmhub to provision infrastructure and to deploy charms. Next to a deployed charm there is always a Juju agent which periodically checks its internal state against the Juju controller and executes the deployed charm accordingly to install, configure, and otherwise manage applications._
```

Anything you provision or deploy and operate with a Juju controller goes onto a workspace called a 'model'. Let's create the model that will hold our chat applications:

```{terminal}
:user: ubuntu
:host: my-juju-vm
:input: juju add-model my-chat-model
Added 'my-chat-model' model on microk8s/localhost with credential 'microk8s' for user 'admin'
```

This will automatically also switch you to that model.

Now, let's deploy, configure, and integrate the charmed applications that will make up our chat service:

First, [Mattermost](https://charmhub.io/mattermost-k8s):


```{terminal}
:user: ubuntu
:host: my-juju-vm
:input: juju deploy mattermost-k8s --constraints "mem=2G"
Deployed "mattermost-k8s" from charm-hub charm "mattermost-k8s", revision 27 in channel latest/stable on ubuntu@20.04/stable
```

Now, its dependencies. Mattermost needs a PostgreSQL database, and [its charmed version supports an easy way to integrate with such a database](https://charmhub.io/mattermost-k8s/integrations#db). Let's deploy [PostgreSQL](https://charmhub.io/postgresql-k8s) in the recommended way, from track 14 with risk `stable`; with `--trust` -- i.e., permission to use our cloud credentials (this charm needs to create and manage some Kubernetes resources); because we're just playing around, setting [the `profile` config](https://charmhub.io/postgresql-k8s/configurations#profile) to `testing`, so we don't use too many resources; and, just for fun, with `-n 2`, that is, two replicas (in a real life setting you'll want to distribute them over multiple nodes -- something Juju would do automatically here too, except we're doing everything on a single node).

```{terminal}
:user: ubuntu
:host: my-juju-vm
:input: juju deploy postgresql-k8s --channel 14/stable --trust --config profile=testing -n 2
Deployed "postgresql-k8s" from charm-hub charm "postgresql-k8s", revision 495 in channel 14/stable on ubuntu@22.04/stable
```

Mattermost wants PostgreSQL status to be TLS-encrypted. There are a few ways to do that. Because we're just trying things out, we can use [Self Signed X.509 Certificates](https://charmhub.io/self-signed-certificates) (don't do this in production!). Let's deploy it and integrate it with our PostgreSQL to enable TLS encryption on our PostgreSQL cluster:

```{terminal}
:user: ubuntu
:host: my-juju-vm
:input: juju deploy self-signed-certificates
Deployed "self-signed-certificates" from charm-hub charm "self-signed-certificates", revision 317 in channel 1/stable on ubuntu@24.04/stable

# Two charmed application can be integrated with one another if they have endpoints that
# support the same interface (e.g., 'tls-certificates') and
# have opposite endpoint roles ('requires' vs. 'provides').
:input: juju integrate self-signed-certificates postgresql-k8s
```

Finally, time to integrate Postgresql with Mattermost:

```{terminal}
:user: ubuntu
:host: my-juju-vm
:input: juju integrate postgresql-k8s:db mattermost-k8s
```

While executing any of these commands returns automatically so you can execute the next, standing things up in the cloud takes a little bit of time; watch your progress with `juju status --relations --color --watch 1s`. Things are all set when the output looks similar to the one below:

```{terminal}
:user: ubuntu
:host: my-juju-vm
:input: juju status --relations --color

Model          Controller                Cloud/Region        Version  SLA          Timestamp
my-chat-model  my-first-juju-controller  microk8s/localhost  3.6.8    unsupported  13:26:28+02:00

App                       Version                         Status  Scale  Charm                     Channel        Rev  Address         Exposed  Message
mattermost-k8s            .../mattermost:v8.1.3-20.04...  active      1  mattermost-k8s            latest/stable   27  10.152.183.144  no
postgresql-k8s            14.15                           active      2  postgresql-k8s            14/stable      495  10.152.183.184  no
self-signed-certificates                                  active      1  self-signed-certificates  1/stable       317  10.152.183.160  no

Unit                         Workload  Agent  Address      Ports     Message
mattermost-k8s/0*            active    idle   10.1.32.142  8065/TCP
postgresql-k8s/0*            active    idle   10.1.32.139            Primary
postgresql-k8s/1             active    idle   10.1.32.140
self-signed-certificates/0*  active    idle   10.1.32.141

Integration provider                   Requirer                       Interface         Type     Message
postgresql-k8s:database-peers          postgresql-k8s:database-peers  postgresql_peers  peer
postgresql-k8s:db                      mattermost-k8s:db              pgsql             regular
postgresql-k8s:restart                 postgresql-k8s:restart         rolling_op        peer
postgresql-k8s:upgrade                 postgresql-k8s:upgrade         upgrade           peer
self-signed-certificates:certificates  postgresql-k8s:certificates    tls-certificates  regular
```

Time to test the results! From the output of `juju status`> `Unit` > `mattermost-k8s/0`, retrieve the IP address and the port and feed them to `curl` on the template `curl <IP address>:<port number>/api/v4/system/ping`. Given the IP we got above:

```{terminal}
:user: ubuntu
:host: my-juju-vm
:input: curl 10.1.32.142:8065/api/v4/system/ping
{"ActiveSearchBackend":"database","AndroidLatestVersion":"","AndroidMinVersion":"","IosLatestVersion":"","IosMinVersion":"","status":"OK"}
```

Congratulations, your chat service is up and running!

At this point you can keep your current Juju setup to experiment further or proceed to the next section to tear things down.

## Tear everything down

```{tip}
To tear everything down at once, skip to the step where you delete your Multipass VM and uninstall Multipass.
```

Tear down your Juju deployment:

```{terminal}
:user: ubuntu
:host: my-juju-vm
# Destroy any models you've created
# (this will also remove applications along with their configs, relations, etc.,
# and the cloud resources associated with them):
:input: juju destroy-model my-chat-model --destroy-storage
WARNING This command will destroy the "my-chat-model" model and affect the following resources. It cannot be stopped.

 - 3 applications will be removed
  - application list: "mattermost-k8s" "postgresql-k8s" "self-signed-certificates"
 - 2 filesystems and 2 volumes will be destroyed

To continue, enter the name of the model to be unregistered: my-chat-model
Destroying model
Waiting for model to be removed, 3 application(s), 2 volume(s), 2 filesystems(s)..........
Waiting for model to be removed, 3 application(s), 2 volume(s), 1 filesystems(s).....
Waiting for model to be removed, 3 application(s), 2 volume(s).....
Waiting for model to be removed, 3 application(s), 1 volume(s)...
Waiting for model to be removed, 2 application(s).....
Waiting for model to be removed, 1 application(s)............
Waiting for model to be removed........
Model destroyed.

# Destroy any controllers you've created:
:input: juju destroy-controller my-first-juju-controller
WARNING This command will destroy the "my-first-juju-controller" controller and all its resources


To continue, enter the name of the controller to be unregistered: my-first-juju-controller
Destroying controller
Waiting for model resources to be reclaimed
All models reclaimed, cleaning up controller machines

# Uninstall the juju client:
:input: sudo snap remove juju
juju removed

# Reset Microk8s:
:input:  sudo microk8s reset
Disabling all addons
Disabling addon : core/cert-manager
Disabling addon : core/cis-hardening
Disabling addon : core/dashboard
Disabling addon : core/dns
Disabling addon : core/helm
Disabling addon : core/helm3
Disabling addon : core/host-access
Disabling addon : core/hostpath-storage
Disabling addon : core/ingress
Disabling addon : core/mayastor
Disabling addon : core/metallb
Disabling addon : core/metrics-server
Disabling addon : core/minio
Disabling addon : core/observability
Disabling addon : core/prometheus
Disabling addon : core/rbac
Disabling addon : core/registry
Disabling addon : core/rook-ceph
Disabling addon : core/storage
All addons are disabled.
Deleting the CNI
Cleaning resources in namespace default
Cleaning resources in namespace kube-node-lease
Cleaning resources in namespace kube-public
Cleaning resources in namespace kube-system
Removing CRDs
Removing PriorityClasses
Removing StorageClasses
Restarting cluster
Setting up the CNI

# Uninstall Microk8s:
:input: $ sudo snap remove microk8s
microk8s removed

# Remove your user from the snap_microk8s group:
:input: sudo gpasswd -d $USER snap_microk8s
Removing user ubuntu from group snap_microk8s
```

Now exit the VM (in your terminal type `exit`); then, from your host machine, delete the VM:

```{terminal}
:user:
:host:
:input: multipass delete --purge my-juju-vm

:input: multipass list
No instances found.
```

Finally, [uninstall Multipass](https://documentation.ubuntu.com/multipass/en/latest/how-to-guides/install-multipass/#uninstall).


## Next steps

This tutorial has introduced you to the basic things you can do with `juju`. But there is a lot more to explore:

| If you are wondering... | visit our...                          |
| ----------------------- | ------------------------------------- |
| "How do I...?"          | [How-to docs](howto/index)            |
| "What is...?"           | [Reference docs](reference/index)     |
| "Why...?", "So what?"   | [Explanation docs](explanation/index) |

<|MERGE_RESOLUTION|>--- conflicted
+++ resolved
@@ -233,8 +233,7 @@
 # For the full features and more info see directly the charm's page on Charmhub.
 ```
 
-<<<<<<< HEAD
-Our `juju` client is ready! Sneak a peek at what it can do (`juju help commands` -- you can pipe a query to zoom in on feature: `juju help commands | grep application`). Check status (`juju status` and `juju debug-log` -- not much to see there yet). Keep going...
+Our `juju` client is ready! Take a quick look at what it can do: `juju help commands`. (You can also pipe a query to zoom in on feature: `juju help commands | grep application`.)
 
 ```{tip}
 
@@ -246,9 +245,6 @@
 
 **Shell 3:** Run `juju debug-log -m controller` to watch all the details behind your deployment status. (Especially useful when things don't evolve as expected. In that case, please get in touch.)
 ```
-=======
-Our `juju` client is ready! Take a quick look at what it can do: `juju help commands`. (You can also pipe a query to zoom in on feature: `juju help commands | grep application`.)
->>>>>>> 610241d8
 
 ### Set up a Juju controller
 
