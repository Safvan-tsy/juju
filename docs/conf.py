# from upstream:
import datetime
import os
<<<<<<< HEAD
=======
import yaml

# our own:
import ast
import re
>>>>>>> 610241d8
import shutil
import subprocess
import sys

sys.path.append('./')

# Configuration for the Sphinx documentation builder.
# All configuration specific to your project should be done in this file.
#
# If you're new to Sphinx and don't want any advanced or custom features,
# just go through the items marked 'TODO'.
#
# A complete list of built-in Sphinx configuration values:
# https://www.sphinx-doc.org/en/master/usage/configuration.html
#
# Our starter pack uses the custom Canonical Sphinx extension
# to keep all documentation based on it consistent and on brand:
# https://github.com/canonical/canonical-sphinx


#######################
# Project information #
#######################

# Project name
#
# TODO: Update with the official name of your project or product

project = "Juju"
author = "Canonical Ltd."


# Sidebar documentation title; best kept reasonably short
#
# TODO: To include a version number, add it here (hardcoded or automated).
#
# TODO: To disable the title, set to an empty string.

html_title = project + " documentation"


# Copyright string; shown at the bottom of the page
#
# Now, the starter pack uses CC-BY-SA as the license
# and the current year as the copyright year.
#
# TODO: If your docs need another license, specify it instead of 'CC-BY-SA'.
#
# TODO: If your documentation is a part of the code repository of your project,
#       it inherits the code license instead; specify it instead of 'CC-BY-SA'.
#
# NOTE: For static works, it is common to provide the first publication year.
#       Another option is to provide both the first year of publication
#       and the current year, especially for docs that frequently change,
#       e.g. 2022–2023 (note the en-dash).
#
#       A way to check a repo's creation date is to get a classic GitHub token
#       with 'repo' permissions; see https://github.com/settings/tokens
#       Next, use 'curl' and 'jq' to extract the date from the API's output:
#
#       curl -H 'Authorization: token <TOKEN>' \
#         -H 'Accept: application/vnd.github.v3.raw' \
#         https://api.github.com/repos/canonical/<REPO> | jq '.created_at'

copyright = "%s CC-BY-SA, %s" % (datetime.date.today().year, author)


# Documentation website URL
#
# TODO: Update with the official URL of your docs or leave empty if unsure.
#
# NOTE: The Open Graph Protocol (OGP) enhances page display in a social graph
#       and is used by social media platforms; see https://ogp.me/

ogp_site_url = "https://canonical-starter-pack.readthedocs-hosted.com/"


# Preview name of the documentation website
#
# TODO: To use a different name for the project in previews, update as needed.

ogp_site_name = project


# Preview image URL
#
# TODO: To customise the preview image, update as needed.

ogp_image = "https://assets.ubuntu.com/v1/253da317-image-document-ubuntudocs.svg"


# Product favicon; shown in bookmarks, browser tabs, etc.

# TODO: To customise the favicon, uncomment and update as needed.

# html_favicon = '.sphinx/_static/favicon.png'

# Add any extra paths that contain custom files (such as robots.txt or
# .htaccess) here, relative to this directory. These files are copied
# directly to the root of the documentation.
# TODO: Check if this is still needed.
html_extra_path = ['.sphinx/_extra']

# Dictionary of values to pass into the Sphinx context for all pages:
# https://www.sphinx-doc.org/en/master/usage/configuration.html#confval-html_context

html_context = {
    # Product page URL; can be different from product docs URL
    #
    # TODO: Change to your product website URL,
    #       dropping the 'https://' prefix, e.g. 'ubuntu.com/lxd'.
    #
    # TODO: If there's no such website,
    #       remove the {{ product_page }} link from the page header template
    #       (usually .sphinx/_templates/header.html; also, see README.rst).
    "product_page": "juju.is/docs",
    # Product tag image; the orange part of your logo, shown in the page header
    #
    # TODO: To add a tag image, uncomment and update as needed.
    'product_tag': '_static/logos/juju-logo-no-text.png',
    # Your Discourse instance URL
    #
    # TODO: Change to your Discourse instance URL or leave empty.
    #
    # NOTE: If set, adding ':discourse: 123' to an .rst file
    #       will add a link to Discourse topic 123 at the bottom of the page.
    "discourse": "https://discourse.charmhub.io",
    # Your Mattermost channel URL
    #
    # TODO: Change to your Mattermost channel URL or leave empty.
    "mattermost": "",
    # Your Matrix channel URL
    #
    # TODO: Change to your Matrix channel URL or leave empty.
    "matrix": "https://matrix.to/#/#charmhub-juju:ubuntu.com",
    # Your documentation GitHub repository URL
    #
    # TODO: Change to your documentation GitHub repository URL or leave empty.
    #
    # NOTE: If set, links for viewing the documentation source files
    #       and creating GitHub issues are added at the bottom of each page.
    "github_url": "https://github.com/juju/juju",
    # Docs branch in the repo; used in links for viewing the source files
    #
    # TODO: To customise the branch, uncomment and update as needed.
    'repo_default_branch': 'main',
    # Docs location in the repo; used in links for viewing the source files
    #


    # TODO: To customise the directory, uncomment and update as needed.
    "repo_folder": "/docs/",
    # TODO: To enable or disable the Previous / Next buttons at the bottom of pages
    # Valid options: none, prev, next, both
    "sequential_nav": "both",
    # TODO: To enable listing contributors on individual pages, set to True
    "display_contributors": False,

    # Required for feedback button
    'github_issues': 'enabled',
}

# TODO: To enable the edit button on pages, uncomment and change the link to a
# public repository on GitHub or Launchpad. Any of the following link domains
# are accepted:
# - https://github.com/example-org/example"
# - https://launchpad.net/example
# - https://git.launchpad.net/example
#
# html_theme_options = {
# 'source_edit_link': 'https://github.com/canonical/sphinx-docs-starter-pack',
# }

# Project slug; see https://meta.discourse.org/t/what-is-category-slug/87897
#
# TODO: If your documentation is hosted on https://docs.ubuntu.com/,
#       uncomment and update as needed.

slug = 'juju'

<<<<<<< HEAD

# Template and asset locations

html_static_path = [".sphinx/_static"]
templates_path = [".sphinx/_templates"]

=======
#######################
# Sitemap configuration: https://sphinx-sitemap.readthedocs.io/
#######################

# Base URL of RTD hosted project

html_baseurl = 'https://documentation.ubuntu.com/juju/'

# URL scheme. Add language and version scheme elements.
# When configured with RTD variables, check for RTD environment so manual runs succeed:

if 'READTHEDOCS_VERSION' in os.environ:
    version = os.environ["READTHEDOCS_VERSION"]
    sitemap_url_scheme = '{version}{link}'
else:
    sitemap_url_scheme = 'MANUAL/{link}'
>>>>>>> 610241d8

# Include `lastmod` dates in the sitemap:

sitemap_show_lastmod = True

# Exclude generated pages from the sitemap:

sitemap_excludes = [
    '404/',
    'genindex/',
    'search/',
]

# TODO: Add more pages to sitemap_excludes if needed. Wildcards are supported.
#       For example, to exclude module pages generated by autodoc, add '_modules/*'.

#######################
# Template and asset locations
#######################

html_static_path = [".sphinx/_static"]
templates_path = [".sphinx/_templates"]

#############
# Redirects #
#############

# To set up redirects: https://documatt.gitlab.io/sphinx-reredirects/usage.html
# For example: 'explanation/old-name.html': '../how-to/prettify.html',

# To set up redirects in the Read the Docs project dashboard:
# https://docs.readthedocs.io/en/stable/guides/redirects.html

# NOTE: If undefined, set to None, or empty,
#       the sphinx_reredirects extension will be disabled.

redirects = {
'user/reference/charm/charm-naming-guidelines/': 'https://canonical-charmcraft.readthedocs-hosted.com/en/stable/',
'reference/charm/charm-naming-guidelines/': 'https://canonical-charmcraft.readthedocs-hosted.com/en/stable/'
}

###########################
# Link checker exceptions #
###########################

# A regex list of URLs that are ignored by 'make linkcheck'
#
# TODO: Remove or adjust the ACME entry after you update the contributing guide

linkcheck_ignore = [
    "http://127.0.0.1:8000",
    "https://github.com/canonical/ACME/*"
    ]


# A regex list of URLs where anchors are ignored by 'make linkcheck'

linkcheck_anchors_ignore_for_url = [
    r"https://github\.com/.*",
    r"https://charmhub\.io/.*",
    r"https://launchpad\.net/.*",
    r"https://matrix\.to/.*",
    r"https://ghcr\.io/.*",
]

# give linkcheck multiple tries on failure
# linkcheck_timeout = 30
linkcheck_retries = 3


######################## old below

########################
# Configuration extras #
########################

# Custom MyST syntax extensions; see
# https://myst-parser.readthedocs.io/en/latest/syntax/optional.html
#
# NOTE: By default, the following MyST extensions are enabled:
#       substitution, deflist, linkify

# myst_enable_extensions = set()


# Custom Sphinx extensions; see
# https://www.sphinx-doc.org/en/master/usage/extensions/index.html

# NOTE: The canonical_sphinx extension is required for the starter pack.
#       It automatically enables the following extensions:
#       - custom-rst-roles
#       - myst_parser
#       - notfound.extension
#       - related-links
#       - sphinx_copybutton
#       - sphinx_design
#       - sphinx_reredirects
#       - sphinx_tabs.tabs
#       - sphinxcontrib.jquery
#       - sphinxext.opengraph
#       - terminal-output
#       - youtube-links

extensions = [
    # from upstream:
    "canonical_sphinx",
    "sphinxcontrib.cairosvgconverter",
    "sphinx_last_updated_by_git",
    "sphinx.ext.intersphinx",
    "sphinx_sitemap",
    # our own:
    'sphinx_design',
    # Make it possible to link to related RTD projects using their internal anchors
    # with, e.g., {external+ops:ref}`manage-configurations`:
    'sphinxext.rediraffe',
    # Display an external link icon and open link in new tab:
    # new_tab_link_show_external_link_icon must also be set to True
    'sphinx_new_tab_link',
    'sphinxcontrib.lightbox2',
    ]

# Extension configs:
# - sphinx.ext.intersphinx:
intersphinx_mapping = {
    # 'juju': ('https://canonical-juju.readthedocs-hosted.com/en/latest/', None),
    'tfjuju': ('https://documentation.ubuntu.com/terraform-provider-juju/latest/', None),
    'pyjuju': ('https://pythonlibjuju.readthedocs.io/en/latest/', None),
    'jaas': ('https://documentation.ubuntu.com/jaas/latest/', None),
    'charmcraft': ('https://documentation.ubuntu.com/charmcraft/stable/', None),
    'ops': ('https://documentation.ubuntu.com/ops/latest/', None),
}
# - sphinx_new_tab_link:
new_tab_link_show_external_link_icon = True
# - sphinxext.rediraffe:
# rediraffe_branch = "3.6"
rediraffe_redirects = "redirects.txt"

# Excludes files or directories from processing

exclude_patterns = [
    "doc-cheat-sheet*",
]

# Adds custom CSS files, located under 'html_static_path'

html_css_files = [
    "css/pdf.css",
    "css/cookie-banner.css",
]


# Adds custom JavaScript files, located under 'html_static_path'

html_js_files = [
    "js/bundle.js",
]


# Specifies a reST snippet to be appended to each .rst file

rst_epilog = """
.. include:: /reuse/links.txt
.. include:: /reuse/substitutions.txt
"""

# Feedback button at the top; enabled by default
#
# TODO: To disable the button, uncomment this.

# disable_feedback_button = True


# Your manpage URL
#
# TODO: To enable manpage links, uncomment and replace {codename} with required
#       release, preferably an LTS release (e.g. noble). Do *not* substitute
#       {section} or {page}; these will be replaced by sphinx at build time
#
# NOTE: If set, adding ':manpage:' to an .rst file
#       adds a link to the corresponding man section at the bottom of the page.

stable_distro = "plucky"

manpages_url = (
    "https://manpages.ubuntu.com/manpages/"
    + stable_distro
    + "/en/man{section}/{page}.{section}.html"
)

# Specifies a reST snippet to be prepended to each .rst file
# This defines a :center: role that centers table cell content.
# This defines a :h2: role that styles content for use with PDF generation.

rst_prolog = """
.. role:: center
   :class: align-center
.. role:: h2
    :class: hclass2
.. role:: woke-ignore
    :class: woke-ignore
.. role:: vale-ignore
    :class: vale-ignore
"""

# Workaround for https://github.com/canonical/canonical-sphinx/issues/34

if "discourse_prefix" not in html_context and "discourse" in html_context:
    html_context["discourse_prefix"] = html_context["discourse"] + "/t/"

# Workaround for substitutions.yaml

if os.path.exists('./reuse/substitutions.yaml'):
    with open('./reuse/substitutions.yaml', 'r') as fd:
        myst_substitutions = yaml.safe_load(fd.read())

##################################
# Auto-generation of documentation
##################################

def generate_cli_docs():
    cli_dir = "reference/juju-cli/"
    generated_cli_docs_dir = cli_dir + "list-of-juju-cli-commands/"
    cli_index_header = cli_dir + 'cli_index'

    # Remove existing cli folder to regenerate it
    if os.path.exists(generated_cli_docs_dir):
        shutil.rmtree(generated_cli_docs_dir)

    # Generate the CLI docs using script.
    result = subprocess.run(['go', 'run', '../scripts/md-gen/juju-cli-commands/main.go', generated_cli_docs_dir])
    if result.returncode != 0:
        raise Exception("error auto-generating juju cli commands: " + str(result.stderr))

    for page in os.listdir(generated_cli_docs_dir):
        title = "`juju " + page[:-3]+ "`"
        anchor = "command-juju-" + page[:-3]
        # Add sphinx names to each file.
        with open(os.path.join(generated_cli_docs_dir, page), 'r+') as mdfile:
            content = mdfile.read()
            # Remove trailing seperated (e.g. ----)
            content = content.rstrip(" -\n")
            mdfile.seek(0, 0)
            mdfile.write('(' + anchor + ')=\n' +
                         '# ' + title + '\n' +
                         content)

    # Add in the index file containing the command list.
    subprocess.run(['cp', cli_index_header, generated_cli_docs_dir + 'index.md'])

    print("generated juju cli command list")

def generate_controller_config_docs():
    config_reference_dir = 'reference/configuration/'
    controller_config_file = config_reference_dir + 'list-of-controller-configuration-keys.md'
    controller_config_header = config_reference_dir + 'list-of-controller-configuration-keys.header'

    # Generate the controller config using script. The first argument of the script
    # is the root directory of the juju source code. This is the parent directory
    # so use pass '..'.
    result = subprocess.run(['go', 'run', '../scripts/md-gen/controller-config/main.go', '..'],
                            capture_output=True, text=True)
    if result.returncode != 0:
        raise Exception("error auto-generating controller config: " + str(result.stderr))

    # Remove existing controller config
    if os.path.exists(controller_config_file):
        os.remove(controller_config_file)

    # Copy header for the controller config doc page in.
    subprocess.run(['cp', controller_config_header, controller_config_file])

    # Append autogenerated docs.
    with open(controller_config_file, 'a') as f:
        f.write(result.stdout)

    print("generated controller config key list")

def generate_model_config_docs():
    config_reference_dir = 'reference/configuration/'
    model_config_file = config_reference_dir + 'list-of-model-configuration-keys.md'
    model_config_header = config_reference_dir + 'list-of-model-configuration-keys.header'

    # Generate the model config using script.
    result = subprocess.run(['go', 'run', '../scripts/md-gen/model-config/main.go'],
                            capture_output=True, text=True)
    if result.returncode != 0:
        raise Exception("error auto-generating model config: " + str(result.stderr))

    # Remove existing model config
    if os.path.exists(model_config_file):
        os.remove(model_config_file)

    # Copy header for the model config doc page in.
    subprocess.run(['cp', model_config_header, model_config_file])

    # Append autogenerated docs.
    with open(model_config_file, 'a') as f:
        f.write(result.stdout)

    print("generated model config key list")

def generate_hook_command_docs():
    hook_commands_reference_dir = 'reference/hook-command/'
    generated_hook_commands_dir = hook_commands_reference_dir + 'list-of-hook-commands/'
    hook_index_header = hook_commands_reference_dir + 'hook_index'

    # Remove existing hook command folder to regenerate it
    if os.path.exists(generated_hook_commands_dir):
        shutil.rmtree(generated_hook_commands_dir)

    # Generate the hook commands doc using script.
    result = subprocess.run(['go', 'run', '../scripts/md-gen/hook-commands/main.go', generated_hook_commands_dir],
                            check=True)
    if result.returncode != 0:
        raise Exception("error auto-generating hook commands: " + str(result.stderr))

    # Remove 'help' and 'documentation' files as they are not needed.
    if os.path.exists(generated_hook_commands_dir + 'help.md'):
        os.remove(generated_hook_commands_dir + 'help.md')
    if os.path.exists(generated_hook_commands_dir + 'documentation.md'):
        os.remove(generated_hook_commands_dir + 'documentation.md')

    for page in os.listdir(generated_hook_commands_dir):
        title = "`" + page[:-3] + "`"
        anchor = "hook-command-" + page[:-3]
        # Add sphinx names to each file.
        with open(os.path.join(generated_hook_commands_dir, page), 'r+') as mdfile:
            content = mdfile.read()
            # Remove trailing seperated (e.g. ----)
            content = content.rstrip(" -\n")
            mdfile.seek(0, 0)
            mdfile.write('(' + anchor + ')=\n' +
                         '# ' + title + '\n' +
                         content)

    # Add in the index file containing the command list.
    subprocess.run(['cp', hook_index_header, generated_hook_commands_dir + 'index.md'])

    print("generated hook command list")

generate_cli_docs()
generate_controller_config_docs()
generate_model_config_docs()
generate_hook_command_docs()<|MERGE_RESOLUTION|>--- conflicted
+++ resolved
@@ -1,14 +1,11 @@
 # from upstream:
 import datetime
 import os
-<<<<<<< HEAD
-=======
 import yaml
 
 # our own:
 import ast
 import re
->>>>>>> 610241d8
 import shutil
 import subprocess
 import sys
@@ -189,14 +186,6 @@
 
 slug = 'juju'
 
-<<<<<<< HEAD
-
-# Template and asset locations
-
-html_static_path = [".sphinx/_static"]
-templates_path = [".sphinx/_templates"]
-
-=======
 #######################
 # Sitemap configuration: https://sphinx-sitemap.readthedocs.io/
 #######################
@@ -213,7 +202,6 @@
     sitemap_url_scheme = '{version}{link}'
 else:
     sitemap_url_scheme = 'MANUAL/{link}'
->>>>>>> 610241d8
 
 # Include `lastmod` dates in the sitemap:
 
