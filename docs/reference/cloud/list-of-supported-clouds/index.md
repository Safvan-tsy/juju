(list-of-supported-clouds)=
# List of supported clouds

```{important}

Starting with Juju 3, providers Rackspace and CloudSigma are no longer supported.

```

```{toctree}
:hidden:

Amazon EC2 <the-amazon-ec2-cloud-and-juju>
Amazon EKS <the-amazon-eks-cloud-and-juju>
<<<<<<< HEAD
=======
Equinix Metal <the-equinix-metal-cloud-and-juju>
Canonical K8s <the-canonical-ks-cloud-and-juju>
>>>>>>> 178d40ea
Google GCE <the-google-gce-cloud-and-juju>
Google GKE <the-google-gke-cloud-and-juju>
LXD <the-lxd-cloud-and-juju>
MAAS <the-maas-cloud-and-juju>
Manual <the-manual-cloud-and-juju>
MicroK8s <the-microk8s-cloud-and-juju>
Microsoft Azure <the-microsoft-azure-cloud-and-juju>
Microsoft AKS <the-microsoft-aks-cloud-and-juju>
OpenStack <the-openstack-cloud-and-juju>
Oracle OCI <the-oracle-oci-cloud-and-juju>
VMware vSphere <the-vmware-vsphere-cloud-and-juju>
```

Juju supports all of the following clouds. Click to find out more about using your cloud(s) of interest with Juju.

|                                             | machine cloud | {ref}`Kubernetes cloud <kubernetes-clouds-and-juju>` |
|---------------------------------------------|---------------|------------------------------------------------------|
| {ref}`Amazon EC2 <cloud-ec2>`               | &#x2611;      |                                                      |
| {ref}`Amazon EKS <cloud-kubernetes-eks>`    |               | &#x2611;                                             |
<<<<<<< HEAD
=======
| {ref}`Canonical K8s <cloud-canonical-k8s>`  |               | &#x2611;                                             |
| {ref}`Equinix Metal <cloud-equinix>`        | &#x2611;      |                                                      |
>>>>>>> 178d40ea
| {ref}`Google GCE <cloud-gce>`               | &#x2611;      |                                                      |
| {ref}`Google GKE <cloud-kubernetes-gke>`    |               | &#x2611;                                             |
| {ref}`LXD <cloud-lxd>`                      | &#x2611;      |                                                      |
| {ref}`MAAS <cloud-maas>`                    | &#x2611;      |                                                      |
| {ref}`Manual <cloud-manual>`                | &#x2611;      |                                                      |
| {ref}`MicroK8s <cloud-kubernetes-microk8s>` |               | &#x2611;                                             |
| {ref}`Microsoft Azure <cloud-azure>`        | &#x2611;      |                                                      |
| {ref}`Microsoft AKS <cloud-kubernetes-aks>` |               | &#x2611;                                             |
| {ref}`OpenStack <cloud-openstack>`          | &#x2611;      |                                                      |
| {ref}`Oracle OCI <cloud-oci>`               | &#x2611;      |                                                      |
| {ref}`VMware vSphere <cloud-vsphere>`       | &#x2611;      |                                                      |

<!--
(see also [the OpenStack website](https://docs.openstack.org/project-deploy-guide/charm-deployment-guide/latest/install-juju.html); or [MicroStack](https://microstack.run/))
-->

<|MERGE_RESOLUTION|>--- conflicted
+++ resolved
@@ -12,11 +12,7 @@
 
 Amazon EC2 <the-amazon-ec2-cloud-and-juju>
 Amazon EKS <the-amazon-eks-cloud-and-juju>
-<<<<<<< HEAD
-=======
-Equinix Metal <the-equinix-metal-cloud-and-juju>
 Canonical K8s <the-canonical-ks-cloud-and-juju>
->>>>>>> 178d40ea
 Google GCE <the-google-gce-cloud-and-juju>
 Google GKE <the-google-gke-cloud-and-juju>
 LXD <the-lxd-cloud-and-juju>
@@ -36,11 +32,7 @@
 |---------------------------------------------|---------------|------------------------------------------------------|
 | {ref}`Amazon EC2 <cloud-ec2>`               | &#x2611;      |                                                      |
 | {ref}`Amazon EKS <cloud-kubernetes-eks>`    |               | &#x2611;                                             |
-<<<<<<< HEAD
-=======
-| {ref}`Canonical K8s <cloud-canonical-k8s>`  |               | &#x2611;                                             |
-| {ref}`Equinix Metal <cloud-equinix>`        | &#x2611;      |                                                      |
->>>>>>> 178d40ea
+| {ref}`Canonical K8s <cloud-canonical-k8s>`  |               | &#x2611;                                             | |
 | {ref}`Google GCE <cloud-gce>`               | &#x2611;      |                                                      |
 | {ref}`Google GKE <cloud-kubernetes-gke>`    |               | &#x2611;                                             |
 | {ref}`LXD <cloud-lxd>`                      | &#x2611;      |                                                      |
