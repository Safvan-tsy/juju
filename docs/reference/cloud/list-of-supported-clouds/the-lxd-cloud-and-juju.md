--- conflicted
+++ resolved
@@ -105,13 +105,8 @@
 | - {ref}`constraint-root-disk-source`   | &#10003;  <br> `root-disk-source` is the LXD storage pool for the root disk. The default LXD storage pool is used if root-disk-source is not specified. |
 | - {ref}`constraint-spaces`             | &#10005;                                                                                                                                                |
 | - {ref}`constraint-tags`               | &#10005;                                                                                                                                                |
-<<<<<<< HEAD
 | - {ref}`constraint-virt-type`          | &#10003;                                                                                                                                                |
-| - {ref}`constraint-zones`              | &#10005;                                                                                                                                                |
-=======
-| - {ref}`constraint-virt-type`          | &#10005;                                                                                                                                                |
 | - {ref}`constraint-zones`              | &#10003;  <br> `zones` are the LXD node name(s).                                                                                                        |
->>>>>>> 01ce0e80
 
 
 ## Supported placement directives
