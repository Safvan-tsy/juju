--- conflicted
+++ resolved
@@ -53,15 +53,8 @@
 and, occasionally
 
 - what operations you may perform, e.g.,
-<<<<<<< HEAD
     - Highly Availability is currently supported just for machine controllers
-    - scaling an application is done via `add-unit` on machines and via `scale-application` on K8s).
-
-> See more:  {ref}`tutorial`, {ref}`how-to-guides`
-=======
-    - `enable-ha` is currently supported just for machine controllers
     - scaling an application is done via `add-unit` on machines and via `scale-application` on Kubernetes).
->>>>>>> d907b631
 
 Juju's vision is to eventually make this distinction irrelevant.
 
