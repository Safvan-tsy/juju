// Copyright 2016 Canonical Ltd.
// Licensed under the AGPLv3, see LICENCE file for details.

package controller

import (
	"fmt"
	"net/url"
	"regexp"
	"strconv"
	"strings"
	"time"

	"github.com/go-macaroon-bakery/macaroon-bakery/v3/bakery"
	"github.com/juju/collections/set"
	"github.com/juju/errors"
	"github.com/juju/names/v5"
	"github.com/juju/romulus"
	"github.com/juju/utils/v4"
	"gopkg.in/juju/environschema.v1"
	"gopkg.in/yaml.v2"

	"github.com/juju/juju/core/objectstore"
	"github.com/juju/juju/internal/pki"
)

const (
	// MongoProfLow represents the most conservative mongo memory profile.
	MongoProfLow = "low"
	// MongoProfDefault represents the mongo memory profile shipped by default.
	MongoProfDefault = "default"
)

// docs:controller-config-keys
const (
	// APIPort is the port used for api connections.
	APIPort = "api-port"

	// ControllerAPIPort is an optional port that may be set for controllers
	// that have a very heavy load. If this port is set, this port is used by
	// the controllers to talk to each other - used for the local API connection
	// as well as the pubsub forwarders. If this value is set, the api-port
	// isn't opened until the controllers have started properly.
	ControllerAPIPort = "controller-api-port"

	// ControllerName is the canonical name for the controller.
	ControllerName = "controller-name"

	// ApplicationResourceDownloadLimit limits the number of concurrent resource download
	// requests from unit agents which will be served. The limit is per application.
	// Use a value of 0 to disable the limit.
	ApplicationResourceDownloadLimit = "application-resource-download-limit"

	// ControllerResourceDownloadLimit limits the number of concurrent resource download
	// requests from unit agents which will be served. The limit is for the combined total
	// of all applications on the controller.
	// Use a value of 0 to disable the limit.
	ControllerResourceDownloadLimit = "controller-resource-download-limit"

	// AgentRateLimitMax is the maximum size of the token bucket used to
	// ratelimit the agent connections.
	AgentRateLimitMax = "agent-ratelimit-max"

	// AgentRateLimitRate is the time taken to add a new token to the bucket.
	// This effectively says that we can have a new agent connect per duration specified.
	AgentRateLimitRate = "agent-ratelimit-rate"

	// APIPortOpenDelay is a duration that the controller will wait
	// between when the controller has been deemed to be ready to open
	// the api-port and when the api-port is actually opened. This value
	// is only used when a controller-api-port value is set.
	APIPortOpenDelay = "api-port-open-delay"

	// AuditingEnabled determines whether the controller will record
	// auditing information.
	AuditingEnabled = "auditing-enabled"

	// AuditLogCaptureArgs determines whether the audit log will
	// contain the arguments passed to API methods.
	AuditLogCaptureArgs = "audit-log-capture-args"

	// AuditLogMaxSize is the maximum size for the current audit log
	// file, eg "250M".
	AuditLogMaxSize = "audit-log-max-size"

	// AuditLogMaxBackups is the number of old audit log files to keep
	// (compressed).
	AuditLogMaxBackups = "audit-log-max-backups"

	// AuditLogExcludeMethods is a list of Facade.Method names that
	// aren't interesting for audit logging purposes. A conversation
	// with only calls to these will be excluded from the
	// log. (They'll still appear in conversations that have other
	// interesting calls though.)
	AuditLogExcludeMethods = "audit-log-exclude-methods"

	// ReadOnlyMethodsWildcard is the special value that can be added
	// to the exclude-methods list that represents all of the read
	// only methods (see apiserver/observer/auditfilter.go). This
	// value will be stored in the DB (rather than being expanded at
	// write time) so any changes to the set of read-only methods in
	// new versions of Juju will be honoured.
	ReadOnlyMethodsWildcard = "ReadOnlyMethods"

	// StatePort is the port used for mongo connections.
	StatePort = "state-port"

	// CACertKey is the key for the controller's CA certificate attribute.
	CACertKey = "ca-cert"

	// ControllerUUIDKey is the key for the controller UUID attribute.
	ControllerUUIDKey = "controller-uuid"

	// LoginTokenRefreshURL sets the URL of the login JWT well-known endpoint.
	// Use this when authentication/authorisation is done using a JWT in the
	// login request rather than a username/password or macaroon and a local
	// permissions model.
	LoginTokenRefreshURL = "login-token-refresh-url"

	// IdentityURL sets the URL of the identity manager.
	// Use this when users should be managed externally rather than
	// created locally on the controller.
	IdentityURL = "identity-url"

	// IdentityPublicKey sets the public key of the identity manager.
	// Use this when users should be managed externally rather than
	// created locally on the controller.
	IdentityPublicKey = "identity-public-key"

	// SetNUMAControlPolicyKey (true/false) is deprecated.
	// Use to configure whether mongo is started with NUMA
	// controller policy turned on.
	SetNUMAControlPolicyKey = "set-numa-control-policy"

	// AutocertDNSNameKey sets the DNS name of the controller. If a
	// client connects to this name, an official certificate will be
	// automatically requested. Connecting to any other host name
	// will use the usual self-generated certificate.
	AutocertDNSNameKey = "autocert-dns-name"

	// AutocertURLKey sets the URL used to obtain official TLS
	// certificates when a client connects to the API. By default,
	// certficates are obtains from LetsEncrypt. A good value for
	// testing is
	// "https://acme-staging.api.letsencrypt.org/directory".
	AutocertURLKey = "autocert-url"

	// AllowModelAccessKey sets whether the controller will allow users to
	// connect to models they have been authorized for, even when
	// they don't have any access rights to the controller itself.
	AllowModelAccessKey = "allow-model-access"

	// MongoMemoryProfile sets the memory profile for MongoDB. Valid values are:
	// - "low": use the least possible memory
	// - "default": use the default memory profile
	MongoMemoryProfile = "mongo-memory-profile"

	// JujuDBSnapChannel selects the channel to use when installing Mongo
	// snaps for focal or later. The value is ignored for older releases.
	JujuDBSnapChannel = "juju-db-snap-channel"

	// MaxDebugLogDuration is used to provide a backstop to the execution of a
	// debug-log command. If someone starts a debug-log session in a remote
	// screen for example, it is very easy to disconnect from the screen while
	// leaving the debug-log process running. This causes unnecessary load on
	// the API server. The max debug-log duration has a default of 24 hours,
	// which should be more than enough time for a debugging session.
	MaxDebugLogDuration = "max-debug-log-duration"

	// AgentLogfileMaxSize is the maximum file size in MB of each
	// agent/controller log file.
	AgentLogfileMaxSize = "agent-logfile-max-size"

	// AgentLogfileMaxBackups is the number of old agent/controller log files
	// to keep (compressed).
	AgentLogfileMaxBackups = "agent-logfile-max-backups"

	// ModelLogfileMaxSize is the maximum size of the log file written out by the
	// controller on behalf of workers running for a model.
	ModelLogfileMaxSize = "model-logfile-max-size"

	// ModelLogfileMaxBackups is the number of old model
	// log files to keep (compressed).
	ModelLogfileMaxBackups = "model-logfile-max-backups"

	// MaxTxnLogSize is the maximum size the of capped txn log collection, eg "10M"
	MaxTxnLogSize = "max-txn-log-size"

	// MaxPruneTxnBatchSize (deprecated) is the maximum number of transactions
	// we will evaluate in one go when pruning. Default is 1M transactions.
	// A value <= 0 indicates to do all transactions at once.
	MaxPruneTxnBatchSize = "max-prune-txn-batch-size"

	// MaxPruneTxnPasses (deprecated) is the maximum number of batches that
	// we will process. So total number of transactions that can be processed
	// is MaxPruneTxnBatchSize * MaxPruneTxnPasses. A value <= 0 implies
	// 'do a single pass'. If both MaxPruneTxnBatchSize and MaxPruneTxnPasses
	// are 0, then the default value of 1M BatchSize and 100 passes
	// will be used instead.
	MaxPruneTxnPasses = "max-prune-txn-passes"

	// PruneTxnQueryCount is the number of transactions to read in a single query.
	// Minimum of 10, a value of 0 will indicate to use the default value (1000)
	PruneTxnQueryCount = "prune-txn-query-count"

	// PruneTxnSleepTime is the amount of time to sleep between processing each
	// batch query. This is used to reduce load on the system, allowing other
	// queries to time to operate. On large controllers, processing 1000 txs
	// seems to take about 100ms, so a sleep time of 10ms represents a 10%
	// slowdown, but allows other systems to operate concurrently.
	// A negative number will indicate to use the default, a value of 0
	// indicates to not sleep at all.
	PruneTxnSleepTime = "prune-txn-sleep-time"

	// MaxCharmStateSize is the maximum allowed size of charm-specific
	// per-unit state data that charms can store to the controller in
	// bytes. A value of 0 disables the quota checks although in
	// principle, mongo imposes a hard (but configurable) limit of 16M.
	MaxCharmStateSize = "max-charm-state-size"

	// MaxAgentStateSize is the maximum allowed size of internal state
	// data that agents can store to the controller in bytes. A value of 0
	// disables the quota checks although in principle, mongo imposes a
	// hard (but configurable) limit of 16M.
	MaxAgentStateSize = "max-agent-state-size"

	// MigrationMinionWaitMax is the maximum time that the migration-master
	// worker will wait for agents to report for a migration phase when
	// executing a model migration.
	MigrationMinionWaitMax = "migration-agent-wait-time"

	// JujuHASpace is the network space within which the MongoDB replica-set
	// should communicate.
	JujuHASpace = "juju-ha-space"

	// JujuManagementSpace is the network space that agents should use to
	// communicate with controllers.
	JujuManagementSpace = "juju-mgmt-space"

	// CAASOperatorImagePath sets the URL of the docker image
	// used for the application operator.
	// Deprecated: use CAASImageRepo
	CAASOperatorImagePath = "caas-operator-image-path"

	// CAASImageRepo sets the docker repo to use
	// for the jujud operator and mongo images.
	CAASImageRepo = "caas-image-repo"

	// Features allows a list of runtime changeable features to be updated.
	Features = "features"

	// MeteringURL is the URL to use for metrics.
	MeteringURL = "metering-url"

	// PublicDNSAddress is the public DNS address (and port) of the controller.
	PublicDNSAddress = "public-dns-address"

	// QueryTracingEnabled returns whether query tracing is enabled. If so, any
	// queries which take longer than QueryTracingThreshold will be logged.
	QueryTracingEnabled = "query-tracing-enabled"

	// QueryTracingThreshold returns the "threshold" for query tracing. Any
	// queries which take longer than this value will be logged (if query tracing
	// is enabled). The lower the threshold, the more queries will be output. A
	// value of 0 means all queries will be output.
	QueryTracingThreshold = "query-tracing-threshold"

<<<<<<< HEAD
	// OpenTelemetryEnabled returns whether open telemetry is enabled.
	OpenTelemetryEnabled = "open-telemetry-enabled"

	// OpenTelemetryEndpoint returns the endpoint at which the telemetry will
	// be pushed to.
	OpenTelemetryEndpoint = "open-telemetry-endpoint"

	// OpenTelemetryInsecure returns if the telemetry collector endpoint is
	// insecure or not. Useful for debug or local testing.
	OpenTelemetryInsecure = "open-telemetry-insecure"

	// OpenTelemetryStackTraces return whether stack traces should be added per
	// span.
	OpenTelemetryStackTraces = "open-telemetry-stack-traces"

	// OpenTelemetrySampleRatio returns the sample ratio for open telemetry.
	OpenTelemetrySampleRatio = "open-telemetry-sample-ratio"

	// ObjectStoreType is the type of object store to use for storing blobs.
	// This isn't currently allowed to be changed dynamically, that will come
	// when we support multiple object store types (not including state).
	ObjectStoreType = "object-store-type"

	// ObjectStoreS3Endpoint is the endpoint to use for S3 object stores.
	ObjectStoreS3Endpoint = "object-store-s3-endpoint"

	// ObjectStoreS3StaticKey is the static key to use for S3 object stores.
	ObjectStoreS3StaticKey = "object-store-s3-static-key"

	// ObjectStoreS3StaticSecret is the static secret to use for S3 object
	// stores.
	ObjectStoreS3StaticSecret = "object-store-s3-static-secret"

	// ObjectStoreS3StaticSession is the static session token to use for S3
	// object stores.
	ObjectStoreS3StaticSession = "object-store-s3-static-session"

	// SystemSSHKeys returns the set of ssh keys that should be trusted by
	// agents of this controller regardless of the model.
	SystemSSHKeys = "system-ssh-keys"
=======
	// JujudControllerSnapSource returns the source for the controller snap.
	// Can be set to "legacy", "snapstore", "local" or "local-dangerous".
	// Cannot be changed.
	JujudControllerSnapSource = "jujud-controller-snap-source"
>>>>>>> 736110e4
)

// Attribute Defaults
const (
	// DefaultApplicationResourceDownloadLimit allows unlimited
	// resource download requests initiated by a unit agent per application.
	DefaultApplicationResourceDownloadLimit = 0

	// DefaultControllerResourceDownloadLimit allows unlimited concurrent resource
	// download requests initiated by unit agents for any application on the controller.
	DefaultControllerResourceDownloadLimit = 0

	// DefaultAgentRateLimitMax allows the first 10 agents to connect without
	// any issue. After that the rate limiting kicks in.
	DefaultAgentRateLimitMax = 10

	// DefaultAgentRateLimitRate will allow four agents to connect every
	// second. A token is added to the ratelimit token bucket every 250ms.
	DefaultAgentRateLimitRate = 250 * time.Millisecond

	// DefaultAuditingEnabled contains the default value for the
	// AuditingEnabled config value.
	DefaultAuditingEnabled = true

	// DefaultAuditLogCaptureArgs is the default for the
	// AuditLogCaptureArgs setting (which is not to capture them).
	DefaultAuditLogCaptureArgs = false

	// DefaultAuditLogMaxSizeMB is the default size in MB at which we
	// roll the audit log file.
	DefaultAuditLogMaxSizeMB = 300

	// DefaultAuditLogMaxBackups is the default number of files to
	// keep.
	DefaultAuditLogMaxBackups = 10

	// DefaultNUMAControlPolicy should not be used by default.
	// Only use numactl if user specifically requests it
	DefaultNUMAControlPolicy = false

	// DefaultStatePort is the default port the controller is listening on.
	DefaultStatePort int = 37017

	// DefaultAPIPort is the default port the API server is listening on.
	DefaultAPIPort int = 17070

	// DefaultAPIPortOpenDelay is the default value for api-port-open-delay.
	DefaultAPIPortOpenDelay = 2 * time.Second

	// DefaultMongoMemoryProfile is the default profile used by mongo.
	DefaultMongoMemoryProfile = MongoProfDefault

	// DefaultJujuDBSnapChannel is the default snap channel for installing
	// mongo in focal or later.
	DefaultJujuDBSnapChannel = "4.4/stable"

	// DefaultMaxDebugLogDuration is the default duration that debug-log
	// commands can run before being terminated by the API server.
	DefaultMaxDebugLogDuration = 24 * time.Hour

	// DefaultMaxTxnLogCollectionMB is the maximum size the txn log collection.
	DefaultMaxTxnLogCollectionMB = 10 // 10 MB

	// DefaultMaxPruneTxnBatchSize is the normal number of transaction
	// we will prune in a given pass (1M) (deprecated)
	DefaultMaxPruneTxnBatchSize = 1 * 1000 * 1000

	// DefaultMaxPruneTxnPasses is the default number of
	// batches we will process. (deprecated)
	DefaultMaxPruneTxnPasses = 100

	// DefaultAgentLogfileMaxSize is the maximum file size in MB of each
	// agent/controller log file.
	DefaultAgentLogfileMaxSize = 100

	// DefaultAgentLogfileMaxBackups is the number of old agent/controller log
	// files to keep (compressed).
	DefaultAgentLogfileMaxBackups = 2

	// DefaultModelLogfileMaxSize is the maximum file size in MB of
	// the log file written out by the controller on behalf of workers
	// running for a model.
	DefaultModelLogfileMaxSize = 10

	// DefaultModelLogfileMaxBackups is the number of old model
	// log files to keep (compressed).
	DefaultModelLogfileMaxBackups = 2

	// DefaultPruneTxnQueryCount is the number of transactions
	// to read in a single query.
	DefaultPruneTxnQueryCount = 1000

	// DefaultPruneTxnSleepTime is the amount of time to sleep between
	// processing each batch query. This is used to reduce load on the system,
	// allowing other queries to time to operate. On large controllers,
	// processing 1000 txs seems to take about 100ms, so a sleep time of 10ms
	// represents a 10% slowdown, but allows other systems to
	// operate concurrently.
	DefaultPruneTxnSleepTime = 10 * time.Millisecond

	// DefaultMaxCharmStateSize is the maximum size (in bytes) of charm
	// state data that each unit can store to the controller.
	DefaultMaxCharmStateSize = 2 * 1024 * 1024

	// DefaultMaxAgentStateSize is the maximum size (in bytes) of internal
	// state data that agents can store to the controller.
	DefaultMaxAgentStateSize = 512 * 1024

	// DefaultMigrationMinionWaitMax is the default value for how long a
	// migration minion will wait for the migration to complete.
	DefaultMigrationMinionWaitMax = 15 * time.Minute

	// DefaultQueryTracingEnabled is the default value for if query tracing
	// is enabled.
	DefaultQueryTracingEnabled = false

	// DefaultQueryTracingThreshold is the default value for the threshold
	// for query tracing. If a query takes longer than this to complete
	// it will be logged if query tracing is enabled.
	DefaultQueryTracingThreshold = time.Second

<<<<<<< HEAD
	// DefaultAuditLogExcludeMethods is the default list of methods to
	// exclude from the audit log.
	// This special value means we exclude any methods in the set
	// listed in apiserver/observer/auditfilter.go
	DefaultAuditLogExcludeMethods = ReadOnlyMethodsWildcard

	// DefaultOpenTelemetryEnabled is the default value for if the open
	// telemetry tracing is enabled or not.
	DefaultOpenTelemetryEnabled = false

	// DefaultOpenTelemetryInsecure is the default value for it the open
	// telemetry tracing endpoint is insecure or not.
	DefaultOpenTelemetryInsecure = false

	// DefaultOpenTelemetryStackTraces is the default value for it the open
	// telemetry tracing has stack traces or not.
	DefaultOpenTelemetryStackTraces = false

	// DefaultOpenTelemetrySampleRatio is the default value for the sample
	// ratio for open telemetry.
	// By default we only want to trace 10% of the requests.
	DefaultOpenTelemetrySampleRatio = 0.1
=======
	// JujudControllerSnapSource is the default value for the jujud controller
	// snap source, which is the snapstore.
	// TODO(jujud-controller-snap): change this to "snapstore" once it is implemented.
	DefaultJujudControllerSnapSource = "legacy"
>>>>>>> 736110e4
)

var (
	// ControllerOnlyConfigAttributes lists all the controller config keys, so we
	// can distinguish these from model config keys when bootstrapping.
	ControllerOnlyConfigAttributes = []string{
		AllowModelAccessKey,
		AgentRateLimitMax,
		AgentRateLimitRate,
		APIPort,
		APIPortOpenDelay,
		AutocertDNSNameKey,
		AutocertURLKey,
		CACertKey,
		ControllerAPIPort,
		ControllerName,
		ControllerUUIDKey,
		LoginTokenRefreshURL,
		IdentityPublicKey,
		IdentityURL,
		SetNUMAControlPolicyKey,
		StatePort,
		MongoMemoryProfile,
		JujuDBSnapChannel,
		MaxDebugLogDuration,
		MaxTxnLogSize,
		MaxPruneTxnBatchSize,
		MaxPruneTxnPasses,
		AgentLogfileMaxBackups,
		AgentLogfileMaxSize,
		ModelLogfileMaxBackups,
		ModelLogfileMaxSize,
		PruneTxnQueryCount,
		PruneTxnSleepTime,
		PublicDNSAddress,
		JujuHASpace,
		JujuManagementSpace,
		AuditingEnabled,
		AuditLogCaptureArgs,
		AuditLogMaxSize,
		AuditLogMaxBackups,
		AuditLogExcludeMethods,
		CAASOperatorImagePath,
		CAASImageRepo,
		Features,
		MeteringURL,
		MaxCharmStateSize,
		MaxAgentStateSize,
		MigrationMinionWaitMax,
		ApplicationResourceDownloadLimit,
		ControllerResourceDownloadLimit,
		QueryTracingEnabled,
		QueryTracingThreshold,
<<<<<<< HEAD
		OpenTelemetryEnabled,
		OpenTelemetryEndpoint,
		OpenTelemetryInsecure,
		OpenTelemetryStackTraces,
		OpenTelemetrySampleRatio,
		ObjectStoreType,
		ObjectStoreS3Endpoint,
		ObjectStoreS3StaticKey,
		ObjectStoreS3StaticSecret,
		ObjectStoreS3StaticSession,
		SystemSSHKeys,
=======
		JujudControllerSnapSource,
>>>>>>> 736110e4
	}

	// For backwards compatibility, we must include "anything", "juju-apiserver"
	// and "juju-mongodb" as hostnames as that is what clients specify
	// as the hostname for verification (this certificate is used both
	// for serving MongoDB and API server connections).  We also
	// explicitly include localhost.
	DefaultDNSNames = []string{
		"localhost",
		"juju-apiserver",
		"juju-mongodb",
		"anything",
	}

	// AllowedUpdateConfigAttributes contains all of the controller
	// config attributes that are allowed to be updated after the
	// controller has been created.
	AllowedUpdateConfigAttributes = set.NewStrings(
		AgentLogfileMaxBackups,
		AgentLogfileMaxSize,
		AgentRateLimitMax,
		AgentRateLimitRate,
		APIPortOpenDelay,
		ApplicationResourceDownloadLimit,
		AuditingEnabled,
		AuditLogCaptureArgs,
		AuditLogExcludeMethods,
		AuditLogMaxBackups,
		AuditLogMaxSize,
		CAASImageRepo,
		ControllerName,
		ControllerResourceDownloadLimit,
		Features,
		JujuHASpace,
		JujuManagementSpace,
		MaxAgentStateSize,
		MaxCharmStateSize,
		MaxDebugLogDuration,
		MaxPruneTxnBatchSize,
		MaxPruneTxnPasses,
		MigrationMinionWaitMax,
		ModelLogfileMaxBackups,
		ModelLogfileMaxSize,
		MongoMemoryProfile,
		OpenTelemetryEnabled,
		OpenTelemetryEndpoint,
		OpenTelemetryInsecure,
		OpenTelemetryStackTraces,
		OpenTelemetrySampleRatio,
		PruneTxnQueryCount,
		PruneTxnSleepTime,
		PublicDNSAddress,
		QueryTracingEnabled,
		QueryTracingThreshold,
		ObjectStoreType,
		ObjectStoreS3Endpoint,
		ObjectStoreS3StaticKey,
		ObjectStoreS3StaticSecret,
		ObjectStoreS3StaticSession,
	)

	methodNameRE = regexp.MustCompile(`[[:alpha:]][[:alnum:]]*\.[[:alpha:]][[:alnum:]]*`)
)

// ControllerOnlyAttribute returns true if the specified attribute name
// is a controller config key (as opposed to, say, a model config key).
func ControllerOnlyAttribute(attr string) bool {
	for _, a := range ControllerOnlyConfigAttributes {
		if attr == a {
			return true
		}
	}
	return false
}

// Config is a string-keyed map of controller configuration attributes.
type Config map[string]interface{}

// Validate validates the controller configuration.
func (c Config) Validate() error {
	return Validate(c)
}

// NewConfig creates a new Config from the supplied attributes.
// Default values will be used where defaults are available.
//
// The controller UUID and CA certificate must be passed in.
// The UUID is typically generated by the immediate caller,
// and the CA certificate generated by environs/bootstrap.NewConfig.
func NewConfig(controllerUUID, caCert string, attrs map[string]interface{}) (Config, error) {
	// TODO(wallyworld) - use core/config when it supports duration types
	for k, v := range attrs {
		field, ok := ConfigSchema[k]
		if !ok || field.Type != environschema.Tlist {
			continue
		}
		str, ok := v.(string)
		if !ok {
			continue
		}
		var coerced interface{}
		err := yaml.Unmarshal([]byte(str), &coerced)
		if err != nil {
			return Config{}, errors.NewNotValid(err, fmt.Sprintf("value %q for attribute %q not valid", str, k))
		}
		attrs[k] = coerced
	}
	coerced, err := configChecker.Coerce(attrs, nil)
	if err != nil {
		return Config{}, errors.Trace(err)
	}
	attrs = coerced.(map[string]interface{})
	attrs[ControllerUUIDKey] = controllerUUID
	attrs[CACertKey] = caCert
	config := Config(attrs)
	return config, config.Validate()
}

// mustInt returns the named attribute as an integer, panicking if
// it is not found or is zero. Zero values should have been
// diagnosed at Validate time.
func (c Config) mustInt(name string) int {
	// Values obtained over the api are encoded as float64.
	if value, ok := c[name].(float64); ok {
		return int(value)
	}
	value, _ := c[name].(int)
	if value == 0 {
		panic(errors.Errorf("empty value for %q found in configuration", name))
	}
	return value
}

func (c Config) intOrDefault(name string, defaultVal int) int {
	if _, ok := c[name]; ok {
		return c.mustInt(name)
	}
	return defaultVal
}

func (c Config) boolOrDefault(name string, defaultVal bool) bool {
	if value, ok := c[name]; ok {
		// Value has already been validated.
		return value.(bool)
	}
	return defaultVal
}

func (c Config) sizeMBOrDefault(name string, defaultVal int) int {
	size := c.asString(name)
	if size != "" {
		// Value has already been validated.
		value, _ := utils.ParseSize(size)
		return int(value)
	}
	return defaultVal
}

// asString is a private helper method to keep the ugly string casting
// in once place. It returns the given named attribute as a string,
// returning "" if it isn't found.
func (c Config) asString(name string) string {
	value, _ := c[name].(string)
	return value
}

// mustString returns the named attribute as an string, panicking if
// it is not found or is empty.
func (c Config) mustString(name string) string {
	value, _ := c[name].(string)
	if value == "" {
		panic(errors.Errorf("empty value for %q found in configuration (type %T, val %v)", name, c[name], c[name]))
	}
	return value
}

func (c Config) durationOrDefault(name string, defaultVal time.Duration) time.Duration {
	switch v := c[name].(type) {
	case string:
		if v != "" {
			// Value has already been validated.
			value, _ := time.ParseDuration(v)
			return value
		}
	case time.Duration:
		return v
	default:
		// nil type shows up here
	}
	return defaultVal
}

// StatePort returns the mongo server port for the environment.
func (c Config) StatePort() int {
	return c.mustInt(StatePort)
}

// APIPort returns the API server port for the environment.
func (c Config) APIPort() int {
	return c.mustInt(APIPort)
}

// APIPortOpenDelay returns the duration to wait before opening
// the APIPort once the controller has started up. Only used when
// the ControllerAPIPort is non-zero.
func (c Config) APIPortOpenDelay() time.Duration {
	return c.durationOrDefault(APIPortOpenDelay, DefaultAPIPortOpenDelay)
}

// ControllerAPIPort returns the optional API port to be used for
// the controllers to talk to each other. A zero value means that
// it is not set.
func (c Config) ControllerAPIPort() int {
	if value, ok := c[ControllerAPIPort].(float64); ok {
		return int(value)
	}
	// If the value isn't an int, this conversion will fail and value
	// will be 0, which is what we want here.
	value, _ := c[ControllerAPIPort].(int)
	return value
}

// ApplicationResourceDownloadLimit limits the number of concurrent resource download
// requests from unit agents which will be served. The limit is per application.
func (c Config) ApplicationResourceDownloadLimit() int {
	switch v := c[ApplicationResourceDownloadLimit].(type) {
	case float64:
		return int(v)
	case int:
		return v
	default:
		// nil type shows up here
	}
	return DefaultApplicationResourceDownloadLimit
}

// ControllerResourceDownloadLimit limits the number of concurrent resource download
// requests from unit agents which will be served. The limit is for the combined total
// of all applications on the controller.
func (c Config) ControllerResourceDownloadLimit() int {
	switch v := c[ControllerResourceDownloadLimit].(type) {
	case float64:
		return int(v)
	case int:
		return v
	default:
		// nil type shows up here
	}
	return DefaultControllerResourceDownloadLimit
}

// AgentRateLimitMax is the initial size of the token bucket that is used to
// rate limit agent connections.
func (c Config) AgentRateLimitMax() int {
	switch v := c[AgentRateLimitMax].(type) {
	case float64:
		return int(v)
	case int:
		return v
	default:
		// nil type shows up here
	}
	return DefaultAgentRateLimitMax
}

// AgentRateLimitRate is the time taken to add a token into the token bucket
// that is used to rate limit agent connections.
func (c Config) AgentRateLimitRate() time.Duration {
	return c.durationOrDefault(AgentRateLimitRate, DefaultAgentRateLimitRate)
}

// AuditingEnabled returns whether or not auditing has been enabled
// for the environment. The default is false.
func (c Config) AuditingEnabled() bool {
	if v, ok := c[AuditingEnabled]; ok {
		return v.(bool)
	}
	return DefaultAuditingEnabled
}

// AuditLogCaptureArgs returns whether audit logging should capture
// the arguments to API methods. The default is false.
func (c Config) AuditLogCaptureArgs() bool {
	if v, ok := c[AuditLogCaptureArgs]; ok {
		return v.(bool)
	}
	return DefaultAuditLogCaptureArgs
}

// AuditLogMaxSizeMB returns the maximum size for an audit log file in
// MB.
func (c Config) AuditLogMaxSizeMB() int {
	return c.sizeMBOrDefault(AuditLogMaxSize, DefaultAuditLogMaxSizeMB)
}

// AuditLogMaxBackups returns the maximum number of backup audit log
// files to keep.
func (c Config) AuditLogMaxBackups() int {
	return c.intOrDefault(AuditLogMaxBackups, DefaultAuditLogMaxBackups)
}

// AuditLogExcludeMethods returns the set of method names that are
// considered uninteresting for audit logging. Conversations
// containing only these will be excluded from the audit log.
func (c Config) AuditLogExcludeMethods() set.Strings {
	v := c.asString(AuditLogExcludeMethods)
	if v == "" {
		return set.NewStrings()
	}
	return set.NewStrings(strings.Split(v, ",")...)
}

// Features returns the controller config set features flags.
func (c Config) Features() set.Strings {
	v := c.asString(Features)
	if v == "" {
		return set.NewStrings()
	}
	return set.NewStrings(strings.Split(v, ",")...)
}

// ControllerName returns the name for the controller
func (c Config) ControllerName() string {
	return c.asString(ControllerName)
}

// ControllerUUID returns the uuid for the controller.
func (c Config) ControllerUUID() string {
	return c.mustString(ControllerUUIDKey)
}

// CACert returns the certificate of the CA that signed the controller
// certificate, in PEM format, and whether the setting is available.
//
// TODO(axw) once the controller config is completely constructed,
// there will always be a CA certificate. Get rid of the bool result.
func (c Config) CACert() (string, bool) {
	if s, ok := c[CACertKey]; ok {
		return s.(string), true
	}
	return "", false
}

// IdentityURL returns the URL of the identity manager.
func (c Config) IdentityURL() string {
	return c.asString(IdentityURL)
}

// AutocertURL returns the URL used to obtain official TLS certificates
// when a client connects to the API. See AutocertURLKey
// for more details.
func (c Config) AutocertURL() string {
	return c.asString(AutocertURLKey)
}

// AutocertDNSName returns the DNS name of the controller.
// See AutocertDNSNameKey for more details.
func (c Config) AutocertDNSName() string {
	return c.asString(AutocertDNSNameKey)
}

// IdentityPublicKey returns the public key of the identity manager.
func (c Config) IdentityPublicKey() *bakery.PublicKey {
	key := c.asString(IdentityPublicKey)
	if key == "" {
		return nil
	}
	var pubKey bakery.PublicKey
	err := pubKey.UnmarshalText([]byte(key))
	if err != nil {
		// We check if the key string can be unmarshalled into a PublicKey in the
		// Validate function, so we really do not expect this to fail.
		panic(err)
	}
	return &pubKey
}

// LoginTokenRefreshURL returns the URL of the login jwt well known endpoint.
func (c Config) LoginTokenRefreshURL() string {
	return c.asString(LoginTokenRefreshURL)
}

// MongoMemoryProfile returns the selected profile or low.
func (c Config) MongoMemoryProfile() string {
	if profile, ok := c[MongoMemoryProfile]; ok {
		return profile.(string)
	}
	return DefaultMongoMemoryProfile
}

// JujuDBSnapChannel returns the channel for installing mongo snaps.
func (c Config) JujuDBSnapChannel() string {
	return c.asString(JujuDBSnapChannel)
}

// JujudControllerSnapSource returns the source of the jujud-controller snap.
func (c Config) JujudControllerSnapSource() string {
	if src, ok := c[JujudControllerSnapSource]; ok {
		return src.(string)
	}
	return DefaultJujudControllerSnapSource
}

// NUMACtlPreference returns if numactl is preferred.
func (c Config) NUMACtlPreference() bool {
	if numa, ok := c[SetNUMAControlPolicyKey]; ok {
		return numa.(bool)
	}
	return DefaultNUMAControlPolicy
}

// AllowModelAccess reports whether users are allowed to access models
// they have been granted permission for even when they can't access
// the controller.
func (c Config) AllowModelAccess() bool {
	value, _ := c[AllowModelAccessKey].(bool)
	return value
}

// AgentLogfileMaxSizeMB is the maximum file size in MB of each
// agent/controller log file.
func (c Config) AgentLogfileMaxSizeMB() int {
	return c.sizeMBOrDefault(AgentLogfileMaxSize, DefaultAgentLogfileMaxSize)
}

// AgentLogfileMaxBackups is the number of old agent/controller log files to
// keep (compressed).
func (c Config) AgentLogfileMaxBackups() int {
	return c.intOrDefault(AgentLogfileMaxBackups, DefaultAgentLogfileMaxBackups)
}

// ModelLogfileMaxBackups is the number of old model log files to keep (compressed).
func (c Config) ModelLogfileMaxBackups() int {
	return c.intOrDefault(ModelLogfileMaxBackups, DefaultModelLogfileMaxBackups)
}

// ModelLogfileMaxSizeMB is the maximum size of the log file written out by the
// controller on behalf of workers running for a model.
func (c Config) ModelLogfileMaxSizeMB() int {
	return c.sizeMBOrDefault(ModelLogfileMaxSize, DefaultModelLogfileMaxSize)
}

// MaxDebugLogDuration is the maximum time a debug-log session is allowed
// to run before it is terminated by the server.
func (c Config) MaxDebugLogDuration() time.Duration {
	return c.durationOrDefault(MaxDebugLogDuration, DefaultMaxDebugLogDuration)
}

// MaxTxnLogSizeMB is the maximum size in MiB of the txn log collection.
func (c Config) MaxTxnLogSizeMB() int {
	return c.sizeMBOrDefault(MaxTxnLogSize, DefaultMaxTxnLogCollectionMB)
}

// MaxPruneTxnBatchSize is the maximum size of the txn log collection.
func (c Config) MaxPruneTxnBatchSize() int {
	return c.intOrDefault(MaxPruneTxnBatchSize, DefaultMaxPruneTxnBatchSize)
}

// MaxPruneTxnPasses is the maximum number of batches of the txn log collection we will process at a time.
func (c Config) MaxPruneTxnPasses() int {
	return c.intOrDefault(MaxPruneTxnPasses, DefaultMaxPruneTxnPasses)
}

// PruneTxnQueryCount is the size of small batches for pruning
func (c Config) PruneTxnQueryCount() int {
	return c.intOrDefault(PruneTxnQueryCount, DefaultPruneTxnQueryCount)
}

// PruneTxnSleepTime is the amount of time to sleep between batches.
func (c Config) PruneTxnSleepTime() time.Duration {
	return c.durationOrDefault(PruneTxnSleepTime, DefaultPruneTxnSleepTime)
}

// PublicDNSAddress returns the DNS name of the controller.
func (c Config) PublicDNSAddress() string {
	return c.asString(PublicDNSAddress)
}

// JujuHASpace is the network space within which the MongoDB replica-set
// should communicate.
func (c Config) JujuHASpace() string {
	return c.asString(JujuHASpace)
}

// SystemSSHKeys returns the trusted ssh keys that agents of this controller
// should trust.
func (c Config) SystemSSHKeys() string {
	return c.asString(SystemSSHKeys)
}

// JujuManagementSpace is the network space that agents should use to
// communicate with controllers.
func (c Config) JujuManagementSpace() string {
	return c.asString(JujuManagementSpace)
}

// CAASOperatorImagePath sets the URL of the docker image
// used for the application operator.
// Deprecated: use CAASImageRepo
func (c Config) CAASOperatorImagePath() string {
	return c.asString(CAASOperatorImagePath)
}

// CAASImageRepo sets the URL of the docker repo
// used for the jujud operator and mongo images.
func (c Config) CAASImageRepo() string {
	return c.asString(CAASImageRepo)
}

// MeteringURL returns the URL to use for metering api calls.
func (c Config) MeteringURL() string {
	url := c.asString(MeteringURL)
	if url == "" {
		return romulus.DefaultAPIRoot
	}
	return url
}

// MaxCharmStateSize returns the max size (in bytes) of charm-specific state
// that each unit can store to the controller. A value of zero indicates no
// limit.
func (c Config) MaxCharmStateSize() int {
	return c.intOrDefault(MaxCharmStateSize, DefaultMaxCharmStateSize)
}

// MaxAgentStateSize returns the max size (in bytes) of state data that agents
// can store to the controller. A value of zero indicates no limit.
func (c Config) MaxAgentStateSize() int {
	return c.intOrDefault(MaxAgentStateSize, DefaultMaxAgentStateSize)
}

// MigrationMinionWaitMax returns a duration for the maximum time that the
// migration-master worker should wait for migration-minion reports during
// phases of a model migration.
func (c Config) MigrationMinionWaitMax() time.Duration {
	return c.durationOrDefault(MigrationMinionWaitMax, DefaultMigrationMinionWaitMax)
}

// QueryTracingEnabled returns whether query tracing is enabled.
func (c Config) QueryTracingEnabled() bool {
	return c.boolOrDefault(QueryTracingEnabled, DefaultQueryTracingEnabled)
}

// QueryTracingThreshold returns the threshold for query tracing. The
// lower the threshold, the more queries will be output. A value of 0
// means all queries will be output.
func (c Config) QueryTracingThreshold() time.Duration {
	return c.durationOrDefault(QueryTracingThreshold, DefaultQueryTracingThreshold)
}

// OpenTelemetryEnabled returns whether open telemetry tracing is enabled.
func (c Config) OpenTelemetryEnabled() bool {
	return c.boolOrDefault(OpenTelemetryEnabled, DefaultOpenTelemetryEnabled)
}

// OpenTelemetryEndpoint returns the open telemetry endpoint.
func (c Config) OpenTelemetryEndpoint() string {
	return c.asString(OpenTelemetryEndpoint)
}

// OpenTelemetryInsecure returns whether open telemetry tracing endpoint is
// insecure or not.
func (c Config) OpenTelemetryInsecure() bool {
	return c.boolOrDefault(OpenTelemetryInsecure, DefaultOpenTelemetryInsecure)
}

// OpenTelemetryStackTraces returns whether open telemetry tracing spans
// requires to have stack traces.
func (c Config) OpenTelemetryStackTraces() bool {
	return c.boolOrDefault(OpenTelemetryStackTraces, DefaultOpenTelemetryStackTraces)
}

// OpenTelemetrySampleRatio returns whether open telemetry tracing spans
// requires to have stack traces.
func (c Config) OpenTelemetrySampleRatio() float64 {
	f, err := parseRatio(c, OpenTelemetrySampleRatio)
	if err == nil {
		return f
	}
	return DefaultOpenTelemetrySampleRatio
}

// ObjectStoreType returns the type of object store to use for storing blobs.
func (c Config) ObjectStoreType() objectstore.BackendType {
	return objectstore.BackendType(c.asString(ObjectStoreType))
}

// ObjectStoreS3Endpoint returns the endpoint to use for S3 object stores.
func (c Config) ObjectStoreS3Endpoint() string {
	return c.asString(ObjectStoreS3Endpoint)
}

// ObjectStoreS3StaticKey returns the static key to use for S3 object stores.
func (c Config) ObjectStoreS3StaticKey() string {
	return c.asString(ObjectStoreS3StaticKey)
}

// ObjectStoreS3StaticSecret returns the static secret to use for S3 object
// stores.
func (c Config) ObjectStoreS3StaticSecret() string {
	return c.asString(ObjectStoreS3StaticSecret)
}

// ObjectStoreS3StaticSession returns the static session token to use for S3
// object stores.
func (c Config) ObjectStoreS3StaticSession() string {
	return c.asString(ObjectStoreS3StaticSession)
}

// Validate ensures that config is a valid configuration.
func Validate(c Config) error {
	if v, ok := c[IdentityPublicKey].(string); ok {
		var key bakery.PublicKey
		if err := key.UnmarshalText([]byte(v)); err != nil {
			return errors.Annotate(err, "invalid identity public key")
		}
	}

	if v, ok := c[IdentityURL].(string); ok {
		u, err := url.Parse(v)
		if err != nil {
			return errors.Annotate(err, "invalid identity URL")
		}
		// If we've got an identity public key, we allow an HTTP
		// scheme for the identity server because we won't need
		// to rely on insecure transport to obtain the public
		// key.
		if _, ok := c[IdentityPublicKey]; !ok && u.Scheme != "https" {
			return errors.Errorf("URL needs to be https when %s not provided", IdentityPublicKey)
		}
	}

	if v, ok := c[LoginTokenRefreshURL].(string); ok {
		u, err := url.Parse(v)
		if err != nil {
			return errors.Annotate(err, "invalid login token refresh URL")
		}
		if u.Scheme == "" || u.Host == "" {
			return errors.NotValidf("logic token refresh URL %q", v)
		}
	}

	caCert, caCertOK := c.CACert()
	if !caCertOK {
		return errors.Errorf("missing CA certificate")
	}
	if ok, err := pki.IsPemCA([]byte(caCert)); err != nil {
		return errors.Annotate(err, "bad CA certificate in configuration")
	} else if !ok {
		return errors.New("ca certificate in configuration is not a CA")
	}

	if uuid, ok := c[ControllerUUIDKey].(string); ok && !utils.IsValidUUIDString(uuid) {
		return errors.Errorf("controller-uuid: expected UUID, got string(%q)", uuid)
	}

	if v, ok := c[ApplicationResourceDownloadLimit].(int); ok {
		if v < 0 {
			return errors.Errorf("negative %s (%d) not valid, use 0 to disable the limit", ApplicationResourceDownloadLimit, v)
		}
	}
	if v, ok := c[ControllerResourceDownloadLimit].(int); ok {
		if v < 0 {
			return errors.Errorf("negative %s (%d) not valid, use 0 to disable the limit", ControllerResourceDownloadLimit, v)
		}
	}
	if v, ok := c[AgentRateLimitMax].(int); ok {
		if v < 0 {
			return errors.NotValidf("negative %s (%d)", AgentRateLimitMax, v)
		}
	}

	if v, err := parseDuration(c, AgentRateLimitRate); err != nil && !errors.Is(err, errors.NotFound) {
		return errors.Trace(err)
	} else if err == nil {
		if v == 0 {
			return errors.Errorf("%s cannot be zero", AgentRateLimitRate)
		}
		if v < 0 {
			return errors.Errorf("%s cannot be negative", AgentRateLimitRate)
		}
		if v > time.Minute {
			return errors.Errorf("%s must be between 0..1m", AgentRateLimitRate)
		}
	}

	if mgoMemProfile, ok := c[MongoMemoryProfile].(string); ok {
		if mgoMemProfile != MongoProfLow && mgoMemProfile != MongoProfDefault {
			return errors.Errorf("mongo-memory-profile: expected one of %q or %q got string(%q)", MongoProfLow, MongoProfDefault, mgoMemProfile)
		}
	}

	if v, err := parseDuration(c, MaxDebugLogDuration); err != nil && !errors.Is(err, errors.NotFound) {
		return errors.Trace(err)
	} else if err == nil {
		if v == 0 {
			return errors.Errorf("%s cannot be zero", MaxDebugLogDuration)
		}
	}

	if v, ok := c[AgentLogfileMaxBackups].(int); ok {
		if v < 0 {
			return errors.NotValidf("negative %s", AgentLogfileMaxBackups)
		}
	}
	if v, ok := c[AgentLogfileMaxSize].(string); ok {
		mb, err := utils.ParseSize(v)
		if err != nil {
			return errors.Annotatef(err, "invalid %s in configuration", AgentLogfileMaxSize)
		}
		if mb < 1 {
			return errors.NotValidf("%s less than 1 MB", AgentLogfileMaxSize)
		}
	}

	if v, ok := c[ModelLogfileMaxBackups].(int); ok {
		if v < 0 {
			return errors.NotValidf("negative %s", ModelLogfileMaxBackups)
		}
	}
	if v, ok := c[ModelLogfileMaxSize].(string); ok {
		mb, err := utils.ParseSize(v)
		if err != nil {
			return errors.Annotatef(err, "invalid %s in configuration", ModelLogfileMaxSize)
		}
		if mb < 1 {
			return errors.NotValidf("%s less than 1 MB", ModelLogfileMaxSize)
		}
	}

	if v, ok := c[MaxTxnLogSize].(string); ok {
		if _, err := utils.ParseSize(v); err != nil {
			return errors.Annotate(err, "invalid max txn log size in configuration")
		}
	}

	if v, ok := c[PruneTxnSleepTime].(string); ok {
		if _, err := time.ParseDuration(v); err != nil {
			return errors.Annotatef(err, `%s must be a valid duration (eg "10ms")`, PruneTxnSleepTime)
		}
	}

	if err := c.validateSpaceConfig(JujuHASpace, "juju HA"); err != nil {
		return errors.Trace(err)
	}

	if err := c.validateSpaceConfig(JujuManagementSpace, "juju mgmt"); err != nil {
		return errors.Trace(err)
	}

	var auditLogMaxSize int
	if v, ok := c[AuditLogMaxSize].(string); ok {
		if size, err := utils.ParseSize(v); err != nil {
			return errors.Annotate(err, "invalid audit log max size in configuration")
		} else {
			auditLogMaxSize = int(size)
		}
	}

	if v, ok := c[AuditingEnabled].(bool); ok {
		if v && auditLogMaxSize == 0 {
			return errors.Errorf("invalid audit log max size: can't be 0 if auditing is enabled")
		}
	}

	if v, ok := c[AuditLogMaxBackups].(int); ok {
		if v < 0 {
			return errors.Errorf("invalid audit log max backups: should be a number of files (or 0 to keep all), got %d", v)
		}
	}

	if v, ok := c[AuditLogExcludeMethods].(string); ok {
		if v != "" {
			for i, name := range strings.Split(v, ",") {
				if name != ReadOnlyMethodsWildcard && !methodNameRE.MatchString(name) {
					return errors.Errorf(
						`invalid audit log exclude methods: should be a list of "Facade.Method" names (or "ReadOnlyMethods"), got %q at position %d`,
						name,
						i+1,
					)
				}
			}
		}
	}

	if v, ok := c[ControllerAPIPort].(int); ok {
		// TODO: change the validation so 0 is invalid and --reset is used.
		// However that doesn't exist yet.
		if v < 0 {
			return errors.NotValidf("non-positive integer for controller-api-port")
		}
		if v == c.APIPort() {
			return errors.NotValidf("controller-api-port matching api-port")
		}
		if v == c.StatePort() {
			return errors.NotValidf("controller-api-port matching state-port")
		}
	}
	if v, ok := c[APIPortOpenDelay].(string); ok {
		_, err := time.ParseDuration(v)
		if err != nil {
			return errors.Errorf("%s value %q must be a valid duration", APIPortOpenDelay, v)
		}
	}

	// Each unit stores the charm and uniter state in a single document.
	// Given that mongo by default enforces a 16M limit for documents we
	// should also verify that the combined limits don't exceed 16M.
	var maxUnitStateSize int
	if v, ok := c[MaxCharmStateSize].(int); ok {
		if v < 0 {
			return errors.Errorf("invalid max charm state size: should be a number of bytes (or 0 to disable limit), got %d", v)
		}
		maxUnitStateSize += v
	} else {
		maxUnitStateSize += DefaultMaxCharmStateSize
	}

	if v, ok := c[MaxAgentStateSize].(int); ok {
		if v < 0 {
			return errors.Errorf("invalid max agent state size: should be a number of bytes (or 0 to disable limit), got %d", v)
		}
		maxUnitStateSize += v
	} else {
		maxUnitStateSize += DefaultMaxAgentStateSize
	}

	if mongoMax := 16 * 1024 * 1024; maxUnitStateSize > mongoMax {
		return errors.Errorf("invalid max charm/agent state sizes: combined value should not exceed mongo's 16M per-document limit, got %d", maxUnitStateSize)
	}

	if v, ok := c[MigrationMinionWaitMax].(string); ok {
		_, err := time.ParseDuration(v)
		if err != nil {
			return errors.Errorf("%s value %q must be a valid duration", MigrationMinionWaitMax, v)
		}
	}

	if v, err := parseDuration(c, QueryTracingThreshold); err != nil && !errors.Is(err, errors.NotFound) {
		return errors.Trace(err)
	} else if err == nil {
		if v < 0 {
			return errors.Errorf("%s value %q must be a positive duration", QueryTracingThreshold, v)
		}
	}

	if v, err := parseRatio(c, OpenTelemetrySampleRatio); err != nil && !errors.Is(err, errors.NotFound) {
		return errors.Annotatef(err, "%s", OpenTelemetrySampleRatio)
	} else if err == nil {
		if v < 0 || v > 1 {
			return errors.Errorf("%s value %f must be a ratio between 0 and 1", OpenTelemetrySampleRatio, v)
		}
	}

	if v, ok := c[ObjectStoreType].(string); ok {
		if v == "" {
			return errors.NotValidf("empty object store type")
		}
		if _, err := objectstore.ParseObjectStoreType(v); err != nil {
			return errors.NotValidf("invalid object store type %q", v)
		}
	}

	if v, ok := c[JujudControllerSnapSource].(string); ok {
		switch v {
		case "legacy": // TODO(jujud-controller-snap): remove once jujud-controller snap is fully implemented.
		case "snapstore", "local", "local-dangerous":
		default:
			return errors.Errorf("%s value %q must be one of legacy, snapstore, local or local-dangerous.", JujudControllerSnapSource, v)
		}
	}

	return nil
}

func (c Config) validateSpaceConfig(key, topic string) error {
	val := c[key]
	if val == nil {
		return nil
	}
	if v, ok := val.(string); ok {
		if !names.IsValidSpace(v) {
			return errors.NotValidf("%s space name %q", topic, val)
		}
	} else {
		return errors.NotValidf("type for %s space name %v", topic, val)
	}

	return nil
}

// AsSpaceConstraints checks to see whether config has spaces names populated
// for management and/or HA (Mongo).
// Non-empty values are merged with any input spaces and returned as a new
// slice reference.
// A slice pointer is used for congruence with the Spaces member in
// constraints.Value.
func (c Config) AsSpaceConstraints(spaces *[]string) *[]string {
	newSpaces := set.NewStrings()
	if spaces != nil {
		for _, s := range *spaces {
			newSpaces.Add(s)
		}
	}

	for _, c := range []string{c.JujuManagementSpace(), c.JujuHASpace()} {
		// NOTE (hml) 2019-10-30
		// This can cause issues in deployment and/or enabling HA if
		// c == AlphaSpaceName as the provisioner expects any space
		// listed to have subnets. Which is only AWS today.
		if c != "" {
			newSpaces.Add(c)
		}
	}

	// Preserve a nil pointer if there is no change. This conveys information
	// in constraints.Value (not set vs. deliberately set as empty).
	if spaces == nil && len(newSpaces) == 0 {
		return nil
	}
	ns := newSpaces.SortedValues()
	return &ns
}

func parseDuration(c Config, name string) (time.Duration, error) {
	if _, ok := c[name]; !ok {
		return 0, errors.NotFoundf("config key %q", name)
	}

	switch t := c[name].(type) {
	case string:
		value, err := time.ParseDuration(t)
		return value, err
	case time.Duration:
		return t, nil
	case nil:
		return 0, nil
	default:
		return 0, errors.Errorf("unexpected type %T", c[name])
	}
}

func parseRatio(c Config, name string) (float64, error) {
	if _, ok := c[name]; !ok {
		return 0, errors.NotFoundf("config key %q", name)
	}

	switch t := c[name].(type) {
	case float64:
		return t, nil
	case float32:
		return float64(t), nil
	case string:
		value, err := strconv.ParseFloat(t, 64)
		return value, err
	case nil:
		return 0, nil
	default:
		return 0, errors.Errorf("unexpected type %T", c[name])
	}
}<|MERGE_RESOLUTION|>--- conflicted
+++ resolved
@@ -265,7 +265,6 @@
 	// value of 0 means all queries will be output.
 	QueryTracingThreshold = "query-tracing-threshold"
 
-<<<<<<< HEAD
 	// OpenTelemetryEnabled returns whether open telemetry is enabled.
 	OpenTelemetryEnabled = "open-telemetry-enabled"
 
@@ -306,12 +305,11 @@
 	// SystemSSHKeys returns the set of ssh keys that should be trusted by
 	// agents of this controller regardless of the model.
 	SystemSSHKeys = "system-ssh-keys"
-=======
+
 	// JujudControllerSnapSource returns the source for the controller snap.
 	// Can be set to "legacy", "snapstore", "local" or "local-dangerous".
 	// Cannot be changed.
 	JujudControllerSnapSource = "jujud-controller-snap-source"
->>>>>>> 736110e4
 )
 
 // Attribute Defaults
@@ -433,7 +431,6 @@
 	// it will be logged if query tracing is enabled.
 	DefaultQueryTracingThreshold = time.Second
 
-<<<<<<< HEAD
 	// DefaultAuditLogExcludeMethods is the default list of methods to
 	// exclude from the audit log.
 	// This special value means we exclude any methods in the set
@@ -456,12 +453,11 @@
 	// ratio for open telemetry.
 	// By default we only want to trace 10% of the requests.
 	DefaultOpenTelemetrySampleRatio = 0.1
-=======
+
 	// JujudControllerSnapSource is the default value for the jujud controller
 	// snap source, which is the snapstore.
 	// TODO(jujud-controller-snap): change this to "snapstore" once it is implemented.
 	DefaultJujudControllerSnapSource = "legacy"
->>>>>>> 736110e4
 )
 
 var (
@@ -515,7 +511,6 @@
 		ControllerResourceDownloadLimit,
 		QueryTracingEnabled,
 		QueryTracingThreshold,
-<<<<<<< HEAD
 		OpenTelemetryEnabled,
 		OpenTelemetryEndpoint,
 		OpenTelemetryInsecure,
@@ -527,9 +522,7 @@
 		ObjectStoreS3StaticSecret,
 		ObjectStoreS3StaticSession,
 		SystemSSHKeys,
-=======
 		JujudControllerSnapSource,
->>>>>>> 736110e4
 	}
 
 	// For backwards compatibility, we must include "anything", "juju-apiserver"
