// Copyright 2012-2014 Canonical Ltd.
// Licensed under the AGPLv3, see LICENCE file for details.

package main

import (
	"crypto/tls"
	"crypto/x509"
	"fmt"
	"io"
	"math/rand"
	"os"
	"path/filepath"
	"runtime"
	"strings"
	"time"

	"github.com/juju/clock"
	"github.com/juju/cmd/v3"
	"github.com/juju/errors"
	"github.com/juju/featureflag"
	"github.com/juju/loggo"
	"github.com/juju/names/v5"
	proxyutils "github.com/juju/proxy"
	"github.com/juju/utils/v3/exec"
	"github.com/juju/version/v2"

	k8sexec "github.com/juju/juju/caas/kubernetes/provider/exec"
	jujucmd "github.com/juju/juju/cmd"
	agentcmd "github.com/juju/juju/cmd/jujud/agent"
	"github.com/juju/juju/cmd/jujud/agent/agentconf"
	"github.com/juju/juju/cmd/jujud/agent/caasoperator"
	"github.com/juju/juju/cmd/jujud/agent/config"
	"github.com/juju/juju/cmd/jujud/dumplogs"
	"github.com/juju/juju/cmd/jujud/introspect"
	"github.com/juju/juju/cmd/jujud/run"
	"github.com/juju/juju/core/arch"
	"github.com/juju/juju/core/machinelock"
	coreos "github.com/juju/juju/core/os"
	jujunames "github.com/juju/juju/juju/names"
	"github.com/juju/juju/juju/osenv"
	"github.com/juju/juju/juju/sockets"
<<<<<<< HEAD
	_ "github.com/juju/juju/provider/all"         // Import the providers.
	_ "github.com/juju/juju/secrets/provider/all" // Import the secret providers.
=======

	// Import the providers.
	_ "github.com/juju/juju/provider/all"
	// Import the secret providers.
	_ "github.com/juju/juju/secrets/provider/all"
>>>>>>> 0ef13a91
	"github.com/juju/juju/upgrades"
	"github.com/juju/juju/utils/proxy"
	jujuversion "github.com/juju/juju/version"
	"github.com/juju/juju/worker/logsender"
	"github.com/juju/juju/worker/uniter/runner/jujuc"
)

var logger = loggo.GetLogger("juju.cmd.jujud")

func init() {
	rand.Seed(time.Now().UTC().UnixNano())
	featureflag.SetFlagsFromEnvironment(osenv.JujuFeatureFlagEnvKey)
}

var jujudDoc = `
juju provides easy, intelligent service orchestration on top of models
such as OpenStack, Amazon AWS, or bare metal. jujud is a component of juju.

https://juju.is/

The jujud command can also forward invocations over RPC for execution by the
juju unit agent. When used in this way, it expects to be called via a symlink
named for the desired remote command, and expects JUJU_AGENT_SOCKET_ADDRESS and
JUJU_CONTEXT_ID be set in its model.
`

const (
	// exit_err is the value that is returned when the user has run juju in an invalid way.
	exit_err = 2
	// exit_panic is the value that is returned when we exit due to an unhandled panic.
	exit_panic = 3
)

func getenv(name string) (string, error) {
	value := os.Getenv(name)
	if value == "" {
		return "", errors.Errorf("%s not set", name)
	}
	return value, nil
}

func getwd() (string, error) {
	dir, err := os.Getwd()
	if err != nil {
		return "", err
	}
	abs, err := filepath.Abs(dir)
	if err != nil {
		return "", err
	}
	return abs, nil
}

func getSocket() (sockets.Socket, error) {
	var err error
	socket := sockets.Socket{}
	socket.Address, err = getenv("JUJU_AGENT_SOCKET_ADDRESS")
	if err != nil {
		return sockets.Socket{}, err
	}
	socket.Network, err = getenv("JUJU_AGENT_SOCKET_NETWORK")
	if err != nil {
		return sockets.Socket{}, err
	}

	// If we are not connecting over tcp, no need for TLS.
	if socket.Network != "tcp" {
		return socket, nil
	}

	caCertFile, err := getenv("JUJU_AGENT_CA_CERT")
	if err != nil {
		return sockets.Socket{}, err
	}
	caCert, err := os.ReadFile(caCertFile)
	if err != nil {
		return sockets.Socket{}, errors.Annotatef(err, "reading %s", caCertFile)
	}
	rootCAs := x509.NewCertPool()
	if ok := rootCAs.AppendCertsFromPEM(caCert); ok == false {
		return sockets.Socket{}, errors.Errorf("invalid ca certificate")
	}

	unitName, err := getenv("JUJU_UNIT_NAME")
	if err != nil {
		return sockets.Socket{}, err
	}
	application, err := names.UnitApplication(unitName)
	if err != nil {
		return sockets.Socket{}, errors.Trace(err)
	}
	socket.TLSConfig = &tls.Config{
		RootCAs:    rootCAs,
		ServerName: application,
	}
	return socket, nil
}

// hookToolMain uses JUJU_CONTEXT_ID and JUJU_AGENT_SOCKET_ADDRESS to ask a running unit agent
// to execute a Command on our behalf. Individual commands should be exposed
// by symlinking the command name to this executable.
func hookToolMain(commandName string, ctx *cmd.Context, args []string) (code int, err error) {
	code = 1
	contextID, err := getenv("JUJU_CONTEXT_ID")
	if err != nil {
		return
	}
	dir, err := getwd()
	if err != nil {
		return
	}
	req := jujuc.Request{
		ContextId:   contextID,
		Dir:         dir,
		CommandName: commandName,
		Args:        args[1:],
		Token:       os.Getenv("JUJU_AGENT_TOKEN"),
	}
	socket, err := getSocket()
	if err != nil {
		return
	}
	client, err := sockets.Dial(socket)
	if err != nil {
		return code, err
	}
	defer client.Close()
	var resp exec.ExecResponse
	err = client.Call("Jujuc.Main", req, &resp)
	if err != nil && err.Error() == jujuc.ErrNoStdin.Error() {
		req.Stdin, err = io.ReadAll(os.Stdin)
		if err != nil {
			err = errors.Annotate(err, "cannot read stdin")
			return
		}
		req.StdinSet = true
		err = client.Call("Jujuc.Main", req, &resp)
	}
	if err != nil {
		return
	}
	os.Stdout.Write(resp.Stdout)
	os.Stderr.Write(resp.Stderr)
	return resp.Code, nil
}

// versionDetail is populated with version information from juju/juju/cmd
// and passed into each SuperCommand. It can be printed using `juju version --all`.
type versionDetail struct {
	// Version of the current binary.
	Version string `json:"version" yaml:"version"`
	// GitCommit of tree used to build the binary.
	GitCommit string `json:"git-commit,omitempty" yaml:"git-commit,omitempty"`
	// GitTreeState is "clean" if the working copy used to build the binary had no
	// uncommitted changes or untracked files, otherwise "dirty".
	GitTreeState string `json:"git-tree-state,omitempty" yaml:"git-tree-state,omitempty"`
	// Compiler reported by runtime.Compiler
	Compiler string `json:"compiler" yaml:"compiler"`
	// OfficialBuild is a monotonic integer set by Jenkins.
	OfficialBuild int `json:"official-build,omitempty" yaml:"official-build,omitempty"`
	// GoBuildTags is the build tags used to build the binary.
	GoBuildTags string `json:"go-build-tags,omitempty" yaml:"go-build-tags,omitempty"`
}

// Main registers subcommands for the jujud executable, and hands over control
// to the cmd package.
func jujuDMain(args []string, ctx *cmd.Context) (code int, err error) {
	// Assuming an average of 200 bytes per log message, use up to
	// 200MB for the log buffer.
	defer logger.Debugf("jujud complete, code %d, err %v", code, err)
	bufferedLogger, err := logsender.InstallBufferedLogWriter(loggo.DefaultContext(), 1048576)
	if err != nil {
		return 1, errors.Trace(err)
	}

	// Set the default transport to use the in-process proxy
	// configuration.
	if err := proxy.DefaultConfig.Set(proxyutils.DetectProxies()); err != nil {
		return 1, errors.Trace(err)
	}
	if err := proxy.DefaultConfig.InstallInDefaultTransport(); err != nil {
		return 1, errors.Trace(err)
	}

	current := version.Binary{
		Number:  jujuversion.Current,
		Arch:    arch.HostArch(),
		Release: coreos.HostOSTypeName(),
	}
	detail := versionDetail{
		Version:      current.String(),
		GitCommit:    jujuversion.GitCommit,
		GitTreeState: jujuversion.GitTreeState,
		Compiler:     jujuversion.Compiler,
		GoBuildTags:  jujuversion.GoBuildTags,
	}

	jujud := jujucmd.NewSuperCommand(cmd.SuperCommandParams{
		Name: "jujud",
		Doc:  jujudDoc,
		Log:  jujucmd.DefaultLog,
		// p.Version should be a version.Binary, but juju/cmd does not
		// import juju/juju/version so this cannot happen. We have
		// tests to assert that this string value is correct.
		Version:       detail.Version,
		VersionDetail: detail,
	})

	jujud.Log.NewWriter = func(target io.Writer) loggo.Writer {
		return &jujudWriter{target: target}
	}

	jujud.Register(agentcmd.NewBootstrapCommand())
	jujud.Register(agentcmd.NewCAASUnitInitCommand())
	jujud.Register(agentcmd.NewModelCommand(bufferedLogger))

	// TODO(katco-): AgentConf type is doing too much. The
	// MachineAgent type has called out the separate concerns; the
	// AgentConf should be split up to follow suit.
	agentConf := agentconf.NewAgentConf("")
	machineAgentFactory := agentcmd.MachineAgentFactoryFn(
		agentConf,
		bufferedLogger,
		upgrades.PreUpgradeSteps,
		"",
	)
	jujud.Register(agentcmd.NewMachineAgentCmd(ctx, machineAgentFactory, agentConf, agentConf))

	caasOperatorAgent, err := agentcmd.NewCaasOperatorAgent(ctx, bufferedLogger, func(mc *caasoperator.ManifoldsConfig) error {
		mc.NewExecClient = k8sexec.NewInCluster
		return nil
	})
	if err != nil {
		return -1, errors.Trace(err)
	}
	jujud.Register(caasOperatorAgent)

	jujud.Register(agentcmd.NewCheckConnectionCommand(agentConf, agentcmd.ConnectAsAgent))

	code = cmd.Main(jujud, ctx, args[1:])
	return code, nil
}

// MainWrapper exists to preserve test functionality.
func MainWrapper(args []string) {
	os.Exit(Main(args))
}

func main() {
	MainWrapper(os.Args)
}

// Main is not redundant with main(), because it provides an entry point
// for testing with arbitrary command line arguments.
func Main(args []string) int {
	defer func() {
		if r := recover(); r != nil {
			buf := make([]byte, 4096)
			buf = buf[:runtime.Stack(buf, false)]
			logger.Criticalf("Unhandled panic: \n%v\n%s", r, buf)
			os.Exit(exit_panic)
		}
	}()

	ctx, err := cmd.DefaultContext()
	if err != nil {
		cmd.WriteError(os.Stderr, err)
		os.Exit(exit_err)
	}

	var code int
	commandName := filepath.Base(args[0])
	switch commandName {
	case jujunames.Jujud:
		code, err = jujuDMain(args, ctx)
	case jujunames.JujuExec:
		lock, err := machinelock.New(machinelock.Config{
			AgentName:   "juju-exec",
			Clock:       clock.WallClock,
			Logger:      loggo.GetLogger("juju.machinelock"),
			LogFilename: filepath.Join(config.LogDir, "juju", machinelock.Filename),
		})
		if err != nil {
			code = exit_err
		} else {
			run := &run.RunCommand{MachineLock: lock}
			code = cmd.Main(run, ctx, args[1:])
		}
	case jujunames.JujuDumpLogs:
		code = cmd.Main(dumplogs.NewCommand(), ctx, args[1:])
	case jujunames.JujuIntrospect:
		code = cmd.Main(&introspect.IntrospectCommand{}, ctx, args[1:])
	default:
		code, err = hookToolMain(commandName, ctx, args)
	}
	if err != nil {
		cmd.WriteError(ctx.Stderr, err)
	}
	return code
}

type jujudWriter struct {
	target io.Writer
}

func (w *jujudWriter) Write(entry loggo.Entry) {
	if strings.HasPrefix(entry.Module, "unit.") {
		fmt.Fprintln(w.target, w.unitFormat(entry))
	} else {
		fmt.Fprintln(w.target, loggo.DefaultFormatter(entry))
	}
}

func (w *jujudWriter) unitFormat(entry loggo.Entry) string {
	ts := entry.Timestamp.In(time.UTC).Format("2006-01-02 15:04:05")
	// Just show the last element of the module.
	lastDot := strings.LastIndex(entry.Module, ".")
	module := entry.Module[lastDot+1:]
	return fmt.Sprintf("%s %s %s %s", ts, entry.Level, module, entry.Message)
}<|MERGE_RESOLUTION|>--- conflicted
+++ resolved
@@ -40,16 +40,8 @@
 	jujunames "github.com/juju/juju/juju/names"
 	"github.com/juju/juju/juju/osenv"
 	"github.com/juju/juju/juju/sockets"
-<<<<<<< HEAD
 	_ "github.com/juju/juju/provider/all"         // Import the providers.
 	_ "github.com/juju/juju/secrets/provider/all" // Import the secret providers.
-=======
-
-	// Import the providers.
-	_ "github.com/juju/juju/provider/all"
-	// Import the secret providers.
-	_ "github.com/juju/juju/secrets/provider/all"
->>>>>>> 0ef13a91
 	"github.com/juju/juju/upgrades"
 	"github.com/juju/juju/utils/proxy"
 	jujuversion "github.com/juju/juju/version"
