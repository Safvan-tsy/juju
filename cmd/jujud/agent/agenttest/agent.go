// Copyright 2012, 2013 Canonical Ltd.
// Licensed under the AGPLv3, see LICENCE file for details.

package agenttest

import (
	"context"
	"fmt"

	"github.com/juju/clock"
	"github.com/juju/cmd/v3"
	"github.com/juju/cmd/v3/cmdtesting"
	"github.com/juju/loggo"
	"github.com/juju/mgo/v3"
	mgotesting "github.com/juju/mgo/v3/testing"
	"github.com/juju/names/v4"
	"github.com/juju/replicaset/v3"
	jc "github.com/juju/testing/checkers"
	"github.com/juju/version/v2"
	gc "gopkg.in/check.v1"

	"github.com/juju/juju/agent"
	agenttools "github.com/juju/juju/agent/tools"
	cmdutil "github.com/juju/juju/cmd/jujud/util"
	"github.com/juju/juju/controller"
	coredatabase "github.com/juju/juju/core/database"
	"github.com/juju/juju/core/network"
	"github.com/juju/juju/database"
	"github.com/juju/juju/environs"
	"github.com/juju/juju/environs/filestorage"
	"github.com/juju/juju/environs/simplestreams"
	sstesting "github.com/juju/juju/environs/simplestreams/testing"
	envtesting "github.com/juju/juju/environs/testing"
	envtools "github.com/juju/juju/environs/tools"
	"github.com/juju/juju/juju/testing"
	"github.com/juju/juju/mongo"
	"github.com/juju/juju/mongo/mongotest"
	"github.com/juju/juju/state"
	"github.com/juju/juju/state/stateenvirons"
	statetesting "github.com/juju/juju/state/testing"
	coretesting "github.com/juju/juju/testing"
	coretools "github.com/juju/juju/tools"
	"github.com/juju/juju/worker/peergrouper"
)

// TODO (stickupkid): Remove this once we have a better way of using a logger
// in tests.
var logger = loggo.GetLogger("juju.agenttest.agent")

type patchingSuite interface {
	PatchValue(interface{}, interface{})
}

// InstallFakeEnsureMongo creates a new FakeEnsureMongo, patching
// out replicaset.CurrentConfig and cmdutil.EnsureMongoServerInstalled/Started.
func InstallFakeEnsureMongo(suite patchingSuite, dataDir string) *FakeEnsureMongo {
	f := &FakeEnsureMongo{}
	suite.PatchValue(&mongo.CurrentReplicasetConfig, f.CurrentConfig)
	suite.PatchValue(&cmdutil.EnsureMongoServerInstalled, f.EnsureMongo)
	ensureParams := cmdutil.NewEnsureMongoParams
	suite.PatchValue(&cmdutil.NewEnsureMongoParams, func(agentConfig agent.Config) (mongo.EnsureServerParams, error) {
		params, err := ensureParams(agentConfig)
		if err == nil {
			params.DataDir = dataDir
		}
		return params, err
	})
	return f
}

// FakeEnsureMongo provides test fakes for the functions used to
// initialise MongoDB.
type FakeEnsureMongo struct {
	EnsureCount    int
	InitiateCount  int
	DataDir        string
	OplogSize      int
	Info           controller.StateServingInfo
	InitiateParams peergrouper.InitiateMongoParams
	Err            error
}

func (f *FakeEnsureMongo) CurrentConfig(*mgo.Session) (*replicaset.Config, error) {
	// Return a dummy replicaset config that's good enough to
	// indicate that the replicaset is initiated.
	return &replicaset.Config{
		Members: []replicaset.Member{{}},
	}, nil
}

func (f *FakeEnsureMongo) EnsureMongo(ctx context.Context, args mongo.EnsureServerParams) error {
	f.EnsureCount++
	f.DataDir, f.OplogSize = args.DataDir, args.OplogSize
	f.Info = controller.StateServingInfo{
		APIPort:        args.APIPort,
		StatePort:      args.StatePort,
		Cert:           args.Cert,
		PrivateKey:     args.PrivateKey,
		CAPrivateKey:   args.CAPrivateKey,
		SharedSecret:   args.SharedSecret,
		SystemIdentity: args.SystemIdentity,
	}
	return f.Err
}

<<<<<<< HEAD
func (f *FakeEnsureMongo) EnsureMongoStarted(_ string) error {
	return f.Err
}

=======
>>>>>>> f3c2ea85
func (f *FakeEnsureMongo) InitiateMongo(p peergrouper.InitiateMongoParams) error {
	f.InitiateCount++
	f.InitiateParams = p
	return nil
}

// AgentSuite is a fixture to be used by agent test suites.
type AgentSuite struct {
	testing.ApiServerSuite

	Environ environs.Environ
	DataDir string
	LogDir  string

	// InitialDBOps can be set prior to calling PrimeStateAgentVersion,
	// ensuring that the functions are executed against the controller database
	// immediately after Dqlite is set up.
	InitialDBOps []func(context.Context, coredatabase.TxnRunner) error
}

func (s *AgentSuite) SetUpSuite(c *gc.C) {
	s.ApiServerSuite.SetUpSuite(c)

	s.InitialDBOps = make([]func(context.Context, coredatabase.TxnRunner) error, 0)
}

func (s *AgentSuite) SetUpTest(c *gc.C) {
	s.ApiServerSuite.SetUpTest(c)

	var err error
	s.Environ, err = stateenvirons.GetNewEnvironFunc(environs.New)(s.ControllerModel(c))
	c.Assert(err, jc.ErrorIsNil)

	s.DataDir = c.MkDir()
	s.LogDir = c.MkDir()
}

func mongoInfo() *mongo.MongoInfo {
	info := statetesting.NewMongoInfo()
	info.Password = testing.AdminSecret
	return info
}

// PrimeAgent writes the configuration file and tools for an agent
// with the given entity name. It returns the agent's configuration and the
// current tools.
func (s *AgentSuite) PrimeAgent(c *gc.C, tag names.Tag, password string) (agent.ConfigSetterWriter, *coretools.Tools) {
	vers := coretesting.CurrentVersion()
	return s.PrimeAgentVersion(c, tag, password, vers)
}

// PrimeAgentVersion writes the configuration file and tools with version
// vers for an agent with the given entity name. It returns the agent's
// configuration and the current tools.
func (s *AgentSuite) PrimeAgentVersion(c *gc.C, tag names.Tag, password string, vers version.Binary) (agent.ConfigSetterWriter, *coretools.Tools) {
	c.Logf("priming agent %s", tag.String())

	store, err := filestorage.NewFileStorageWriter(c.MkDir())
	c.Assert(err, jc.ErrorIsNil)

	agentTools := envtesting.PrimeTools(c, store, s.DataDir, "released", vers)
	ss := simplestreams.NewSimpleStreams(sstesting.TestDataSourceFactory())
	err = envtools.MergeAndWriteMetadata(ss, store, "released", "released", coretools.List{agentTools}, envtools.DoNotWriteMirrors)
	c.Assert(err, jc.ErrorIsNil)

	tools1, err := agenttools.ChangeAgentTools(s.DataDir, tag.String(), vers)
	c.Assert(err, jc.ErrorIsNil)
	c.Assert(tools1, gc.DeepEquals, agentTools)

	stateInfo := mongoInfo()
	apiInfo := s.ControllerModelApiInfo()

	paths := agent.DefaultPaths
	paths.DataDir = s.DataDir
	paths.TransientDataDir = c.MkDir()
	paths.LogDir = s.LogDir
	paths.MetricsSpoolDir = c.MkDir()

	conf, err := agent.NewAgentConfig(
		agent.AgentConfigParams{
			Paths:             paths,
			Tag:               tag,
			UpgradedToVersion: vers.Number,
			Password:          password,
			Nonce:             agent.BootstrapNonce,
			APIAddresses:      apiInfo.Addrs,
			CACert:            stateInfo.CACert,
			Controller:        coretesting.ControllerTag,
			Model:             apiInfo.ModelTag,

			QueryTracingEnabled:   controller.DefaultQueryTracingEnabled,
			QueryTracingThreshold: controller.DefaultQueryTracingThreshold,
		},
	)
	c.Assert(err, jc.ErrorIsNil)
	conf.SetPassword(password)
	c.Assert(conf.Write(), gc.IsNil)

	s.primeAPIHostPorts(c)
	return conf, agentTools
}

// PrimeStateAgent writes the configuration file and tools for
// a state agent with the given entity name. It returns the agent's
// configuration and the current tools.
func (s *AgentSuite) PrimeStateAgent(c *gc.C, tag names.Tag, password string) (agent.ConfigSetterWriter, *coretools.Tools) {
	vers := coretesting.CurrentVersion()
	return s.PrimeStateAgentVersion(c, tag, password, vers)
}

// PrimeStateAgentVersion writes the configuration file and tools with
// version vers for a state agent with the given entity name. It
// returns the agent's configuration and the current tools.
func (s *AgentSuite) PrimeStateAgentVersion(c *gc.C, tag names.Tag, password string, vers version.Binary) (
	agent.ConfigSetterWriter, *coretools.Tools,
) {
	stor, err := filestorage.NewFileStorageWriter(c.MkDir())
	c.Assert(err, jc.ErrorIsNil)

	agentTools := envtesting.PrimeTools(c, stor, s.DataDir, "released", vers)
	tools1, err := agenttools.ChangeAgentTools(s.DataDir, tag.String(), vers)
	c.Assert(err, jc.ErrorIsNil)
	c.Assert(tools1, gc.DeepEquals, agentTools)

	conf := s.WriteStateAgentConfig(c, tag, password, vers, s.ControllerModel(c).ModelTag())
	s.primeAPIHostPorts(c)

	err = database.BootstrapDqlite(
		context.TODO(), database.NewNodeManager(conf, logger, coredatabase.NoopSlowQueryLogger{}), logger, s.InitialDBOps...)
	c.Assert(err, jc.ErrorIsNil)

	return conf, agentTools
}

// WriteStateAgentConfig creates and writes a state agent config.
func (s *AgentSuite) WriteStateAgentConfig(
	c *gc.C,
	tag names.Tag,
	password string,
	vers version.Binary,
	modelTag names.ModelTag,
) agent.ConfigSetterWriter {
	stateInfo := mongoInfo()
	apiPort := mgotesting.FindTCPPort()
	s.SetControllerConfigAPIPort(c, apiPort)
	apiAddr := []string{fmt.Sprintf("localhost:%d", apiPort)}
	conf, err := agent.NewStateMachineConfig(
		agent.AgentConfigParams{
			Paths: agent.NewPathsWithDefaults(agent.Paths{
				DataDir: s.DataDir,
				LogDir:  s.LogDir,
			}),
			Tag:                   tag,
			UpgradedToVersion:     vers.Number,
			Password:              password,
			Nonce:                 agent.BootstrapNonce,
			APIAddresses:          apiAddr,
			CACert:                stateInfo.CACert,
			Controller:            s.ControllerModel(c).ControllerTag(),
			Model:                 modelTag,
			MongoMemoryProfile:    controller.DefaultMongoMemoryProfile,
			QueryTracingEnabled:   controller.DefaultQueryTracingEnabled,
			QueryTracingThreshold: controller.DefaultQueryTracingThreshold,
		},
		controller.StateServingInfo{
			Cert:         coretesting.ServerCert,
			PrivateKey:   coretesting.ServerKey,
			CAPrivateKey: coretesting.CAKey,
			StatePort:    mgotesting.MgoServer.Port(),
			APIPort:      apiPort,
		})
	c.Assert(err, jc.ErrorIsNil)

	conf.SetPassword(password)
	c.Assert(conf.Write(), gc.IsNil)

	return conf
}

// SetControllerConfigAPIPort resets the API port in controller config
// to the value provided - this is useful in tests that create
// multiple agents and only start one, so that the API port the http
// server listens on matches the one the agent tries to connect to.
func (s *AgentSuite) SetControllerConfigAPIPort(c *gc.C, apiPort int) {
	// Need to update the controller config with this new API port as
	// well - this is a nasty hack but... oh well!
	controller.AllowedUpdateConfigAttributes.Add("api-port")
	defer func() {
		controller.AllowedUpdateConfigAttributes.Remove("api-port")
	}()
	err := s.ControllerModel(c).State().UpdateControllerConfig(map[string]interface{}{
		"api-port": apiPort,
	}, nil)
	c.Assert(err, jc.ErrorIsNil)
	// Ensure that the local controller config is also up-to-date.
	s.ControllerConfigAttrs["api-port"] = apiPort
}

func (s *AgentSuite) primeAPIHostPorts(c *gc.C) {
	apiInfo := s.ControllerModelApiInfo()

	c.Assert(apiInfo.Addrs, gc.HasLen, 1)
	mHP, err := network.ParseMachineHostPort(apiInfo.Addrs[0])
	c.Assert(err, jc.ErrorIsNil)

	hostPorts := network.SpaceHostPorts{
		{SpaceAddress: network.SpaceAddress{MachineAddress: mHP.MachineAddress}, NetPort: mHP.NetPort}}

	err = s.ControllerModel(c).State().SetAPIHostPorts([]network.SpaceHostPorts{hostPorts})
	c.Assert(err, jc.ErrorIsNil)

	c.Logf("api host ports primed %#v", hostPorts)
}

// InitAgent initialises the given agent command with additional
// arguments as provided.
func (s *AgentSuite) InitAgent(c *gc.C, a cmd.Command, args ...string) {
	args = append([]string{"--data-dir", s.DataDir}, args...)
	err := cmdtesting.InitCommand(a, args)
	c.Assert(err, jc.ErrorIsNil)
}

func (s *AgentSuite) AssertCanOpenState(c *gc.C, tag names.Tag, dataDir string) {
	config, err := agent.ReadConfig(agent.ConfigPath(dataDir, tag))
	c.Assert(err, jc.ErrorIsNil)

	info, ok := config.MongoInfo()
	c.Assert(ok, jc.IsTrue)

	session, err := mongo.DialWithInfo(*info, mongotest.DialOpts())
	c.Assert(err, jc.ErrorIsNil)
	defer session.Close()

	pool, err := state.OpenStatePool(state.OpenParams{
		Clock:              clock.WallClock,
		ControllerTag:      config.Controller(),
		ControllerModelTag: config.Model(),
		MongoSession:       session,
		NewPolicy:          stateenvirons.GetNewPolicyFunc(),
	})
	c.Assert(err, jc.ErrorIsNil)
	_ = pool.Close()
}

func (s *AgentSuite) AssertCannotOpenState(c *gc.C, tag names.Tag, dataDir string) {
	config, err := agent.ReadConfig(agent.ConfigPath(dataDir, tag))
	c.Assert(err, jc.ErrorIsNil)

	_, ok := config.MongoInfo()
	c.Assert(ok, jc.IsFalse)
}<|MERGE_RESOLUTION|>--- conflicted
+++ resolved
@@ -103,13 +103,6 @@
 	return f.Err
 }
 
-<<<<<<< HEAD
-func (f *FakeEnsureMongo) EnsureMongoStarted(_ string) error {
-	return f.Err
-}
-
-=======
->>>>>>> f3c2ea85
 func (f *FakeEnsureMongo) InitiateMongo(p peergrouper.InitiateMongoParams) error {
 	f.InitiateCount++
 	f.InitiateParams = p
