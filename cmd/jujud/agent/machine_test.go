--- conflicted
+++ resolved
@@ -1421,326 +1421,4 @@
 
 	c.Assert(s.fakeEnsureMongo.EnsureCount, gc.Equals, 1)
 	c.Assert(s.fakeEnsureMongo.InitiateCount, gc.Equals, 0)
-<<<<<<< HEAD
-}
-
-// MachineWithCharmsSuite provides infrastructure for tests which need to
-// work with charms.
-type MachineWithCharmsSuite struct {
-	commonMachineSuite
-	charmtesting.CharmSuite
-
-	machine *state.Machine
-}
-
-func (s *MachineWithCharmsSuite) SetUpSuite(c *gc.C) {
-	s.commonMachineSuite.SetUpSuite(c)
-	s.CharmSuite.SetUpSuite(c, &s.commonMachineSuite.JujuConnSuite)
-}
-
-func (s *MachineWithCharmsSuite) TearDownSuite(c *gc.C) {
-	s.CharmSuite.TearDownSuite(c)
-	s.commonMachineSuite.TearDownSuite(c)
-}
-
-func (s *MachineWithCharmsSuite) SetUpTest(c *gc.C) {
-	s.commonMachineSuite.SetUpTest(c)
-	s.CharmSuite.SetUpTest(c)
-}
-
-func (s *MachineWithCharmsSuite) TearDownTest(c *gc.C) {
-	s.CharmSuite.TearDownTest(c)
-	s.commonMachineSuite.TearDownTest(c)
-}
-
-func (s *MachineWithCharmsSuite) TestManageModelRunsCharmRevisionUpdater(c *gc.C) {
-	m, _, _ := s.primeAgent(c, state.JobManageModel)
-
-	s.SetupScenario(c)
-
-	a := s.newAgent(c, m)
-	go func() {
-		c.Check(a.Run(nil), jc.ErrorIsNil)
-	}()
-	defer func() { c.Check(a.Stop(), jc.ErrorIsNil) }()
-
-	checkRevision := func() bool {
-		curl := charm.MustParseURL("cs:quantal/mysql")
-		placeholder, err := s.State.LatestPlaceholderCharm(curl)
-		return err == nil && placeholder.String() == curl.WithRevision(23).String()
-	}
-	success := false
-	for attempt := coretesting.LongAttempt.Start(); attempt.Next(); {
-		if success = checkRevision(); success {
-			break
-		}
-	}
-	c.Assert(success, jc.IsTrue)
-}
-
-type mongoSuite struct {
-	coretesting.BaseSuite
-}
-
-func (s *mongoSuite) TestStateWorkerDialSetsWriteMajority(c *gc.C) {
-	s.testStateWorkerDialSetsWriteMajority(c, true)
-}
-
-func (s *mongoSuite) TestStateWorkerDialDoesNotSetWriteMajorityWithoutReplsetConfig(c *gc.C) {
-	s.testStateWorkerDialSetsWriteMajority(c, false)
-}
-
-func (s *mongoSuite) testStateWorkerDialSetsWriteMajority(c *gc.C, configureReplset bool) {
-	inst := gitjujutesting.MgoInstance{
-		Params: []string{"--replSet", "juju"},
-	}
-	err := inst.Start(coretesting.Certs)
-	c.Assert(err, jc.ErrorIsNil)
-	defer inst.Destroy()
-
-	var expectedWMode string
-	dialOpts := stateWorkerDialOpts
-	dialOpts.Timeout = coretesting.LongWait
-	if configureReplset {
-		info := inst.DialInfo()
-		info.Timeout = dialOpts.Timeout
-		args := peergrouper.InitiateMongoParams{
-			DialInfo:       info,
-			MemberHostPort: inst.Addr(),
-		}
-		err = peergrouper.InitiateMongoServer(args)
-		c.Assert(err, jc.ErrorIsNil)
-		expectedWMode = "majority"
-	} else {
-		dialOpts.Direct = true
-	}
-
-	mongoInfo := mongo.Info{
-		Addrs:  []string{inst.Addr()},
-		CACert: coretesting.CACert,
-	}
-	session, err := mongo.DialWithInfo(mongoInfo, dialOpts)
-	c.Assert(err, jc.ErrorIsNil)
-	defer session.Close()
-
-	safe := session.Safe()
-	c.Assert(safe, gc.NotNil)
-	c.Assert(safe.WMode, gc.Equals, expectedWMode)
-	c.Assert(safe.J, jc.IsTrue) // always enabled
-}
-
-type mockAgentConfig struct {
-	agent.Config
-	providerType string
-	tag          names.Tag
-}
-
-func (m *mockAgentConfig) Tag() names.Tag {
-	return m.tag
-}
-
-func (m *mockAgentConfig) Value(key string) string {
-	if key == agent.ProviderType {
-		return m.providerType
-	}
-	return ""
-}
-
-type singularRunnerRecord struct {
-	runnerC chan *fakeSingularRunner
-}
-
-func newSingularRunnerRecord() *singularRunnerRecord {
-	return &singularRunnerRecord{
-		runnerC: make(chan *fakeSingularRunner, 64),
-	}
-}
-
-func (r *singularRunnerRecord) newSingularRunner(runner worker.Runner, conn singular.Conn) (worker.Runner, error) {
-	sr, err := singular.New(runner, conn)
-	if err != nil {
-		return nil, err
-	}
-	fakeRunner := &fakeSingularRunner{
-		Runner: sr,
-		startC: make(chan string, 64),
-	}
-	r.runnerC <- fakeRunner
-	return fakeRunner, nil
-}
-
-// nextRunner blocks until a new singular runner is created.
-func (r *singularRunnerRecord) nextRunner(c *gc.C) *fakeSingularRunner {
-	timeout := time.After(coretesting.LongWait)
-	for {
-		select {
-		case r := <-r.runnerC:
-			return r
-		case <-timeout:
-			c.Fatal("timed out waiting for singular runner to be created")
-		}
-	}
-}
-
-type fakeSingularRunner struct {
-	worker.Runner
-	startC chan string
-}
-
-func (r *fakeSingularRunner) StartWorker(name string, start func() (worker.Worker, error)) error {
-	logger.Infof("starting fake worker %q", name)
-	r.startC <- name
-	return r.Runner.StartWorker(name, start)
-}
-
-// waitForWorker waits for a given worker to be started, returning all
-// workers started while waiting.
-func (r *fakeSingularRunner) waitForWorker(c *gc.C, target string) []string {
-	var seen []string
-	timeout := time.After(coretesting.LongWait)
-	for {
-		select {
-		case <-time.After(coretesting.ShortWait):
-			c.Logf("still waiting for %q; workers seen so far: %+v", target, seen)
-		case workerName := <-r.startC:
-			seen = append(seen, workerName)
-			if workerName == target {
-				c.Logf("target worker %q started; workers seen so far: %+v", workerName, seen)
-				return seen
-			}
-			c.Logf("worker %q started; still waiting for %q; workers seen so far: %+v", workerName, target, seen)
-		case <-timeout:
-			c.Fatal("timed out waiting for " + target)
-		}
-	}
-}
-
-// waitForWorkers waits for a given worker to be started, returning all
-// workers started while waiting.
-func (r *fakeSingularRunner) waitForWorkers(c *gc.C, targets []string) []string {
-	var seen []string
-	seenTargets := make(map[string]bool)
-	numSeenTargets := 0
-	timeout := time.After(coretesting.LongWait)
-	for {
-		select {
-		case workerName := <-r.startC:
-			c.Logf("worker %q started; workers seen so far: %+v (len: %d, len(targets): %d)", workerName, seen, len(seen), len(targets))
-			if seenTargets[workerName] == true {
-				c.Fatal("worker started twice: " + workerName)
-			}
-			seenTargets[workerName] = true
-			numSeenTargets++
-			seen = append(seen, workerName)
-			if numSeenTargets == len(targets) {
-				c.Logf("all expected target workers started: %+v", seen)
-				return seen
-			}
-			c.Logf("still waiting for workers %+v to start; numSeenTargets=%d", targets, numSeenTargets)
-		case <-timeout:
-			c.Fatalf("timed out waiting for %v", targets)
-		}
-	}
-}
-
-type mockMetricAPI struct {
-	stop          chan struct{}
-	cleanUpCalled chan struct{}
-	sendCalled    chan struct{}
-}
-
-func newMockMetricAPI() *mockMetricAPI {
-	return &mockMetricAPI{
-		stop:          make(chan struct{}),
-		cleanUpCalled: make(chan struct{}),
-		sendCalled:    make(chan struct{}),
-	}
-}
-
-func (m *mockMetricAPI) CleanupOldMetrics() error {
-	go func() {
-		select {
-		case m.cleanUpCalled <- struct{}{}:
-		case <-m.stop:
-			break
-		}
-	}()
-	return nil
-}
-
-func (m *mockMetricAPI) SendMetrics() error {
-	go func() {
-		select {
-		case m.sendCalled <- struct{}{}:
-		case <-m.stop:
-			break
-		}
-	}()
-	return nil
-}
-
-func (m *mockMetricAPI) SendCalled() <-chan struct{} {
-	return m.sendCalled
-}
-
-func (m *mockMetricAPI) CleanupCalled() <-chan struct{} {
-	return m.cleanUpCalled
-}
-
-func (m *mockMetricAPI) Stop() {
-	close(m.stop)
-}
-
-type mockLoopDeviceManager struct {
-	detachLoopDevicesArgRootfs string
-	detachLoopDevicesArgPrefix string
-}
-
-func (m *mockLoopDeviceManager) DetachLoopDevices(rootfs, prefix string) error {
-	m.detachLoopDevicesArgRootfs = rootfs
-	m.detachLoopDevicesArgPrefix = prefix
-	return nil
-}
-
-func newSignal() *signal {
-	return &signal{ch: make(chan struct{})}
-}
-
-type signal struct {
-	mu sync.Mutex
-	ch chan struct{}
-}
-
-func (s *signal) triggered() <-chan struct{} {
-	return s.ch
-}
-
-func (s *signal) assertTriggered(c *gc.C, thing string) {
-	select {
-	case <-s.triggered():
-	case <-time.After(coretesting.LongWait):
-		c.Fatalf("timed out waiting for " + thing)
-	}
-}
-
-func (s *signal) assertNotTriggered(c *gc.C, wait time.Duration, thing string) {
-	select {
-	case <-s.triggered():
-		c.Fatalf("%v unexpectedly", thing)
-	case <-time.After(wait):
-	}
-}
-
-func (s *signal) trigger() {
-	s.mu.Lock()
-	defer s.mu.Unlock()
-
-	select {
-	case <-s.ch:
-		// Already closed.
-	default:
-		close(s.ch)
-	}
-=======
->>>>>>> d1823429
 }