// Copyright 2015 Canonical Ltd.
// Licensed under the AGPLv3, see LICENCE file for details.

package machine

import (
<<<<<<< HEAD
	"context"
=======
>>>>>>> 736110e4
	"net/http"
	"runtime"
	"time"

	"github.com/juju/clock"
	"github.com/juju/errors"
	"github.com/juju/loggo/v2"
	"github.com/juju/proxy"
	"github.com/juju/pubsub/v2"
	"github.com/juju/utils/v4/voyeur"
	"github.com/juju/version/v2"
	"github.com/juju/worker/v4"
	"github.com/juju/worker/v4/dependency"
	"github.com/prometheus/client_golang/prometheus"

	coreagent "github.com/juju/juju/agent"
	"github.com/juju/juju/agent/engine"
	"github.com/juju/juju/api"
	"github.com/juju/juju/api/base"
<<<<<<< HEAD
	"github.com/juju/juju/core/instance"
	corelogger "github.com/juju/juju/core/logger"
	"github.com/juju/juju/core/machinelock"
	"github.com/juju/juju/core/presence"
	coretrace "github.com/juju/juju/core/trace"
	"github.com/juju/juju/environs"
	containerbroker "github.com/juju/juju/internal/container/broker"
	"github.com/juju/juju/internal/container/lxd"
	proxyconfig "github.com/juju/juju/internal/proxy/config"
	"github.com/juju/juju/internal/upgrades"
	jupgradesteps "github.com/juju/juju/internal/upgradesteps"
	jworker "github.com/juju/juju/internal/worker"
	"github.com/juju/juju/internal/worker/agent"
	"github.com/juju/juju/internal/worker/apiaddressupdater"
	"github.com/juju/juju/internal/worker/apicaller"
	"github.com/juju/juju/internal/worker/apiconfigwatcher"
	"github.com/juju/juju/internal/worker/authenticationworker"
	"github.com/juju/juju/internal/worker/caasunitsmanager"
	"github.com/juju/juju/internal/worker/caasupgrader"
	"github.com/juju/juju/internal/worker/common"
	lxdbroker "github.com/juju/juju/internal/worker/containerbroker"
	"github.com/juju/juju/internal/worker/credentialvalidator"
	"github.com/juju/juju/internal/worker/deployer"
	"github.com/juju/juju/internal/worker/diskmanager"
	"github.com/juju/juju/internal/worker/fanconfigurer"
	"github.com/juju/juju/internal/worker/fortress"
	"github.com/juju/juju/internal/worker/gate"
	"github.com/juju/juju/internal/worker/hostkeyreporter"
	"github.com/juju/juju/internal/worker/identityfilewriter"
	"github.com/juju/juju/internal/worker/instancemutater"
	"github.com/juju/juju/internal/worker/logger"
	"github.com/juju/juju/internal/worker/logsender"
	"github.com/juju/juju/internal/worker/machineactions"
	"github.com/juju/juju/internal/worker/machiner"
	"github.com/juju/juju/internal/worker/migrationflag"
	"github.com/juju/juju/internal/worker/migrationminion"
	"github.com/juju/juju/internal/worker/provisioner"
	"github.com/juju/juju/internal/worker/proxyupdater"
	psworker "github.com/juju/juju/internal/worker/pubsub"
	"github.com/juju/juju/internal/worker/reboot"
	"github.com/juju/juju/internal/worker/stateconverter"
	"github.com/juju/juju/internal/worker/storageprovisioner"
	"github.com/juju/juju/internal/worker/terminationworker"
	"github.com/juju/juju/internal/worker/toolsversionchecker"
	"github.com/juju/juju/internal/worker/trace"
	"github.com/juju/juju/internal/worker/upgrader"
	"github.com/juju/juju/internal/worker/upgradeseries"
	"github.com/juju/juju/internal/worker/upgradestepsmachine"
	"github.com/juju/juju/state"
=======
	"github.com/juju/juju/caas"
	"github.com/juju/juju/cmd/jujud/agent/engine"
	containerbroker "github.com/juju/juju/container/broker"
	"github.com/juju/juju/container/lxd"
	"github.com/juju/juju/core/instance"
	corelogger "github.com/juju/juju/core/logger"
	"github.com/juju/juju/core/machinelock"
	"github.com/juju/juju/state"
	"github.com/juju/juju/upgrades"
	proxyconfig "github.com/juju/juju/utils/proxy"
	jworker "github.com/juju/juju/worker"
	"github.com/juju/juju/worker/agent"
	"github.com/juju/juju/worker/apiaddressupdater"
	"github.com/juju/juju/worker/apicaller"
	"github.com/juju/juju/worker/apiconfigwatcher"
	"github.com/juju/juju/worker/authenticationworker"
	"github.com/juju/juju/worker/caasunitsmanager"
	"github.com/juju/juju/worker/caasupgrader"
	"github.com/juju/juju/worker/common"
	lxdbroker "github.com/juju/juju/worker/containerbroker"
	"github.com/juju/juju/worker/credentialvalidator"
	"github.com/juju/juju/worker/deployer"
	"github.com/juju/juju/worker/diskmanager"
	"github.com/juju/juju/worker/fanconfigurer"
	"github.com/juju/juju/worker/fortress"
	"github.com/juju/juju/worker/gate"
	"github.com/juju/juju/worker/hostkeyreporter"
	"github.com/juju/juju/worker/identityfilewriter"
	"github.com/juju/juju/worker/instancemutater"
	"github.com/juju/juju/worker/logger"
	"github.com/juju/juju/worker/logsender"
	"github.com/juju/juju/worker/machineactions"
	"github.com/juju/juju/worker/machiner"
	"github.com/juju/juju/worker/migrationflag"
	"github.com/juju/juju/worker/migrationminion"
	"github.com/juju/juju/worker/modelworkermanager"
	"github.com/juju/juju/worker/provisioner"
	"github.com/juju/juju/worker/proxyupdater"
	"github.com/juju/juju/worker/reboot"
	"github.com/juju/juju/worker/storageprovisioner"
	"github.com/juju/juju/worker/syslogger"
	"github.com/juju/juju/worker/terminationworker"
	"github.com/juju/juju/worker/toolsversionchecker"
	"github.com/juju/juju/worker/upgrader"
	"github.com/juju/juju/worker/upgradeseries"
	"github.com/juju/juju/worker/upgradesteps"
>>>>>>> 736110e4
)

// ManifoldsConfig allows specialisation of the result of Manifolds.
type ManifoldsConfig struct {
	// AgentName is the name of the machine agent, like "machine-12".
	// This will never change during the execution of an agent, and
	// is used to provide this as config into a worker rather than
	// making the worker get it from the agent worker itself.
	AgentName string

	// Agent contains the agent that will be wrapped and made available to
	// its dependencies via a dependency.Engine.
	Agent coreagent.Agent

	// AgentConfigChanged is set whenever the machine agent's config
	// is updated.
	AgentConfigChanged *voyeur.Value

	// RootDir is the root directory that any worker that needs to
	// access local filesystems should use as a base. In actual use it
	// will be "" but it may be overridden in tests.
	RootDir string

	// PreviousAgentVersion passes through the version the machine
	// agent was running before the current restart.
	PreviousAgentVersion version.Number

	// UpgradeStepsLock is passed to the upgrade steps gate to
	// coordinate workers that shouldn't do anything until the
	// upgrade-steps worker is done.
	UpgradeStepsLock gate.Lock

	// UpgradeCheckLock is passed to the upgrade check gate to
	// coordinate workers that shouldn't do anything until the
	// upgrader worker completes it's first check.
	UpgradeCheckLock gate.Lock

	// MachineStartup is passed to the machine manifold. It does
	// machine setup work which relies on an API connection.
	MachineStartup func(context.Context, api.Connection, Logger) error

	// PreUpgradeSteps is a function that is used by the upgradesteps
	// worker to ensure that conditions are OK for an upgrade to
	// proceed.
	PreUpgradeSteps func(state.ModelType) upgrades.PreUpgradeStepsFunc

	// UpgradeSteps is a function that is used by the upgradesteps
	// worker to perform the upgrade steps.
	UpgradeSteps upgrades.UpgradeStepsFunc

	// LogSource defines the channel type used to send log message
	// structs within the machine agent.
	LogSource logsender.LogRecordCh

	// NewDeployContext gives the tests the opportunity to create a
	// deployer.Context that can be used for testing.
	NewDeployContext func(deployer.ContextConfig) (deployer.Context, error)

	// Clock supplies timekeeping services to various workers.
	Clock clock.Clock

	// ValidateMigration is called by the migrationminion during the
	// migration process to check that the agent will be ok when
	// connected to the new target controller.
	ValidateMigration func(context.Context, base.APICaller) error

	// PrometheusRegisterer is a prometheus.Registerer that may be used
	// by workers to register Prometheus metric collectors.
	PrometheusRegisterer prometheus.Registerer

	// LocalHub is a simple pubsub that is used for internal agent
	// messaging only. This is used for interactions between workers
	// and the introspection worker.
	LocalHub *pubsub.SimpleHub

	// UpdateLoggerConfig is a function that will save the specified
	// config value as the logging config in the agent.conf file.
	UpdateLoggerConfig func(string) error

	// NewAgentStatusSetter provides upgradesteps.StatusSetter.
	NewAgentStatusSetter func(context.Context, base.APICaller) (jupgradesteps.StatusSetter, error)

	// RegisterIntrospectionHTTPHandlers is a function that calls the
	// supplied function to register introspection HTTP handlers. The
	// function will be passed a path and a handler; the function may
	// alter the path as it sees fit, e.g. by adding a prefix.
	RegisterIntrospectionHTTPHandlers func(func(path string, _ http.Handler))

	// MachineLock is a central source for acquiring the machine lock.
	// This is used by a number of workers to ensure serialisation of actions
	// across the machine.
	MachineLock machinelock.Lock

	// MuxShutdownWait is the maximum time the http-server worker will wait
	// for all mux clients to gracefully terminate before the http-worker
	// exits regardless.
	MuxShutdownWait time.Duration

	// NewBrokerFunc is a function opens a instance broker (LXD/KVM)
	NewBrokerFunc containerbroker.NewBrokerFunc

	// IsCaasConfig is true if this config is for a caas agent.
	IsCaasConfig bool

	// UnitEngineConfig is used by the deployer to initialize the unit's
	// dependency engine when running in the nested context.
	UnitEngineConfig func() dependency.EngineConfig

	// SetupLogging is used by the deployer to initialize the logging
	// context for the unit.
	SetupLogging func(*loggo.Context, coreagent.Config)

	// CharmhubHTTPClient is the HTTP client used for Charmhub API requests.
	CharmhubHTTPClient HTTPClient

	// S3HTTPClient is the HTTP client used for S3 API requests.
	S3HTTPClient HTTPClient

	// NewEnvironFunc is a function opens a provider "environment"
	// (typically environs.New).
	NewEnvironFunc func(context.Context, environs.OpenParams) (environs.Environ, error)
}

type HTTPClient interface {
	Do(req *http.Request) (*http.Response, error)
}

// commonManifolds returns a set of co-configured manifolds covering the
// various responsibilities of a machine agent.
//
// Thou Shalt Not Use String Literals In This Function. Or Else.
func commonManifolds(config ManifoldsConfig) dependency.Manifolds {

	// connectFilter exists:
	//  1) to let us retry api connections immediately on password change,
	//     rather than causing the dependency engine to wait for a while;
	//  2) to decide how to deal with fatal, non-recoverable errors
	//     e.g. apicaller.ErrConnectImpossible.
	connectFilter := func(err error) error {
		cause := errors.Cause(err)
		if cause == apicaller.ErrConnectImpossible {
			return jworker.ErrTerminateAgent
		} else if cause == apicaller.ErrChangedPassword {
			return dependency.ErrBounce
		}
		return err
	}

	var externalUpdateProxyFunc func(proxy.Settings) error
	if runtime.GOOS == "linux" && !config.IsCaasConfig {
		externalUpdateProxyFunc = lxd.ConfigureLXDProxies
	}

	manifolds := dependency.Manifolds{
		// The agent manifold references the enclosing agent, and is the
		// foundation stone on which most other manifolds ultimately depend.
		agentName: agent.Manifold(config.Agent),

		// The termination worker returns ErrTerminateAgent if a
		// termination signal is received by the process it's running
		// in. It has no inputs and its only output is the error it
		// returns. It depends on the uninstall file having been
		// written *by the manual provider* at install time; it would
		// be Very Wrong Indeed to use SetCanUninstall in conjunction
		// with this code.
		terminationName: terminationworker.Manifold(),

		clockName: clockManifold(config.Clock),

		// The api-config-watcher manifold monitors the API server
		// addresses in the agent config and bounces when they
		// change. It's required as part of model migrations.
		apiConfigWatcherName: apiconfigwatcher.Manifold(apiconfigwatcher.ManifoldConfig{
			AgentName:          agentName,
			AgentConfigChanged: config.AgentConfigChanged,
			Logger:             loggo.GetLogger("juju.worker.apiconfigwatcher"),
		}),

		// The api caller is a thin concurrent wrapper around a connection
		// to some API server. It's used by many other manifolds, which all
		// select their own desired facades. It will be interesting to see
		// how this works when we consolidate the agents; might be best to
		// handle the auth changes server-side..?
		apiCallerName: apicaller.Manifold(apicaller.ManifoldConfig{
			AgentName:            agentName,
			APIConfigWatcherName: apiConfigWatcherName,
			APIOpen:              api.Open,
			NewConnection:        apicaller.ScaryConnect,
			Filter:               connectFilter,
			Logger:               loggo.GetLogger("juju.worker.apicaller"),
		}),

		// The upgrade steps gate is used to coordinate workers which
		// shouldn't do anything until the upgrade-steps worker has
		// finished running any required upgrade steps. The flag of
		// similar name is used to implement the isFullyUpgraded func
		// that keeps upgrade concerns out of unrelated manifolds.
		upgradeStepsGateName: gate.ManifoldEx(config.UpgradeStepsLock),
		upgradeStepsFlagName: gate.FlagManifold(gate.FlagManifoldConfig{
			GateName:  upgradeStepsGateName,
			NewWorker: gate.NewFlagWorker,
		}),

		// The upgrade check gate is used to coordinate workers which
		// shouldn't do anything until the upgrader worker has
		// completed its first check for a new tools version to
		// upgrade to. The flag of similar name is used to implement
		// the isFullyUpgraded func that keeps upgrade concerns out of
		// unrelated manifolds.
		upgradeCheckGateName: gate.ManifoldEx(config.UpgradeCheckLock),
		upgradeCheckFlagName: gate.FlagManifold(gate.FlagManifoldConfig{
			GateName:  upgradeCheckGateName,
			NewWorker: gate.NewFlagWorker,
		}),

<<<<<<< HEAD
=======
		// The upgradesteps worker runs soon after the machine agent
		// starts and runs any steps required to upgrade to the
		// running jujud version. Once upgrade steps have run, the
		// upgradesteps gate is unlocked and the worker exits.
		upgradeStepsName: upgradesteps.Manifold(upgradesteps.ManifoldConfig{
			AgentName:            agentName,
			APICallerName:        apiCallerName,
			UpgradeStepsGateName: upgradeStepsGateName,
			OpenStateForUpgrade: func() (*state.StatePool, error) {
				return nil, errors.New("operator cannot open state")
			},
			PreUpgradeSteps:      config.PreUpgradeSteps,
			NewAgentStatusSetter: config.NewAgentStatusSetter,
		}),

>>>>>>> 736110e4
		// The migration workers collaborate to run migrations;
		// and to create a mechanism for running other workers
		// so they can't accidentally interfere with a migration
		// in progress. Such a manifold should (1) depend on the
		// migration-inactive flag, to know when to start or die;
		// and (2) occupy the migration-fortress, so as to avoid
		// possible interference with the minion (which will not
		// take action until it's gained sole control of the
		// fortress).
		//
		// Note that the fortress itself will not be created
		// until the upgrade process is complete; this frees all
		// its dependencies from upgrade concerns.
		migrationFortressName: ifFullyUpgraded(fortress.Manifold()),
		migrationInactiveFlagName: migrationflag.Manifold(migrationflag.ManifoldConfig{
			APICallerName: apiCallerName,
			Check:         migrationflag.IsTerminal,
			NewFacade:     migrationflag.NewFacade,
			NewWorker:     migrationflag.NewWorker,
		}),
		migrationMinionName: migrationminion.Manifold(migrationminion.ManifoldConfig{
			AgentName:         agentName,
			APICallerName:     apiCallerName,
			FortressName:      migrationFortressName,
			Clock:             config.Clock,
			APIOpen:           api.Open,
			ValidateMigration: config.ValidateMigration,
			NewFacade:         migrationminion.NewFacade,
			NewWorker:         migrationminion.NewWorker,
			Logger:            loggo.GetLoggerWithTags("juju.worker.migrationminion", corelogger.MIGRATION),
		}),

		// The logging config updater is a leaf worker that indirectly
		// controls the messages sent via the log sender or rsyslog,
		// according to changes in environment config. We should only need
		// one of these in a consolidated agent.
		loggingConfigUpdaterName: ifNotMigrating(logger.Manifold(logger.ManifoldConfig{
			AgentName:       agentName,
			APICallerName:   apiCallerName,
			LoggingContext:  loggo.DefaultContext(),
			Logger:          loggo.GetLogger("juju.worker.logger"),
			UpdateAgentFunc: config.UpdateLoggerConfig,
		})),

		// The log sender is a leaf worker that sends log messages to some
		// API server, when configured so to do. We should only need one of
		// these in a consolidated agent.
		//
		// NOTE: the LogSource will buffer a large number of messages as an upgrade
		// runs; it currently seems better to fill the buffer and send when stable,
		// optimising for stable controller upgrades rather than up-to-the-moment
		// observable normal-machine upgrades.
		logSenderName: ifNotMigrating(logsender.Manifold(logsender.ManifoldConfig{
			APICallerName: apiCallerName,
			LogSource:     config.LogSource,
		})),

		identityFileWriterName: ifNotMigrating(identityfilewriter.Manifold(identityfilewriter.ManifoldConfig{
			AgentName:     agentName,
			APICallerName: apiCallerName,
		})),

<<<<<<< HEAD
		traceName: trace.Manifold(trace.ManifoldConfig{
			AgentName:       agentName,
			Clock:           config.Clock,
			Logger:          loggo.GetLogger("juju.worker.trace"),
			NewTracerWorker: trace.NewTracerWorker,
			Kind:            coretrace.KindController,
		}),

=======
>>>>>>> 736110e4
		charmhubHTTPClientName: dependency.Manifold{
			Start: func(_ context.Context, _ dependency.Getter) (worker.Worker, error) {
				return engine.NewValueWorker(config.CharmhubHTTPClient)
			},
			Output: engine.ValueWorkerOutput,
		},

		// The proxy config updater is a leaf worker that sets http/https/apt/etc
		// proxy settings.
		proxyConfigUpdater: ifNotMigrating(proxyupdater.Manifold(proxyupdater.ManifoldConfig{
			AgentName:           agentName,
			APICallerName:       apiCallerName,
			Logger:              loggo.GetLogger("juju.worker.proxyupdater"),
			WorkerFunc:          proxyupdater.NewWorker,
			SupportLegacyValues: !config.IsCaasConfig,
			ExternalUpdate:      externalUpdateProxyFunc,
			InProcessUpdate:     proxyconfig.DefaultConfig.Set,
			RunFunc:             proxyupdater.RunWithStdIn,
		})),

		// TODO (thumper): It doesn't really make sense in a machine manifold as
		// not every machine will have credentials. It is here for the
		// ifCredentialValid function that is used solely for the machine
		// storage provisioner. It isn't clear to me why we have a storage
		// provisioner in the machine agent and the model workers.
		validCredentialFlagName: credentialvalidator.Manifold(credentialvalidator.ManifoldConfig{
			APICallerName: apiCallerName,
			NewFacade:     credentialvalidator.NewFacade,
			NewWorker:     credentialvalidator.NewWorker,
			Logger:        loggo.GetLogger("juju.worker.credentialvalidator"),
		}),
	}

	return manifolds
}

// IAASManifolds returns a set of co-configured manifolds covering the
// various responsibilities of a IAAS machine agent.
func IAASManifolds(config ManifoldsConfig) dependency.Manifolds {
	manifolds := dependency.Manifolds{
		toolsVersionCheckerName: ifNotMigrating(toolsversionchecker.Manifold(toolsversionchecker.ManifoldConfig{
			AgentName:     agentName,
			APICallerName: apiCallerName,
		})),

		authenticationWorkerName: ifNotMigrating(authenticationworker.Manifold(authenticationworker.ManifoldConfig{
			AgentName:     agentName,
			APICallerName: apiCallerName,
		})),

		hostKeyReporterName: ifNotMigrating(hostkeyreporter.Manifold(hostkeyreporter.ManifoldConfig{
			AgentName:     agentName,
			APICallerName: apiCallerName,
			RootDir:       config.RootDir,
			NewFacade:     hostkeyreporter.NewFacade,
			NewWorker:     hostkeyreporter.NewWorker,
		})),

		fanConfigurerName: ifNotMigrating(fanconfigurer.Manifold(fanconfigurer.ManifoldConfig{
			APICallerName: apiCallerName,
			Clock:         config.Clock,
		})),

		// The machiner Worker will wait for the identified machine to become
		// Dying and make it Dead; or until the machine becomes Dead by other
		// means. This worker needs to be launched after fanconfigurer
		// so that it reports interfaces created by it.
		machinerName: ifNotMigrating(machiner.Manifold(machiner.ManifoldConfig{
			AgentName:         agentName,
			APICallerName:     apiCallerName,
			FanConfigurerName: fanConfigurerName,
		})),

		// The diskmanager worker periodically lists block devices on the
		// machine it runs on. This worker will be run on all Juju-managed
		// machines (one per machine agent).
		diskManagerName: ifNotMigrating(diskmanager.Manifold(diskmanager.ManifoldConfig{
			AgentName:     agentName,
			APICallerName: apiCallerName,
		})),

		// The api address updater is a leaf worker that rewrites agent config
		// as the state server addresses change. We should only need one of
		// these in a consolidated agent.
		apiAddressUpdaterName: ifNotMigrating(apiaddressupdater.Manifold(apiaddressupdater.ManifoldConfig{
			AgentName:     agentName,
			APICallerName: apiCallerName,
			Logger:        loggo.GetLogger("juju.worker.apiaddressupdater"),
		})),

		machineActionName: ifNotMigrating(machineactions.Manifold(machineactions.ManifoldConfig{
			AgentName:     agentName,
			APICallerName: apiCallerName,
			NewFacade:     machineactions.NewFacade,
			NewWorker:     machineactions.NewMachineActionsWorker,
			MachineLock:   config.MachineLock,
		})),

		// The upgrader is a leaf worker that returns a specific error
		// type recognised by the machine agent, causing other workers
		// to be stopped and the agent to be restarted running the new
		// tools. We should only need one of these in a consolidated
		// agent, but we'll need to be careful about behavioural
		// differences, and interactions with the upgrade-steps
		// worker.
		upgraderName: upgrader.Manifold(upgrader.ManifoldConfig{
			AgentName:            agentName,
			APICallerName:        apiCallerName,
			UpgradeStepsGateName: upgradeStepsGateName,
			UpgradeCheckGateName: upgradeCheckGateName,
			PreviousAgentVersion: config.PreviousAgentVersion,
			Logger:               loggo.GetLogger("juju.worker.upgrader"),
			Clock:                config.Clock,
		}),

		upgradeSeriesWorkerName: ifNotMigrating(upgradeseries.Manifold(upgradeseries.ManifoldConfig{
			AgentName:     agentName,
			APICallerName: apiCallerName,
			Logger:        loggo.GetLogger("juju.worker.upgradeseries"),
			NewFacade:     upgradeseries.NewFacade,
			NewWorker:     upgradeseries.NewWorker,
		})),

		// The upgradesteps worker runs soon after the machine agent
		// starts and runs any steps required to upgrade to the
		// running jujud version. Once upgrade steps have run, the
		// upgradesteps gate is unlocked and the worker exits.
		upgradeStepsName: upgradestepsmachine.Manifold(upgradestepsmachine.ManifoldConfig{
			AgentName:            agentName,
			APICallerName:        apiCallerName,
			UpgradeStepsGateName: upgradeStepsGateName,
			PreUpgradeSteps:      config.PreUpgradeSteps(state.ModelTypeIAAS),
			UpgradeSteps:         config.UpgradeSteps,
			NewAgentStatusSetter: config.NewAgentStatusSetter,
			Logger:               loggo.GetLogger("juju.worker.upgradesteps"),
			Clock:                config.Clock,
		}),

		// The deployer worker is primarily for deploying and recalling unit
		// agents, according to changes in a set of state units; and for the
		// final removal of its agents' units from state when they are no
		// longer needed.
		deployerName: ifFullyUpgraded(deployer.Manifold(deployer.ManifoldConfig{
			AgentName:     agentName,
			APICallerName: apiCallerName,
			Clock:         config.Clock,
			Hub:           config.LocalHub,
			Logger:        loggo.GetLogger("juju.worker.deployer"),

			UnitEngineConfig: config.UnitEngineConfig,
			SetupLogging:     config.SetupLogging,
			NewDeployContext: config.NewDeployContext,
		})),

		// The reboot manifold manages a worker which will reboot the
		// machine when requested. It needs an API connection and
		// waits for upgrades to be complete.
		rebootName: ifNotMigrating(reboot.Manifold(reboot.ManifoldConfig{
			AgentName:     agentName,
			APICallerName: apiCallerName,
			MachineLock:   config.MachineLock,
		})),

		// The storageProvisioner worker manages provisioning
		// (deprovisioning), and attachment (detachment) of first-class
		// volumes and filesystems.
		storageProvisionerName: ifNotMigrating(ifCredentialValid(storageprovisioner.MachineManifold(storageprovisioner.MachineManifoldConfig{
			AgentName:                    agentName,
			APICallerName:                apiCallerName,
			Clock:                        config.Clock,
			Logger:                       loggo.GetLogger("juju.worker.storageprovisioner"),
			NewCredentialValidatorFacade: common.NewCredentialInvalidatorFacade,
		}))),
		brokerTrackerName: ifNotMigrating(lxdbroker.Manifold(lxdbroker.ManifoldConfig{
			APICallerName: apiCallerName,
			AgentName:     agentName,
			MachineLock:   config.MachineLock,
			NewBrokerFunc: config.NewBrokerFunc,
			NewTracker:    lxdbroker.NewWorkerTracker,
		})),
		instanceMutaterName: ifNotMigrating(instancemutater.MachineManifold(instancemutater.MachineManifoldConfig{
			AgentName:     agentName,
			APICallerName: apiCallerName,
			BrokerName:    brokerTrackerName,
			Logger:        loggo.GetLogger("juju.worker.instancemutater.container"),
			NewClient:     instancemutater.NewClient,
			NewWorker:     instancemutater.NewContainerWorker,
		})),
		// The machineSetupName manifold runs small tasks required
		// to setup a machine, but requires the machine agent's API
		// connection. Once its work is complete, it stops.
		machineSetupName: ifNotMigrating(MachineStartupManifold(MachineStartupConfig{
			APICallerName:  apiCallerName,
			MachineStartup: config.MachineStartup,
			Logger:         loggo.GetLogger("juju.worker.machinesetup"),
		})),
		kvmContainerProvisioner: ifNotMigrating(provisioner.ContainerProvisioningManifold(provisioner.ContainerManifoldConfig{
			AgentName:                    agentName,
			APICallerName:                apiCallerName,
			Logger:                       loggo.GetLogger("juju.worker.kvmprovisioner"),
			MachineLock:                  config.MachineLock,
			NewCredentialValidatorFacade: common.NewCredentialInvalidatorFacade,
			ContainerType:                instance.KVM,
		})),
		lxdContainerProvisioner: ifNotMigrating(provisioner.ContainerProvisioningManifold(provisioner.ContainerManifoldConfig{
			AgentName:                    agentName,
			APICallerName:                apiCallerName,
			Logger:                       loggo.GetLogger("juju.worker.lxdprovisioner"),
			MachineLock:                  config.MachineLock,
			NewCredentialValidatorFacade: common.NewCredentialInvalidatorFacade,
			ContainerType:                instance.LXD,
		})),
<<<<<<< HEAD
		stateConverterName: ifNotMigrating(stateconverter.Manifold(stateconverter.ManifoldConfig{
			AgentName:     agentName,
			APICallerName: apiCallerName,
			Logger:        loggo.GetLogger("juju.worker.stateconverter"),
		})),
=======
>>>>>>> 736110e4
	}

	return mergeManifolds(config, manifolds)
}

// CAASManifolds returns a set of co-configured manifolds covering the
// various responsibilities of a CAAS machine agent.
func CAASManifolds(config ManifoldsConfig) dependency.Manifolds {
	return mergeManifolds(config, dependency.Manifolds{
		// TODO(caas) - when we support HA, only want this on primary
		upgraderName: caasupgrader.Manifold(caasupgrader.ManifoldConfig{
			AgentName:            agentName,
			APICallerName:        apiCallerName,
			UpgradeStepsGateName: upgradeStepsGateName,
			UpgradeCheckGateName: upgradeCheckGateName,
			PreviousAgentVersion: config.PreviousAgentVersion,
		}),

		// The upgradesteps worker runs soon after the machine agent
		// starts and runs any steps required to upgrade to the
		// running jujud version. Once upgrade steps have run, the
		// upgradesteps gate is unlocked and the worker exits.
		upgradeStepsName: upgradestepsmachine.Manifold(upgradestepsmachine.ManifoldConfig{
			AgentName:            agentName,
			APICallerName:        apiCallerName,
			UpgradeStepsGateName: upgradeStepsGateName,
			PreUpgradeSteps:      config.PreUpgradeSteps(state.ModelTypeCAAS),
			UpgradeSteps:         config.UpgradeSteps,
			NewAgentStatusSetter: config.NewAgentStatusSetter,
			Logger:               loggo.GetLogger("juju.worker.upgradesteps"),
			Clock:                config.Clock,
		}),

		// The CAAS units manager worker runs on CAAS agent and subscribes and handles unit topics on the localhub.
		caasUnitsManager: caasunitsmanager.Manifold(caasunitsmanager.ManifoldConfig{
			AgentName:     agentName,
			APICallerName: apiCallerName,
			Clock:         config.Clock,
			Logger:        loggo.GetLogger("juju.worker.caasunitsmanager"),
			Hub:           config.LocalHub,
		}),
	})
}

func mergeManifolds(config ManifoldsConfig, manifolds dependency.Manifolds) dependency.Manifolds {
	result := commonManifolds(config)
	for name, manifold := range manifolds {
		result[name] = manifold
	}
	return result
}

func clockManifold(clock clock.Clock) dependency.Manifold {
	return dependency.Manifold{
		Start: func(_ context.Context, _ dependency.Getter) (worker.Worker, error) {
			return engine.NewValueWorker(clock)
		},
		Output: engine.ValueWorkerOutput,
	}
}

var ifFullyUpgraded = engine.Housing{
	Flags: []string{
		upgradeStepsFlagName,
		upgradeCheckFlagName,
	},
}.Decorate

var ifNotMigrating = engine.Housing{
	Flags: []string{
		migrationInactiveFlagName,
	},
	Occupy: migrationFortressName,
}.Decorate

var ifCredentialValid = engine.Housing{
	Flags: []string{
		validCredentialFlagName,
	},
}.Decorate

const (
<<<<<<< HEAD
	agentName            = "agent"
	terminationName      = "termination-signal-handler"
	apiCallerName        = "api-caller"
	apiConfigWatcherName = "api-config-watcher"
	clockName            = "clock"
=======
	agentName              = "agent"
	agentConfigUpdaterName = "agent-config-updater"
	terminationName        = "termination-signal-handler"
	stateConfigWatcherName = "state-config-watcher"
	apiCallerName          = "api-caller"
	s3CallerName           = "s3-caller"
	apiConfigWatcherName   = "api-config-watcher"
	clockName              = "clock"
>>>>>>> 736110e4

	upgraderName         = "upgrader"
	upgradeStepsName     = "upgrade-steps-runner"
	upgradeStepsGateName = "upgrade-steps-gate"
	upgradeStepsFlagName = "upgrade-steps-flag"
	upgradeCheckGateName = "upgrade-check-gate"
	upgradeCheckFlagName = "upgrade-check-flag"

	migrationFortressName     = "migration-fortress"
	migrationInactiveFlagName = "migration-inactive-flag"
	migrationMinionName       = "migration-minion"

	machineSetupName         = "machine-setup"
	rebootName               = "reboot-executor"
	loggingConfigUpdaterName = "logging-config-updater"
	diskManagerName          = "disk-manager"
	proxyConfigUpdater       = "proxy-config-updater"
	apiAddressUpdaterName    = "api-address-updater"
	machinerName             = "machiner"
	logSenderName            = "log-sender"
	deployerName             = "deployer"
	authenticationWorkerName = "ssh-authkeys-updater"
	storageProvisionerName   = "storage-provisioner"
	identityFileWriterName   = "ssh-identity-writer"
	toolsVersionCheckerName  = "tools-version-checker"
	machineActionName        = "machine-action-runner"
	hostKeyReporterName      = "host-key-reporter"
	fanConfigurerName        = "fan-configurer"
	instanceMutaterName      = "instance-mutater"
<<<<<<< HEAD
	auditConfigUpdaterName   = "audit-config-updater"
	stateConverterName       = "state-converter"
=======
>>>>>>> 736110e4
	lxdContainerProvisioner  = "lxd-container-provisioner"
	kvmContainerProvisioner  = "kvm-container-provisioner"

	upgradeSeriesWorkerName = "upgrade-series"

<<<<<<< HEAD
	traceName = "trace"

=======
	syslogName       = "syslog"
>>>>>>> 736110e4
	caasUnitsManager = "caas-units-manager"

	validCredentialFlagName = "valid-credential-flag"

	brokerTrackerName = "broker-tracker"

	charmhubHTTPClientName = "charmhub-http-client"
)<|MERGE_RESOLUTION|>--- conflicted
+++ resolved
@@ -4,10 +4,7 @@
 package machine
 
 import (
-<<<<<<< HEAD
 	"context"
-=======
->>>>>>> 736110e4
 	"net/http"
 	"runtime"
 	"time"
@@ -27,11 +24,9 @@
 	"github.com/juju/juju/agent/engine"
 	"github.com/juju/juju/api"
 	"github.com/juju/juju/api/base"
-<<<<<<< HEAD
 	"github.com/juju/juju/core/instance"
 	corelogger "github.com/juju/juju/core/logger"
 	"github.com/juju/juju/core/machinelock"
-	"github.com/juju/juju/core/presence"
 	coretrace "github.com/juju/juju/core/trace"
 	"github.com/juju/juju/environs"
 	containerbroker "github.com/juju/juju/internal/container/broker"
@@ -66,7 +61,6 @@
 	"github.com/juju/juju/internal/worker/migrationminion"
 	"github.com/juju/juju/internal/worker/provisioner"
 	"github.com/juju/juju/internal/worker/proxyupdater"
-	psworker "github.com/juju/juju/internal/worker/pubsub"
 	"github.com/juju/juju/internal/worker/reboot"
 	"github.com/juju/juju/internal/worker/stateconverter"
 	"github.com/juju/juju/internal/worker/storageprovisioner"
@@ -77,54 +71,6 @@
 	"github.com/juju/juju/internal/worker/upgradeseries"
 	"github.com/juju/juju/internal/worker/upgradestepsmachine"
 	"github.com/juju/juju/state"
-=======
-	"github.com/juju/juju/caas"
-	"github.com/juju/juju/cmd/jujud/agent/engine"
-	containerbroker "github.com/juju/juju/container/broker"
-	"github.com/juju/juju/container/lxd"
-	"github.com/juju/juju/core/instance"
-	corelogger "github.com/juju/juju/core/logger"
-	"github.com/juju/juju/core/machinelock"
-	"github.com/juju/juju/state"
-	"github.com/juju/juju/upgrades"
-	proxyconfig "github.com/juju/juju/utils/proxy"
-	jworker "github.com/juju/juju/worker"
-	"github.com/juju/juju/worker/agent"
-	"github.com/juju/juju/worker/apiaddressupdater"
-	"github.com/juju/juju/worker/apicaller"
-	"github.com/juju/juju/worker/apiconfigwatcher"
-	"github.com/juju/juju/worker/authenticationworker"
-	"github.com/juju/juju/worker/caasunitsmanager"
-	"github.com/juju/juju/worker/caasupgrader"
-	"github.com/juju/juju/worker/common"
-	lxdbroker "github.com/juju/juju/worker/containerbroker"
-	"github.com/juju/juju/worker/credentialvalidator"
-	"github.com/juju/juju/worker/deployer"
-	"github.com/juju/juju/worker/diskmanager"
-	"github.com/juju/juju/worker/fanconfigurer"
-	"github.com/juju/juju/worker/fortress"
-	"github.com/juju/juju/worker/gate"
-	"github.com/juju/juju/worker/hostkeyreporter"
-	"github.com/juju/juju/worker/identityfilewriter"
-	"github.com/juju/juju/worker/instancemutater"
-	"github.com/juju/juju/worker/logger"
-	"github.com/juju/juju/worker/logsender"
-	"github.com/juju/juju/worker/machineactions"
-	"github.com/juju/juju/worker/machiner"
-	"github.com/juju/juju/worker/migrationflag"
-	"github.com/juju/juju/worker/migrationminion"
-	"github.com/juju/juju/worker/modelworkermanager"
-	"github.com/juju/juju/worker/provisioner"
-	"github.com/juju/juju/worker/proxyupdater"
-	"github.com/juju/juju/worker/reboot"
-	"github.com/juju/juju/worker/storageprovisioner"
-	"github.com/juju/juju/worker/syslogger"
-	"github.com/juju/juju/worker/terminationworker"
-	"github.com/juju/juju/worker/toolsversionchecker"
-	"github.com/juju/juju/worker/upgrader"
-	"github.com/juju/juju/worker/upgradeseries"
-	"github.com/juju/juju/worker/upgradesteps"
->>>>>>> 736110e4
 )
 
 // ManifoldsConfig allows specialisation of the result of Manifolds.
@@ -340,24 +286,6 @@
 			NewWorker: gate.NewFlagWorker,
 		}),
 
-<<<<<<< HEAD
-=======
-		// The upgradesteps worker runs soon after the machine agent
-		// starts and runs any steps required to upgrade to the
-		// running jujud version. Once upgrade steps have run, the
-		// upgradesteps gate is unlocked and the worker exits.
-		upgradeStepsName: upgradesteps.Manifold(upgradesteps.ManifoldConfig{
-			AgentName:            agentName,
-			APICallerName:        apiCallerName,
-			UpgradeStepsGateName: upgradeStepsGateName,
-			OpenStateForUpgrade: func() (*state.StatePool, error) {
-				return nil, errors.New("operator cannot open state")
-			},
-			PreUpgradeSteps:      config.PreUpgradeSteps,
-			NewAgentStatusSetter: config.NewAgentStatusSetter,
-		}),
-
->>>>>>> 736110e4
 		// The migration workers collaborate to run migrations;
 		// and to create a mechanism for running other workers
 		// so they can't accidentally interfere with a migration
@@ -420,7 +348,6 @@
 			APICallerName: apiCallerName,
 		})),
 
-<<<<<<< HEAD
 		traceName: trace.Manifold(trace.ManifoldConfig{
 			AgentName:       agentName,
 			Clock:           config.Clock,
@@ -429,8 +356,6 @@
 			Kind:            coretrace.KindController,
 		}),
 
-=======
->>>>>>> 736110e4
 		charmhubHTTPClientName: dependency.Manifold{
 			Start: func(_ context.Context, _ dependency.Getter) (worker.Worker, error) {
 				return engine.NewValueWorker(config.CharmhubHTTPClient)
@@ -643,14 +568,11 @@
 			NewCredentialValidatorFacade: common.NewCredentialInvalidatorFacade,
 			ContainerType:                instance.LXD,
 		})),
-<<<<<<< HEAD
 		stateConverterName: ifNotMigrating(stateconverter.Manifold(stateconverter.ManifoldConfig{
 			AgentName:     agentName,
 			APICallerName: apiCallerName,
 			Logger:        loggo.GetLogger("juju.worker.stateconverter"),
 		})),
-=======
->>>>>>> 736110e4
 	}
 
 	return mergeManifolds(config, manifolds)
@@ -733,22 +655,11 @@
 }.Decorate
 
 const (
-<<<<<<< HEAD
 	agentName            = "agent"
 	terminationName      = "termination-signal-handler"
 	apiCallerName        = "api-caller"
 	apiConfigWatcherName = "api-config-watcher"
 	clockName            = "clock"
-=======
-	agentName              = "agent"
-	agentConfigUpdaterName = "agent-config-updater"
-	terminationName        = "termination-signal-handler"
-	stateConfigWatcherName = "state-config-watcher"
-	apiCallerName          = "api-caller"
-	s3CallerName           = "s3-caller"
-	apiConfigWatcherName   = "api-config-watcher"
-	clockName              = "clock"
->>>>>>> 736110e4
 
 	upgraderName         = "upgrader"
 	upgradeStepsName     = "upgrade-steps-runner"
@@ -778,22 +689,15 @@
 	hostKeyReporterName      = "host-key-reporter"
 	fanConfigurerName        = "fan-configurer"
 	instanceMutaterName      = "instance-mutater"
-<<<<<<< HEAD
 	auditConfigUpdaterName   = "audit-config-updater"
 	stateConverterName       = "state-converter"
-=======
->>>>>>> 736110e4
 	lxdContainerProvisioner  = "lxd-container-provisioner"
 	kvmContainerProvisioner  = "kvm-container-provisioner"
 
 	upgradeSeriesWorkerName = "upgrade-series"
 
-<<<<<<< HEAD
 	traceName = "trace"
 
-=======
-	syslogName       = "syslog"
->>>>>>> 736110e4
 	caasUnitsManager = "caas-units-manager"
 
 	validCredentialFlagName = "valid-credential-flag"
