// Copyright 2015 Canonical Ltd.
// Licensed under the AGPLv3, see LICENCE file for details.

package machine

import (
	coreagent "github.com/juju/juju/agent"
	"github.com/juju/juju/api"
	"github.com/juju/juju/state"
	"github.com/juju/juju/version"
	"github.com/juju/juju/worker"
	"github.com/juju/juju/worker/agent"
	"github.com/juju/juju/worker/apiaddressupdater"
	"github.com/juju/juju/worker/apicaller"
	"github.com/juju/juju/worker/dependency"
	"github.com/juju/juju/worker/gate"
	"github.com/juju/juju/worker/logger"
<<<<<<< HEAD
	"github.com/juju/juju/worker/proxyupdater"
=======
	"github.com/juju/juju/worker/logsender"
	"github.com/juju/juju/worker/machiner"
>>>>>>> c47d7a4c
	"github.com/juju/juju/worker/reboot"
	"github.com/juju/juju/worker/terminationworker"
	"github.com/juju/juju/worker/upgrader"
	"github.com/juju/juju/worker/upgradesteps"
	"github.com/juju/juju/worker/upgradewaiter"
	"github.com/juju/juju/worker/util"
)

// ManifoldsConfig allows specialisation of the result of Manifolds.
type ManifoldsConfig struct {
	// Agent contains the agent that will be wrapped and made available to
	// its dependencies via a dependency.Engine.
	Agent coreagent.Agent

	// PreviousAgentVersion passes through the version the machine
	// agent was running before the current restart.
	PreviousAgentVersion version.Number

	// UpgradeStepsLock is passed to the upgrade steps gate to
	// coordinate workers that shouldn't do anything until the
	// upgrade-steps worker is done.
	UpgradeStepsLock gate.Lock

	// UpgradeCheckLock is passed to the upgrade check gate to
	// coordinate workers that shouldn't do anything until the
	// upgrader worker completes it's first check.
	UpgradeCheckLock gate.Lock

	// OpenStateForUpgrade is a function the upgradesteps worker can
	// use to establish a connection to state.
	OpenStateForUpgrade func() (*state.State, func(), error)

	// WriteUninstallFile is a function the uninstaller manifold uses
	// to write the agent uninstall file.
	WriteUninstallFile func() error

	// StartAPIWorkers is passed to the apiworkers manifold. It starts
	// workers which rely on an API connection (which have not yet
	// been converted to work directly with the dependency engine).
	StartAPIWorkers func(api.Connection) (worker.Worker, error)

	// PreUpgradeSteps is a function that is used by the upgradesteps
	// worker to ensure that conditions are OK for an upgrade to
	// proceed.
	PreUpgradeSteps func(*state.State, coreagent.Config, bool, bool) error

<<<<<<< HEAD
	// ShouldWriteProxyFiles is a function that is used by apiaddressupdater.
	// It returns true, unless the supplied conf identifies the machine agent
	// running directly on the host system in a local environment.
	ShouldWriteProxyFiles func(conf coreagent.Config) bool
=======
	// LogSource defines the channel type used to send log message
	// structs within the machine agent.
	LogSource logsender.LogRecordCh
>>>>>>> c47d7a4c
}

// Manifolds returns a set of co-configured manifolds covering the
// various responsibilities of a machine agent.
//
// Thou Shalt Not Use String Literals In This Function. Or Else.
func Manifolds(config ManifoldsConfig) dependency.Manifolds {
	return dependency.Manifolds{
		// The agent manifold references the enclosing agent, and is the
		// foundation stone on which most other manifolds ultimately depend.
		agentName: agent.Manifold(config.Agent),

		// The termination worker returns ErrTerminateAgent if a
		// termination signal is received by the process it's running
		// in. It has no inputs and its only output is the error it
		// returns.
		terminationName: terminationworker.Manifold(),

		// The api caller is a thin concurrent wrapper around a connection
		// to some API server. It's used by many other manifolds, which all
		// select their own desired facades. It will be interesting to see
		// how this works when we consolidate the agents; might be best to
		// handle the auth changes server-side..?
		apiCallerName: apicaller.Manifold(apicaller.ManifoldConfig{
			AgentName: agentName,
		}),

		// The upgrade steps gate is used to coordinate workers which
		// shouldn't do anything until the upgrade-steps worker has
		// finished running any required upgrade steps.
		upgradeStepsGateName: gate.ManifoldEx(config.UpgradeStepsLock),

		// The upgrade check gate is used to coordinate workers which
		// shouldn't do anything until the upgrader worker has
		// completed it's first check for a new tools version to
		// upgrade to.
		upgradeCheckGateName: gate.ManifoldEx(config.UpgradeCheckLock),

		// The upgrader is a leaf worker that returns a specific error
		// type recognised by the machine agent, causing other workers
		// to be stopped and the agent to be restarted running the new
		// tools. We should only need one of these in a consolidated
		// agent, but we'll need to be careful about behavioural
		// differences, and interactions with the upgrade-steps
		// worker.
		upgraderName: upgrader.Manifold(upgrader.ManifoldConfig{
			AgentName:            agentName,
			APICallerName:        apiCallerName,
			UpgradeStepsGateName: upgradeStepsGateName,
			UpgradeCheckGateName: upgradeCheckGateName,
			PreviousAgentVersion: config.PreviousAgentVersion,
		}),

		// The upgradesteps worker runs soon after the machine agent
		// starts and runs any steps required to upgrade to the
		// running jujud version. Once upgrade steps have run, the
		// upgradesteps gate is unlocked and the worker exits.
		upgradeStepsName: upgradesteps.Manifold(upgradesteps.ManifoldConfig{
			AgentName:            agentName,
			APICallerName:        apiCallerName,
			UpgradeStepsGateName: upgradeStepsGateName,
			OpenStateForUpgrade:  config.OpenStateForUpgrade,
			PreUpgradeSteps:      config.PreUpgradeSteps,
		}),

		// The uninstaller manifold checks if the machine is dead. If
		// it is it writes the agent uninstall file and returns
		// ErrTerminateAgent which causes the agent to remove itself.
		uninstallerName: uninstallerManifold(uninstallerManifoldConfig{
			AgentName:          agentName,
			APICallerName:      apiCallerName,
			WriteUninstallFile: config.WriteUninstallFile,
		}),

		// The serving-info-setter manifold sets grabs the state
		// serving info from the API connection and writes it to the
		// agent config.
		servingInfoSetterName: ServingInfoSetterManifold(ServingInfoSetterConfig{
			AgentName:     agentName,
			APICallerName: apiCallerName,
		}),

		// The upgradewaiter manifold aggregates the
		// upgrade-steps-gate and upgrade-check-gate manifolds into
		// one boolean output. It makes it easy to create manifolds
		// which must only run after these upgrade events have
		// occured.
		upgradeWaiterName: upgradewaiter.Manifold(upgradewaiter.ManifoldConfig{
			UpgradeStepsWaiterName: upgradeStepsGateName,
			UpgradeCheckWaiterName: upgradeCheckGateName,
		}),

		// The apiworkers manifold starts workers which rely on the
		// machine agent's API connection but have not been converted
		// to work directly under the dependency engine. It waits for
		// upgrades to be finished before starting these workers.
		apiWorkersName: APIWorkersManifold(APIWorkersConfig{
			APICallerName:     apiCallerName,
			UpgradeWaiterName: upgradeWaiterName,
			StartAPIWorkers:   config.StartAPIWorkers,
		}),

		// The reboot manifold manages a worker which will reboot the
		// machine when requested. It needs an API connection and
		// waits for upgrades to be complete.
		rebootName: reboot.Manifold(reboot.ManifoldConfig{
			AgentName:         agentName,
			APICallerName:     apiCallerName,
			UpgradeWaiterName: upgradeWaiterName,
		}),

		// The logging config updater is a leaf worker that indirectly
		// controls the messages sent via the log sender or rsyslog,
		// according to changes in environment config. We should only need
		// one of these in a consolidated agent.
		loggingConfigUpdaterName: logger.Manifold(logger.ManifoldConfig{
			AgentName:         agentName,
			APICallerName:     apiCallerName,
			UpgradeWaiterName: upgradeWaiterName,
		}),
<<<<<<< HEAD

		// The proxy config updater is a leaf worker that sets http/https/apt/etc
		// proxy settings.
		proxyConfigUpdater: proxyupdater.Manifold(proxyupdater.ManifoldConfig{
=======
		// The api address updater is a leaf worker that rewrites agent config
		// as the state server addresses change. We should only need one of
		// these in a consolidated agent.
		apiAddressUpdaterName: apiaddressupdater.Manifold(apiaddressupdater.ManifoldConfig{
			AgentName:         agentName,
			APICallerName:     apiCallerName,
			UpgradeWaiterName: upgradeWaiterName,
		}),

		// The machiner Worker will wait for the identified machine to become
		// Dying and make it Dead; or until the machine becomes Dead by other
		// means.
		machinerName: machiner.Manifold(machiner.ManifoldConfig{
>>>>>>> c47d7a4c
			PostUpgradeManifoldConfig: util.PostUpgradeManifoldConfig{
				AgentName:         agentName,
				APICallerName:     apiCallerName,
				UpgradeWaiterName: upgradeWaiterName,
			},
<<<<<<< HEAD
			ShouldWriteProxyFiles: config.ShouldWriteProxyFiles,
=======
			WriteUninstallFile: config.WriteUninstallFile,
		}),
		// The log sender is a leaf worker that sends log messages to some
		// API server, when configured so to do. We should only need one of
		// these in a consolidated agent.
		logSenderName: logsender.Manifold(logsender.ManifoldConfig{
			LogSource: config.LogSource,
			PostUpgradeManifoldConfig: util.PostUpgradeManifoldConfig{
				APICallerName:     apiCallerName,
				UpgradeWaiterName: upgradeWaiterName,
			},
>>>>>>> c47d7a4c
		}),
	}
}

const (
	agentName                = "agent"
	terminationName          = "termination"
	apiCallerName            = "api-caller"
	apiInfoGateName          = "api-info-gate"
	upgradeStepsGateName     = "upgrade-steps-gate"
	upgradeCheckGateName     = "upgrade-check-gate"
	upgraderName             = "upgrader"
	upgradeStepsName         = "upgradesteps"
	upgradeWaiterName        = "upgradewaiter"
	uninstallerName          = "uninstaller"
	servingInfoSetterName    = "serving-info-setter"
	apiWorkersName           = "apiworkers"
	rebootName               = "reboot"
	loggingConfigUpdaterName = "logging-config-updater"
<<<<<<< HEAD
	proxyConfigUpdater       = "proxy-config-updater"
=======
	apiAddressUpdaterName    = "api-address-updater"
	machinerName             = "machiner"
	logSenderName            = "log-sender"
>>>>>>> c47d7a4c
)<|MERGE_RESOLUTION|>--- conflicted
+++ resolved
@@ -15,12 +15,9 @@
 	"github.com/juju/juju/worker/dependency"
 	"github.com/juju/juju/worker/gate"
 	"github.com/juju/juju/worker/logger"
-<<<<<<< HEAD
-	"github.com/juju/juju/worker/proxyupdater"
-=======
 	"github.com/juju/juju/worker/logsender"
 	"github.com/juju/juju/worker/machiner"
->>>>>>> c47d7a4c
+	"github.com/juju/juju/worker/proxyupdater"
 	"github.com/juju/juju/worker/reboot"
 	"github.com/juju/juju/worker/terminationworker"
 	"github.com/juju/juju/worker/upgrader"
@@ -67,16 +64,14 @@
 	// proceed.
 	PreUpgradeSteps func(*state.State, coreagent.Config, bool, bool) error
 
-<<<<<<< HEAD
 	// ShouldWriteProxyFiles is a function that is used by apiaddressupdater.
 	// It returns true, unless the supplied conf identifies the machine agent
 	// running directly on the host system in a local environment.
 	ShouldWriteProxyFiles func(conf coreagent.Config) bool
-=======
+
 	// LogSource defines the channel type used to send log message
 	// structs within the machine agent.
 	LogSource logsender.LogRecordCh
->>>>>>> c47d7a4c
 }
 
 // Manifolds returns a set of co-configured manifolds covering the
@@ -197,12 +192,17 @@
 			APICallerName:     apiCallerName,
 			UpgradeWaiterName: upgradeWaiterName,
 		}),
-<<<<<<< HEAD
 
 		// The proxy config updater is a leaf worker that sets http/https/apt/etc
 		// proxy settings.
 		proxyConfigUpdater: proxyupdater.Manifold(proxyupdater.ManifoldConfig{
-=======
+			PostUpgradeManifoldConfig: util.PostUpgradeManifoldConfig{
+				AgentName:         agentName,
+				APICallerName:     apiCallerName,
+				UpgradeWaiterName: upgradeWaiterName,
+			},
+			ShouldWriteProxyFiles: config.ShouldWriteProxyFiles,
+		}),
 		// The api address updater is a leaf worker that rewrites agent config
 		// as the state server addresses change. We should only need one of
 		// these in a consolidated agent.
@@ -216,15 +216,11 @@
 		// Dying and make it Dead; or until the machine becomes Dead by other
 		// means.
 		machinerName: machiner.Manifold(machiner.ManifoldConfig{
->>>>>>> c47d7a4c
 			PostUpgradeManifoldConfig: util.PostUpgradeManifoldConfig{
 				AgentName:         agentName,
 				APICallerName:     apiCallerName,
 				UpgradeWaiterName: upgradeWaiterName,
 			},
-<<<<<<< HEAD
-			ShouldWriteProxyFiles: config.ShouldWriteProxyFiles,
-=======
 			WriteUninstallFile: config.WriteUninstallFile,
 		}),
 		// The log sender is a leaf worker that sends log messages to some
@@ -236,7 +232,6 @@
 				APICallerName:     apiCallerName,
 				UpgradeWaiterName: upgradeWaiterName,
 			},
->>>>>>> c47d7a4c
 		}),
 	}
 }
@@ -256,11 +251,8 @@
 	apiWorkersName           = "apiworkers"
 	rebootName               = "reboot"
 	loggingConfigUpdaterName = "logging-config-updater"
-<<<<<<< HEAD
 	proxyConfigUpdater       = "proxy-config-updater"
-=======
 	apiAddressUpdaterName    = "api-address-updater"
 	machinerName             = "machiner"
 	logSenderName            = "log-sender"
->>>>>>> c47d7a4c
 )