--- conflicted
+++ resolved
@@ -33,15 +33,9 @@
 purpose: set relation settings
 
 options:
-<<<<<<< HEAD
 -r  (= %s)
     specify a relation by id
-`, t.expect))
-=======
--r (= "%s")
-    relation id
 `[1:], t.expect))
->>>>>>> bdd0c575
 	}
 }
 
