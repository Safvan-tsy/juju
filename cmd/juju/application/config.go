// Copyright 2016 Canonical Ltd.
// Licensed under the AGPLv3, see LICENCE file for details.
package application

import (
	"bytes"
	"fmt"
	"io/ioutil"
	"os"
	"strings"
	"unicode/utf8"

	"github.com/juju/cmd"
	"github.com/juju/errors"
	"github.com/juju/gnuflag"
	"github.com/juju/utils/keyvalues"

	"github.com/juju/juju/api/application"
	"github.com/juju/juju/apiserver/params"
	"github.com/juju/juju/cmd/juju/block"
	"github.com/juju/juju/cmd/modelcmd"
	"github.com/juju/juju/cmd/output"
	"github.com/juju/juju/jujuclient"
)

const maxValueSize = 5242880 // Max size for a config file.

const (
	configSummary = `Gets, sets, or resets configuration for a deployed application.`
	configDetails = `By default, all configuration (keys, values, metadata) for the application are
displayed if a key is not specified.

Output includes the name of the charm used to deploy the application and a
listing of the application-specific configuration settings.
See ` + "`juju status`" + ` for application names.

When only one configuration value is desired, the command will ignore --format
option and will output the value unformatted. This is provided to support 
scripts where the output of "juju config <application name> <setting name>" 
can be used as an input to an expression or a function.

Examples:
    juju config apache2
    juju config --format=json apache2
    juju config mysql dataset-size
    juju config mysql --reset dataset-size,backup_dir
    juju config apache2 --file path/to/config.yaml
    juju config mysql dataset-size=80% backup_dir=/vol1/mysql/backups
    juju config apache2 --model mymodel --file /home/ubuntu/mysql.yaml

See also:
    deploy
    status
`
)

// NewConfigCommand returns a command used to get, reset, and set application
// charm attributes.
func NewConfigCommand() cmd.Command {
	return modelcmd.Wrap(&configCommand{})
}

// NewConfigCommandForTest returns a SetCommand with the api provided as specified.
func NewConfigCommandForTest(api applicationAPI, store jujuclient.ClientStore) modelcmd.ModelCommand {
	cmd := modelcmd.Wrap(&configCommand{
		api: api,
	})
	cmd.SetClientStore(store)
	return cmd
}

type attributes map[string]string

// configCommand get, sets, and resets configuration values of an application' charm.
type configCommand struct {
	api applicationAPI
	modelcmd.ModelCommandBase
	out cmd.Output

	action          func(applicationAPI, *cmd.Context) error // get, set, or reset action set in  Init
	applicationName string
	configFile      cmd.FileVar
	keys            []string
	reset           []string // Holds the keys to be reset until parsed.
	resetKeys       []string // Holds the keys to be reset once parsed.
	useFile         bool
	values          attributes
}

// applicationAPI is an interface to allow passing in a fake implementation under test.
type applicationAPI interface {
	Close() error
	Update(args params.ApplicationUpdate) error
	Get(application string) (*params.ApplicationGetResults, error)
	Set(application string, options map[string]string) error
	Unset(application string, options []string) error
	BestAPIVersion() int

	// These methods are on API V6.

	SetApplicationConfig(application string, config map[string]string) error
	UnsetApplicationConfig(application string, options []string) error
}

// Info is part of the cmd.Command interface.
func (c *configCommand) Info() *cmd.Info {
	return &cmd.Info{
		Name:    "config",
		Args:    "<application name> [--reset <key[,key]>] [<attribute-key>][=<value>] ...]",
		Purpose: configSummary,
		Doc:     configDetails,
	}
}

// SetFlags is part of the cmd.Command interface.
func (c *configCommand) SetFlags(f *gnuflag.FlagSet) {
	c.ModelCommandBase.SetFlags(f)
	c.out.AddFlags(f, "yaml", output.DefaultFormatters)
	f.Var(&c.configFile, "file", "path to yaml-formatted application config")
	f.Var(cmd.NewAppendStringsValue(&c.reset), "reset", "Reset the provided comma delimited keys")
}

// getAPI either uses the fake API set at test time or that is nil, gets a real
// API and sets that as the API.
func (c *configCommand) getAPI() (applicationAPI, error) {
	if c.api != nil {
		return c.api, nil
	}
	root, err := c.NewAPIRoot()
	if err != nil {
		return nil, errors.Trace(err)
	}
	client := application.NewClient(root)
	return client, nil
}

// Init is part of the cmd.Command interface.
func (c *configCommand) Init(args []string) error {
	if len(args) == 0 || len(strings.Split(args[0], "=")) > 1 {
		return errors.New("no application name specified")
	}

	// If there are arguments provided to reset, we turn it into a slice of
	// strings and verify them. If there is one or more valid keys to reset and
	// no other errors initializing the command, c.resetDefaults will be called
	// in c.Run.
	if err := c.parseResetKeys(); err != nil {
		return errors.Trace(err)
	}

	c.applicationName = args[0]
	args = args[1:]

	switch len(args) {
	case 0:
		return c.handleZeroArgs()
	case 1:
		return c.handleOneArg(args)
	default:
		return c.handleArgs(args)
	}
}

// handleZeroArgs handles the case where there are no positional args.
func (c *configCommand) handleZeroArgs() error {
	// If there's a path we're setting args from a file
	if c.configFile.Path != "" {
		return c.parseSet([]string{})
	}
	if len(c.reset) == 0 {
		// If there's nothing to reset we're getting all the settings.
		c.action = c.getConfig
	}
	// Otherwise just reset.
	return nil
}

// handleOneArg handles the case where there is one positional arg.
func (c *configCommand) handleOneArg(args []string) error {
	// If there's an '=', this must be setting a value
	if strings.Contains(args[0], "=") {
		return c.parseSet(args)
	}
	// If there's no reset,	we want to get a single value
	if len(c.reset) == 0 {
		c.action = c.getConfig
		c.keys = args
		return nil
	}
	// Otherwise we have reset and a get arg, which is invalid.
	return errors.New("cannot reset and retrieve values simultaneously")
}

// handleArgs handles the case where there's more than one positional arg.
func (c *configCommand) handleArgs(args []string) error {
	// This must be setting values but let's make sure.
	var pairs, numArgs int
	numArgs = len(args)
	for _, a := range args {
		if strings.Contains(a, "=") {
			pairs++
		}
	}
	if pairs == numArgs {
		return c.parseSet(args)
	}
	if pairs == 0 {
		return errors.New("can only retrieve a single value, or all values")
	}
	return errors.New("cannot set and retrieve values simultaneously")
}

// parseResetKeys splits the keys provided to --reset.
func (c *configCommand) parseResetKeys() error {
	if len(c.reset) == 0 {
		return nil
	}
	var resetKeys []string
	for _, value := range c.reset {
		keys := strings.Split(strings.Trim(value, ","), ",")
		resetKeys = append(resetKeys, keys...)
	}
	for _, k := range resetKeys {
		if strings.Contains(k, "=") {
			return errors.Errorf(
				`--reset accepts a comma delimited set of keys "a,b,c", received: %q`, k)
		}
	}

	c.resetKeys = resetKeys
	return nil
}

// parseSet parses the command line args when --file is set or if the
// positional args are key=value pairs.
func (c *configCommand) parseSet(args []string) error {
	file := c.configFile.Path != ""
	if file && len(args) > 0 {
		return errors.New("cannot specify --file and key=value arguments simultaneously")
	}
	c.action = c.setConfig
	if file {
		c.useFile = true
		return nil
	}

	settings, err := keyvalues.Parse(args, true)
	if err != nil {
		return err
	}
	c.values = settings

	return nil
}

// Run implements the cmd.Command interface.
func (c *configCommand) Run(ctx *cmd.Context) error {
	client, err := c.getAPI()
	if err != nil {
		return errors.Trace(err)
	}
	defer client.Close()
	if len(c.resetKeys) > 0 {
		if err := c.resetConfig(client, ctx); err != nil {
			// We return this error naked as it is almost certainly going to be
			// cmd.ErrSilent and the cmd.Command framework expects that back
			// from cmd.Run if the process is blocked.
			return err
		}
	}
	if c.action == nil {
		// If we are reset only we end up here, only we've already done that.
		return nil
	}

	return c.action(client, ctx)
}

// resetConfig is the run action when we are resetting attributes.
func (c *configCommand) resetConfig(client applicationAPI, ctx *cmd.Context) error {
	var err error
	if client.BestAPIVersion() < 6 {
		err = client.Unset(c.applicationName, c.resetKeys)
	} else {
		err = client.UnsetApplicationConfig(c.applicationName, c.resetKeys)
	}
	return block.ProcessBlockedError(err, block.BlockChange)
}

// setConfig is the run action when we are setting new attribute values as args
// or as a file passed in.
func (c *configCommand) setConfig(client applicationAPI, ctx *cmd.Context) error {
	if c.useFile {
		return c.setConfigFromFile(client, ctx)
	}

	settings, err := c.validateValues(ctx)
	if err != nil {
		return errors.Trace(err)
	}

	result, err := client.Get(c.applicationName)
	if err != nil {
		return err
	}

	for k, v := range settings {
		configValue := result.CharmConfig[k]

		configValueMap, ok := configValue.(map[string]interface{})
		if ok {
			// convert the value to string and compare
			if fmt.Sprintf("%v", configValueMap["value"]) == v {
				logger.Warningf("the configuration setting %q already has the value %q", k, v)
			}
		}
	}

	if client.BestAPIVersion() < 6 {
		err = client.Set(c.applicationName, settings)
	} else {
		err = client.SetApplicationConfig(c.applicationName, settings)
	}
	return block.ProcessBlockedError(err, block.BlockChange)
}

// setConfigFromFile sets the application configuration from settings passed
// in a YAML file.
func (c *configCommand) setConfigFromFile(client applicationAPI, ctx *cmd.Context) error {
	var (
		b   []byte
		err error
	)
	if c.configFile.Path == "-" {
		buf := bytes.Buffer{}
		buf.ReadFrom(ctx.Stdin)
		b = buf.Bytes()
	} else {
		b, err = c.configFile.Read(ctx)
		if err != nil {
			return err
		}
	}
	return block.ProcessBlockedError(
		client.Update(
			params.ApplicationUpdate{
				ApplicationName: c.applicationName,
				SettingsYAML:    string(b)}), block.BlockChange)
}

// getConfig is the run action to return one or all configuration values.
func (c *configCommand) getConfig(client applicationAPI, ctx *cmd.Context) error {
	results, err := client.Get(c.applicationName)
	if err != nil {
		return err
	}
	if len(c.keys) == 1 {
		logger.Infof("format %v is ignored", c.out.Name())
		key := c.keys[0]
		info, found := results.CharmConfig[key].(map[string]interface{})
		if !found && len(results.ApplicationConfig) > 0 {
			info, found = results.ApplicationConfig[key].(map[string]interface{})
		}
		if !found {
			return errors.Errorf("key %q not found in %q application config or charm settings.", key, c.applicationName)
		}
		v, ok := info["value"]
		if !ok || v == nil {
<<<<<<< HEAD
			v = ""
		}
		fmt.Fprintln(ctx.Stdout, v)
=======
			// Note that unlike the output with a non-nil and non-empty value below, this
			// output should never have a newline.
			return nil
		}
		// TODO (anastasiamac 2018-08-29) We want to have a new line after here (fmt.Fprintln).
		// However, it will break all existing scripts and should be done as part of Juju 3.x work.
		fmt.Fprint(ctx.Stdout, v)
>>>>>>> b7934cd3
		return nil
	}

	resultsMap := map[string]interface{}{
		"application": results.Application,
		"charm":       results.Charm,
		"settings":    results.CharmConfig,
	}
	if len(results.ApplicationConfig) > 0 {
		resultsMap["application-config"] = results.ApplicationConfig
	}
	return c.out.Write(ctx, resultsMap)
}

// validateValues reads the values provided as args and validates that they are
// valid UTF-8.
func (c *configCommand) validateValues(ctx *cmd.Context) (map[string]string, error) {
	settings := map[string]string{}
	for k, v := range c.values {
		//empty string is also valid as a setting value
		if v == "" {
			settings[k] = v
			continue
		}

		if v[0] != '@' {
			if !utf8.ValidString(v) {
				return nil, errors.Errorf("value for option %q contains non-UTF-8 sequences", k)
			}
			settings[k] = v
			continue
		}
		nv, err := readValue(ctx, v[1:])
		if err != nil {
			return nil, errors.Trace(err)
		}
		if !utf8.ValidString(nv) {
			return nil, errors.Errorf("value for option %q contains non-UTF-8 sequences", k)
		}
		settings[k] = nv
	}
	return settings, nil
}

// readValue reads the value of an option out of the named file.
// An empty content is valid, like in parsing the options. The upper
// size is 5M.
func readValue(ctx *cmd.Context, filename string) (string, error) {
	absFilename := ctx.AbsPath(filename)
	fi, err := os.Stat(absFilename)
	if err != nil {
		return "", errors.Errorf("cannot read option from file %q: %v", filename, err)
	}
	if fi.Size() > maxValueSize {
		return "", errors.Errorf("size of option file is larger than 5M")
	}
	content, err := ioutil.ReadFile(ctx.AbsPath(filename))
	if err != nil {
		return "", errors.Errorf("cannot read option from file %q: %v", filename, err)
	}
	return string(content), nil
}<|MERGE_RESOLUTION|>--- conflicted
+++ resolved
@@ -366,11 +366,6 @@
 		}
 		v, ok := info["value"]
 		if !ok || v == nil {
-<<<<<<< HEAD
-			v = ""
-		}
-		fmt.Fprintln(ctx.Stdout, v)
-=======
 			// Note that unlike the output with a non-nil and non-empty value below, this
 			// output should never have a newline.
 			return nil
@@ -378,7 +373,6 @@
 		// TODO (anastasiamac 2018-08-29) We want to have a new line after here (fmt.Fprintln).
 		// However, it will break all existing scripts and should be done as part of Juju 3.x work.
 		fmt.Fprint(ctx.Stdout, v)
->>>>>>> b7934cd3
 		return nil
 	}
 
