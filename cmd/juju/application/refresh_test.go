// Copyright 2013 Canonical Ltd.
// Licensed under the AGPLv3, see LICENCE file for details.

package application

import (
	"context"
	"fmt"
	"net/url"
	"os"
	"path"
	"path/filepath"
	"runtime"
	"strings"
	"time"

	"github.com/juju/charm/v11"
	charmresource "github.com/juju/charm/v11/resource"
	"github.com/juju/cmd/v3"
	"github.com/juju/cmd/v3/cmdtesting"
	"github.com/juju/collections/set"
	"github.com/juju/errors"
	"github.com/juju/names/v4"
	"github.com/juju/testing"
	jc "github.com/juju/testing/checkers"
	"github.com/juju/version/v2"
	gc "gopkg.in/check.v1"

	"github.com/juju/juju/api"
	"github.com/juju/juju/api/agent/unitassigner"
	"github.com/juju/juju/api/base"
	"github.com/juju/juju/api/client/application"
	"github.com/juju/juju/api/client/resources"
	commoncharm "github.com/juju/juju/api/common/charm"
	apicommoncharms "github.com/juju/juju/api/common/charms"
	"github.com/juju/juju/charmhub"
	"github.com/juju/juju/cmd/juju/application/deployer"
	"github.com/juju/juju/cmd/juju/application/store"
	"github.com/juju/juju/cmd/juju/application/utils"
	"github.com/juju/juju/cmd/juju/common"
	"github.com/juju/juju/cmd/modelcmd"
	"github.com/juju/juju/core/arch"
	corebase "github.com/juju/juju/core/base"
	corecharm "github.com/juju/juju/core/charm"
	"github.com/juju/juju/core/instance"
	"github.com/juju/juju/core/model"
	"github.com/juju/juju/core/network"
	coreresouces "github.com/juju/juju/core/resources"
	jujutesting "github.com/juju/juju/juju/testing"
	"github.com/juju/juju/jujuclient"
	"github.com/juju/juju/rpc/params"
	"github.com/juju/juju/state"
	"github.com/juju/juju/storage"
	"github.com/juju/juju/testcharms"
	coretesting "github.com/juju/juju/testing"
)

type BaseRefreshSuite struct {
	testing.IsolationSuite
	testing.Stub

	deployResources      deployer.DeployResourcesFunc
	resolveCharm         mockCharmResolver
	resolvedCharmURL     *charm.URL
	resolvedChannel      charm.Risk
	apiConnection        mockAPIConnection
	charmAdder           mockCharmAdder
	charmClient          mockCharmClient
	charmAPIClient       mockCharmRefreshClient
	modelConfigGetter    mockModelConfigGetter
	resourceLister       mockResourceLister
	spacesClient         mockSpacesClient
	downloadBundleClient mockDownloadBundleClient

	testPlatform corecharm.Platform
	testBase     corebase.Base
}

func (s *BaseRefreshSuite) runRefresh(c *gc.C, args ...string) (*cmd.Context, error) {
	return cmdtesting.RunCommand(c, s.refreshCommand(), args...)
}

type RefreshSuite struct {
	BaseRefreshSuite
}

var _ = gc.Suite(&RefreshSuite{})

func (s *RefreshSuite) SetUpTest(c *gc.C) {
	s.BaseRefreshSuite.SetUpSuite(c)
	s.BaseRefreshSuite.setup(c, charm.MustParseURL("ch:quantal/foo-1"), charm.MustParseURL("ch:quantal/foo-2"))
}

func (s *BaseRefreshSuite) SetUpTest(c *gc.C) {
	s.IsolationSuite.SetUpTest(c)
	s.Stub.ResetCalls()
}

func (s *BaseRefreshSuite) setup(c *gc.C, currentCharmURL, latestCharmURL *charm.URL) {
	// Create persistent cookies in a temporary location.
	cookieFile := filepath.Join(c.MkDir(), "cookies")
	s.PatchEnvironment("JUJU_COOKIEFILE", cookieFile)

	var err error
	s.testBase, err = corebase.GetBaseFromSeries(currentCharmURL.Series)
	c.Assert(err, jc.ErrorIsNil)
	s.testPlatform = corecharm.MustParsePlatform(fmt.Sprintf("%s/%s/%s", arch.DefaultArchitecture, s.testBase.OS, s.testBase.Channel))

	s.deployResources = func(
		applicationID string,
		chID resources.CharmID,
		filesAndRevisions map[string]string,
		resources map[string]charmresource.Meta,
		conn base.APICallCloser,
		filesystem modelcmd.Filesystem,
	) (ids map[string]string, err error) {
		s.AddCall("DeployResources", applicationID, chID, filesAndRevisions, resources)
		ids = make(map[string]string)
		for _, r := range resources {
			ids[r.Name] = r.Name + "Id"
		}
		return ids, s.NextErr()
	}

	s.resolvedChannel = charm.Stable
	s.resolveCharm = mockCharmResolver{
		resolveFunc: func(url *charm.URL, preferredOrigin commoncharm.Origin, _ bool) (*charm.URL, commoncharm.Origin, []string, error) {
			s.AddCall("ResolveCharm", url, preferredOrigin)
			if err := s.NextErr(); err != nil {
				return nil, commoncharm.Origin{}, nil, err
			}

			if s.resolvedChannel != "" {
				preferredOrigin.Risk = string(s.resolvedChannel)
			}
			return s.resolvedCharmURL, preferredOrigin, []string{"quantal"}, nil
		},
	}

	s.resolvedCharmURL = latestCharmURL

	s.apiConnection = mockAPIConnection{
		serverVersion: &version.Number{
			Major: 1,
			Minor: 2,
			Patch: 3,
		},
	}
	s.charmAdder = mockCharmAdder{}
	s.charmClient = mockCharmClient{
		charmInfo: &apicommoncharms.CharmInfo{
			Meta: &charm.Meta{},
		},
	}
	risk := "stable"
	if charm.Local.Matches(currentCharmURL.Schema) {
		// A local charm must never have a track, risk,
		// nor branch.
		risk = ""
	}
	s.charmAPIClient = mockCharmRefreshClient{
		charmURL: currentCharmURL,
		bindings: map[string]string{
			"": network.AlphaSpaceName,
		},
		charmOrigin: commoncharm.Origin{
<<<<<<< HEAD
			ID:           "testing",
			Source:       schemaToOriginScource(currentCharmURL.Schema),
			Risk:         "stable",
			Architecture: arch.DefaultArchitecture,
			Base:         s.testBase,
=======
			Source: schemaToOriginScource(currentCharmURL.Schema),
			Risk:   risk,
>>>>>>> ad91d611
		},
	}
	s.modelConfigGetter = newMockModelConfigGetter()
	s.resourceLister = mockResourceLister{}
	s.spacesClient = mockSpacesClient{
		spaceList: []params.Space{
			{Id: network.AlphaSpaceId, Name: network.AlphaSpaceName}, // default
			{Id: "1", Name: "sp1"},
		},
	}
	s.downloadBundleClient = mockDownloadBundleClient{
		bundle: nil,
	}
}

func schemaToOriginScource(schema string) commoncharm.OriginSource {
	switch {
	case charm.Local.Matches(schema):
		return commoncharm.OriginLocal
	}
	return commoncharm.OriginCharmHub
}

func (s *BaseRefreshSuite) refreshCommand() cmd.Command {
	memStore := jujuclient.NewMemStore()
	memStore.CurrentControllerName = "foo"
	memStore.Controllers["foo"] = jujuclient.ControllerDetails{
		APIEndpoints: []string{"0.1.2.3:1234"},
	}
	memStore.Models["foo"] = &jujuclient.ControllerModels{
		CurrentModel: "admin/bar",
		Models: map[string]jujuclient.ModelDetails{
			"admin/bar": {ActiveBranch: model.GenerationMaster},
		},
	}
	memStore.Accounts["foo"] = jujuclient.AccountDetails{
		User: "admin", Password: "hunter2",
	}
	apiOpen := func(*api.Info, api.DialOpts) (api.Connection, error) {
		s.AddCall("OpenAPI")
		return &s.apiConnection, nil
	}

	cmd := NewRefreshCommandForTest(
		memStore,
		apiOpen,
		s.deployResources,
		func(base.APICallCloser, store.DownloadBundleClient) CharmResolver {
			s.AddCall("NewCharmResolver")
			return &s.resolveCharm
		},
		func(conn api.Connection) store.CharmAdder {
			s.AddCall("NewCharmAdder", conn)
			s.PopNoErr()
			return &s.charmAdder
		},
		func(conn base.APICallCloser) utils.CharmClient {
			s.AddCall("NewCharmClient", conn)
			s.PopNoErr()
			return &s.charmClient
		},
		func(conn base.APICallCloser) CharmRefreshClient {
			s.AddCall("NewCharmAPIClient", conn)
			s.PopNoErr()
			return &s.charmAPIClient
		},
		func(conn base.APICallCloser) (utils.ResourceLister, error) {
			s.AddCall("NewResourceLister", conn)
			return &s.resourceLister, s.NextErr()
		},
		func(conn base.APICallCloser) SpacesAPI {
			s.AddCall("NewSpacesClient", conn)
			return &s.spacesClient
		},
		func(conn base.APICallCloser) ModelConfigClient {
			s.AddCall("ModelConfigClient", conn)
			return &s.modelConfigGetter
		},
		func(curl string) (store.DownloadBundleClient, error) {
			s.AddCall("NewCharmHubClient", curl)
			return &s.downloadBundleClient, nil
		},
	)
	return cmd
}

func (s *RefreshSuite) TestStorageConstraints(c *gc.C) {
	_, err := s.runRefresh(c, "foo", "--storage", "bar=baz")
	c.Assert(err, jc.ErrorIsNil)
	s.charmAPIClient.CheckCallNames(c, "GetCharmURLOrigin", "Get", "SetCharm")

	s.charmAPIClient.CheckCall(c, 2, "SetCharm", model.GenerationMaster, application.SetCharmConfig{
		ApplicationName: "foo",
		CharmID: application.CharmID{
			URL: s.resolvedCharmURL,
			Origin: commoncharm.Origin{
				ID:           "testing",
				Source:       "charm-hub",
				Risk:         "stable",
				Architecture: arch.DefaultArchitecture,
				Base:         s.testBase,
			},
		},
		StorageConstraints: map[string]storage.Constraints{
			"bar": {Pool: "baz", Count: 1},
		},
		ConfigSettings:   map[string]string{},
		EndpointBindings: map[string]string{},
	})
}

func (s *RefreshSuite) TestConfigSettings(c *gc.C) {
	tempdir := c.MkDir()
	configFile := filepath.Join(tempdir, "config.yaml")
	err := os.WriteFile(configFile, []byte("foo:{}"), 0644)
	c.Assert(err, jc.ErrorIsNil)

	_, err = s.runRefresh(c, "foo", "--config", configFile)
	c.Assert(err, jc.ErrorIsNil)
	s.charmAPIClient.CheckCallNames(c, "GetCharmURLOrigin", "Get", "SetCharm")

	s.charmAPIClient.CheckCall(c, 2, "SetCharm", model.GenerationMaster, application.SetCharmConfig{
		ApplicationName: "foo",
		CharmID: application.CharmID{
			URL: s.resolvedCharmURL,
			Origin: commoncharm.Origin{
				ID:           "testing",
				Source:       "charm-hub",
				Risk:         "stable",
				Architecture: arch.DefaultArchitecture,
				Base:         s.testBase,
			},
		},
		ConfigSettingsYAML: "foo:{}",
		ConfigSettings:     map[string]string{},
		EndpointBindings:   map[string]string{},
	})
}

func (s *RefreshSuite) TestConfigSettingsWithTrust(c *gc.C) {
	_, err := s.runRefresh(c, "foo", "--trust", "--config", "foo=bar")
	c.Assert(err, jc.ErrorIsNil)
	s.charmAPIClient.CheckCallNames(c, "GetCharmURLOrigin", "Get", "SetCharm")

	s.charmAPIClient.CheckCall(c, 2, "SetCharm", model.GenerationMaster, application.SetCharmConfig{
		ApplicationName: "foo",
		CharmID: application.CharmID{
			URL: s.resolvedCharmURL,
			Origin: commoncharm.Origin{
				ID:           "testing",
				Source:       "charm-hub",
				Risk:         "stable",
				Architecture: arch.DefaultArchitecture,
				Base:         s.testBase,
			},
		},
		ConfigSettings:   map[string]string{"trust": "true", "foo": "bar"},
		EndpointBindings: map[string]string{},
	})
}

func (s *RefreshSuite) TestConfigSettingsWithTrustFalse(c *gc.C) {
	_, err := s.runRefresh(c, "foo", "--trust=false", "--config", "foo=bar")
	c.Assert(err, jc.ErrorIsNil)
	s.charmAPIClient.CheckCallNames(c, "GetCharmURLOrigin", "Get", "SetCharm")

	s.charmAPIClient.CheckCall(c, 2, "SetCharm", model.GenerationMaster, application.SetCharmConfig{
		ApplicationName: "foo",
		CharmID: application.CharmID{
			URL: s.resolvedCharmURL,
			Origin: commoncharm.Origin{
				ID:           "testing",
				Source:       "charm-hub",
				Risk:         "stable",
				Architecture: arch.DefaultArchitecture,
				Base:         s.testBase,
			},
		},
		ConfigSettings:   map[string]string{"trust": "false", "foo": "bar"},
		EndpointBindings: map[string]string{},
	})
}

func (s *RefreshSuite) TestConfigSettingsWithKeyValuesAndFile(c *gc.C) {
	tempdir := c.MkDir()
	configFile := filepath.Join(tempdir, "config.yaml")
	err := os.WriteFile(configFile, []byte("foo:{}"), 0644)
	c.Assert(err, jc.ErrorIsNil)

	_, err = s.runRefresh(c, "foo", "--trust", "--config", "foo=bar", "--config", configFile)
	c.Assert(err, jc.ErrorIsNil)
	s.charmAPIClient.CheckCallNames(c, "GetCharmURLOrigin", "Get", "SetCharm")

	s.charmAPIClient.CheckCall(c, 2, "SetCharm", model.GenerationMaster, application.SetCharmConfig{
		ApplicationName: "foo",
		CharmID: application.CharmID{
			URL: s.resolvedCharmURL,
			Origin: commoncharm.Origin{
				ID:           "testing",
				Source:       "charm-hub",
				Risk:         "stable",
				Architecture: arch.DefaultArchitecture,
				Base:         s.testBase,
			},
		},
		ConfigSettingsYAML: "foo:{}",
		ConfigSettings:     map[string]string{"trust": "true", "foo": "bar"},
		EndpointBindings:   map[string]string{},
	})
}

func (s *RefreshSuite) TestUpgradeWithBindDefaults(c *gc.C) {
	s.charmAPIClient.bindings = map[string]string{
		"": "testing",
	}

	s.testUpgradeWithBind(c, map[string]string{
		"ep1": "sp1",
		"ep2": "testing",
	})
}

func (s *RefreshSuite) testUpgradeWithBind(c *gc.C, expectedBindings map[string]string) {
	s.apiConnection = mockAPIConnection{
		serverVersion: &version.Number{
			Major: 1,
			Minor: 2,
			Patch: 3,
		},
	}

	s.charmClient.charmInfo.Meta.ExtraBindings = map[string]charm.ExtraBinding{
		"ep1": {Name: "ep1"},
		"ep2": {Name: "ep2"},
	}

	_, err := s.runRefresh(c, "foo", "--bind", "ep1=sp1")
	c.Assert(err, jc.ErrorIsNil)
	s.charmAPIClient.CheckCallNames(c, "GetCharmURLOrigin", "Get", "SetCharm")
	s.spacesClient.CheckCallNames(c, "ListSpaces")

	s.charmAPIClient.CheckCall(c, 2, "SetCharm", model.GenerationMaster, application.SetCharmConfig{
		ApplicationName: "foo",
		CharmID: application.CharmID{
			URL: s.resolvedCharmURL,
			Origin: commoncharm.Origin{
				ID:           "testing",
				Source:       "charm-hub",
				Risk:         "stable",
				Architecture: arch.DefaultArchitecture,
				Base:         s.testBase,
			},
		},
		ConfigSettings:   map[string]string{},
		EndpointBindings: expectedBindings,
	})
}

func (s *RefreshSuite) TestUpgradeWithBindAndUnknownEndpoint(c *gc.C) {
	s.apiConnection = mockAPIConnection{
		serverVersion: &version.Number{
			Major: 1,
			Minor: 2,
			Patch: 3,
		},
	}

	s.charmClient.charmInfo.Meta.ExtraBindings = map[string]charm.ExtraBinding{
		"ep1": {Name: "ep1"},
	}

	_, err := s.runRefresh(c, "foo", "--bind", "unknown=sp1")
	c.Assert(err, gc.ErrorMatches, `endpoint "unknown" not found`)
}

type RefreshErrorsStateSuite struct {
	jujutesting.RepoSuite

	fakeAPI *fakeDeployAPI
	cmd     cmd.Command
}

var _ = gc.Suite(&RefreshErrorsStateSuite{})

func (s *RefreshErrorsStateSuite) SetUpSuite(c *gc.C) {
	if runtime.GOOS == "darwin" {
		c.Skip("Mongo failures on macOS")
	}
	s.RepoSuite.SetUpSuite(c)

	// TODO: remove this patch once we removed all the old series from tests in current package.
	s.PatchValue(&deployer.SupportedJujuSeries,
		func(time.Time, string, string) (set.Strings, error) {
			return set.NewStrings(
				"centos7", "centos9", "genericlinux", "kubernetes",
				"jammy", "focal", "bionic", "xenial",
			), nil
		},
	)
}

func (s *RefreshErrorsStateSuite) SetUpTest(c *gc.C) {
	s.RepoSuite.SetUpTest(c)

	cfgAttrs := map[string]interface{}{
		"name":           "name",
		"uuid":           coretesting.ModelTag.Id(),
		"type":           "foo",
		"secret-backend": "auto",
	}
	s.fakeAPI = vanillaFakeModelAPI(cfgAttrs)
	s.cmd = NewRefreshCommandForStateTest(
		func(conn api.Connection) store.CharmAdder {
			return s.fakeAPI
		},
		func(conn base.APICallCloser) utils.CharmClient {
			return s.fakeAPI
		},
		deployer.DeployResources,
		nil,
	)
}

func (s *RefreshErrorsStateSuite) runRefresh(c *gc.C, cmd cmd.Command, args ...string) (*cmd.Context, error) {
	return cmdtesting.RunCommand(c, cmd, args...)
}

func (s *RefreshErrorsStateSuite) TestInvalidArgs(c *gc.C) {
	_, err := s.runRefresh(c, s.cmd)
	c.Assert(err, gc.ErrorMatches, "no application specified")
	_, err = s.runRefresh(c, s.cmd, "invalid:name")
	c.Assert(err, gc.ErrorMatches, `invalid application name "invalid:name"`)
	_, err = s.runRefresh(c, s.cmd, "foo", "bar")
	c.Assert(err, gc.ErrorMatches, `unrecognized args: \["bar"\]`)
}

func (s *RefreshErrorsStateSuite) TestInvalidApplication(c *gc.C) {
	_, err := s.runRefresh(c, s.cmd, "phony")
	c.Assert(errors.Cause(err), gc.ErrorMatches, `application "phony" not found`)
}

func (s *RefreshErrorsStateSuite) deployApplication(c *gc.C) {
	charmDir := testcharms.RepoWithSeries("bionic").ClonedDir(c.MkDir(), "riak")
	curl := charm.MustParseURL("local:bionic/riak-7")
	withLocalCharmDeployable(s.fakeAPI, curl, charmDir, false)
	withCharmDeployable(s.fakeAPI, curl, corebase.MustParseBaseFromString("ubuntu@18.04"), charmDir.Meta(), charmDir.Metrics(), false, false, 1, nil, nil)

	err := runDeploy(c, charmDir.Path, "riak", "--series", "bionic")
	c.Assert(err, jc.ErrorIsNil)
}

func (s *RefreshErrorsStateSuite) TestNoPathFails(c *gc.C) {
	s.deployApplication(c)
	_, err := s.runRefresh(c, s.cmd, "riak")
	c.Assert(err, gc.ErrorMatches, "refreshing a local charm requires either --path or --switch")
}

func (s *RefreshErrorsStateSuite) TestSwitchAndRevisionFails(c *gc.C) {
	s.deployApplication(c)
	_, err := s.runRefresh(c, s.cmd, "riak", "--switch=riak", "--revision=2")
	c.Assert(err, gc.ErrorMatches, "--switch and --revision are mutually exclusive")
}

func (s *RefreshErrorsStateSuite) TestPathAndRevisionFails(c *gc.C) {
	s.deployApplication(c)
	_, err := s.runRefresh(c, s.cmd, "riak", "--path=foo", "--revision=2")
	c.Assert(err, gc.ErrorMatches, "--path and --revision are mutually exclusive")
}

func (s *RefreshErrorsStateSuite) TestSwitchAndPathFails(c *gc.C) {
	s.deployApplication(c)
	_, err := s.runRefresh(c, s.cmd, "riak", "--switch=riak", "--path=foo")
	c.Assert(err, gc.ErrorMatches, "--switch and --path are mutually exclusive")
}

func (s *RefreshErrorsStateSuite) TestInvalidRevision(c *gc.C) {
	s.deployApplication(c)
	_, err := s.runRefresh(c, s.cmd, "riak", "--revision=blah")
	c.Assert(err, gc.ErrorMatches, `invalid value "blah" for option --revision: strconv.(ParseInt|Atoi): parsing "blah": invalid syntax`)
}

type RefreshSuccessStateSuite struct {
	jujutesting.RepoSuite
	coretesting.CmdBlockHelper
	path string
	riak *state.Application

	charmClient mockCharmClient
	cmd         cmd.Command
}

var _ = gc.Suite(&RefreshSuccessStateSuite{})

func (s *RefreshSuccessStateSuite) SetUpSuite(c *gc.C) {
	if runtime.GOOS == "darwin" {
		c.Skip("Mongo failures on macOS")
	}
	s.RepoSuite.SetUpSuite(c)
}

func (s *RefreshSuccessStateSuite) assertUpgraded(c *gc.C, riak *state.Application, revision int, forced bool) *charm.URL {
	err := riak.Refresh()
	c.Assert(err, jc.ErrorIsNil)
	ch, force, err := riak.Charm()
	c.Assert(err, jc.ErrorIsNil)
	c.Assert(ch.Revision(), gc.Equals, revision)
	c.Assert(force, gc.Equals, forced)
	return ch.URL()
}

func (s *RefreshSuccessStateSuite) runRefresh(c *gc.C, cmd cmd.Command, args ...string) (*cmd.Context, error) {
	return cmdtesting.RunCommand(c, cmd, args...)
}

func (s *RefreshSuccessStateSuite) SetUpTest(c *gc.C) {
	if runtime.GOOS == "darwin" {
		c.Skip("Mongo failures on macOS")
	}
	s.RepoSuite.SetUpTest(c)

	// TODO: remove this patch once we removed all the old series from tests in current package.
	s.PatchValue(&deployer.SupportedJujuSeries,
		func(time.Time, string, string) (set.Strings, error) {
			return set.NewStrings(
				"centos7", "centos9", "genericlinux", "kubernetes",
				"jammy", "focal", "bionic", "xenial",
			), nil
		},
	)

	s.charmClient = mockCharmClient{}
	s.cmd = NewRefreshCommandForStateTest(
		newCharmAdder,
		func(conn base.APICallCloser) utils.CharmClient {
			return &s.charmClient
		},
		deployer.DeployResources,
		nil,
	)
	s.path = testcharms.RepoWithSeries("bionic").ClonedDirPath(c.MkDir(), "riak")
	err := runDeploy(c, s.path, "--series", "bionic")
	c.Assert(err, jc.ErrorIsNil)
	curl := charm.MustParseURL("local:bionic/riak-7")
	s.riak, _ = s.RepoSuite.AssertApplication(c, "riak", curl, 1, 1)

	_, forced, err := s.riak.Charm()
	c.Assert(err, jc.ErrorIsNil)
	c.Assert(forced, jc.IsFalse)

	s.charmClient.charmInfo = &apicommoncharms.CharmInfo{
		URL:  "local:riak",
		Meta: &charm.Meta{},
	}

	s.CmdBlockHelper = coretesting.NewCmdBlockHelper(s.APIState)
	c.Assert(s.CmdBlockHelper, gc.NotNil)
	s.AddCleanup(func(*gc.C) { s.CmdBlockHelper.Close() })
}

func (s *RefreshSuccessStateSuite) assertLocalRevision(c *gc.C, revision int, path string) {
	dir, err := charm.ReadCharmDir(path)
	c.Assert(err, jc.ErrorIsNil)
	c.Assert(dir.Revision(), gc.Equals, revision)
}

func (s *RefreshSuccessStateSuite) TestLocalRevisionUnchanged(c *gc.C) {
	_, err := s.runRefresh(c, s.cmd, "riak", "--path", s.path)
	c.Assert(err, jc.ErrorIsNil)
	curl := s.assertUpgraded(c, s.riak, 8, false)
	s.AssertCharmUploaded(c, curl)
	// Even though the remote revision is bumped, the local one should
	// be unchanged.
	s.assertLocalRevision(c, 7, s.path)
}

func (s *RefreshSuite) TestUpgradeWithChannel(c *gc.C) {
	s.resolvedChannel = charm.Beta
	_, err := s.runRefresh(c, "foo", "--channel=beta")
	c.Assert(err, jc.ErrorIsNil)

	s.charmAdder.CheckCallNames(c, "AddCharm")
	origin, _ := utils.DeduceOrigin(s.resolvedCharmURL, charm.Channel{Risk: charm.Beta}, corecharm.Platform{
		Architecture: arch.DefaultArchitecture,
	})
	origin.ID = "testing"
	origin.Revision = (*int)(nil)
	origin.Architecture = arch.DefaultArchitecture
	origin.Base = s.testBase
	s.charmAdder.CheckCall(c, 0, "AddCharm", s.resolvedCharmURL, origin, false)
	s.charmAPIClient.CheckCallNames(c, "GetCharmURLOrigin", "Get", "SetCharm")
	s.charmAPIClient.CheckCall(c, 2, "SetCharm", model.GenerationMaster, application.SetCharmConfig{
		ApplicationName: "foo",
		CharmID: application.CharmID{
			URL: s.resolvedCharmURL,
			Origin: commoncharm.Origin{
				ID:           "testing",
				Source:       "charm-hub",
				Risk:         "beta",
				Architecture: arch.DefaultArchitecture,
				Base:         s.testBase,
			},
		},
		ConfigSettings:   map[string]string{},
		EndpointBindings: map[string]string{},
	})
}

func (s *RefreshSuite) TestUpgradeWithChannelNoNewCharmURL(c *gc.C) {
	// Test setting a new charm channel, without an actual
	// charm upgrade needed.
	s.resolvedChannel = charm.Beta
	s.resolvedCharmURL = charm.MustParseURL("ch:quantal/foo-1")

	_, err := s.runRefresh(c, "foo", "--channel=beta")
	c.Assert(err, jc.ErrorIsNil)

	s.charmAPIClient.CheckCallNames(c, "GetCharmURLOrigin", "Get", "SetCharm")
	s.charmAPIClient.CheckCall(c, 2, "SetCharm", model.GenerationMaster, application.SetCharmConfig{
		ApplicationName: "foo",
		CharmID: application.CharmID{
			URL: s.resolvedCharmURL,
			Origin: commoncharm.Origin{
				ID:           "testing",
				Source:       "charm-hub",
				Risk:         "beta",
				Architecture: arch.DefaultArchitecture,
				Base:         s.testBase,
			},
		},
		ConfigSettings:   map[string]string{},
		EndpointBindings: map[string]string{},
	})
}

func (s *RefreshSuite) TestRefreshShouldRespectDeployedChannelByDefault(c *gc.C) {
	s.resolvedChannel = charm.Beta
	_, err := s.runRefresh(c, "foo")
	c.Assert(err, jc.ErrorIsNil)

	s.charmAdder.CheckCallNames(c, "AddCharm")
	origin, _ := utils.DeduceOrigin(s.resolvedCharmURL, charm.Channel{Risk: charm.Beta}, s.testPlatform)
	origin.ID = "testing"
	origin.Revision = (*int)(nil)
	s.charmAdder.CheckCall(c, 0, "AddCharm", s.resolvedCharmURL, origin, false)
	s.charmAPIClient.CheckCallNames(c, "GetCharmURLOrigin", "Get", "SetCharm")
	s.charmAPIClient.CheckCall(c, 2, "SetCharm", model.GenerationMaster, application.SetCharmConfig{
		ApplicationName: "foo",
		CharmID: application.CharmID{
			URL: s.resolvedCharmURL,
			Origin: commoncharm.Origin{
				ID:           "testing",
				Source:       "charm-hub",
				Risk:         "beta",
				Architecture: arch.DefaultArchitecture,
				Base:         s.testBase,
			},
		},
		ConfigSettings:   map[string]string{},
		EndpointBindings: map[string]string{},
	})
}

func (s *RefreshSuite) TestUpgradeFailWithoutCharmHubOriginID(c *gc.C) {
	s.resolvedChannel = charm.Beta
	s.charmAPIClient.charmOrigin.Source = "charm-hub"
	s.charmAPIClient.charmOrigin.ID = ""
	_, err := s.runRefresh(c, "foo", "--channel=beta")
	c.Assert(err, gc.ErrorMatches, "\"foo\" deploy incomplete, please try refresh again in a little bit.")
	s.charmAPIClient.CheckCallNames(c, "GetCharmURLOrigin")
}

func (s *RefreshSuite) TestSwitch(c *gc.C) {
	_, err := s.runRefresh(c, "foo", "--switch=ch:trusty/anotherriak")
	c.Assert(err, jc.ErrorIsNil)

	s.charmClient.CheckCallNames(c, "CharmInfo", "CharmInfo")
	s.charmClient.CheckCall(c, 0, "CharmInfo", s.resolvedCharmURL.String())
	s.charmAdder.CheckCallNames(c, "CheckCharmPlacement", "AddCharm")
	origin, _ := utils.DeduceOrigin(s.resolvedCharmURL, charm.Channel{Risk: charm.Stable}, s.testPlatform)

	parsedSwitchUrl, err := charm.ParseURL("ch:trusty/anotherriak")
	c.Assert(err, jc.ErrorIsNil)
	s.charmAdder.CheckCall(c, 0, "CheckCharmPlacement", "foo", parsedSwitchUrl)
	origin.Revision = (*int)(nil)
	s.charmAdder.CheckCall(c, 1, "AddCharm", s.resolvedCharmURL, origin, false)
	s.charmAPIClient.CheckCallNames(c, "GetCharmURLOrigin", "Get", "SetCharm")
	s.charmAPIClient.CheckCall(c, 2, "SetCharm", model.GenerationMaster, application.SetCharmConfig{
		ApplicationName: "foo",
		CharmID: application.CharmID{
			URL: s.resolvedCharmURL,
			Origin: commoncharm.Origin{
				Source:       "charm-hub",
				Architecture: arch.DefaultArchitecture,
				Risk:         "stable",
				Base:         s.testBase,
			},
		},
		ConfigSettings:   map[string]string{},
		EndpointBindings: map[string]string{},
	})
	var curl *charm.URL
	for _, call := range s.Calls() {
		if call.FuncName == "ResolveCharm" {
			curl = call.Args[0].(*charm.URL)
			break
		}
	}
	c.Assert(curl, gc.NotNil)
	c.Assert(curl.String(), gc.Equals, "ch:trusty/anotherriak")
}

func (s *RefreshSuite) TestSwitchSameURL(c *gc.C) {
	s.charmAPIClient.charmURL = s.resolvedCharmURL
	_, err := s.runRefresh(c, "foo", "--switch="+s.resolvedCharmURL.String())
	// Should not get error since charm already up-to-date
	c.Assert(err, jc.ErrorIsNil)
}

func (s *RefreshSuite) TestSwitchDifferentRevision(c *gc.C) {
	curlCopy := *s.resolvedCharmURL
	s.charmAPIClient.charmURL = &curlCopy
	s.resolvedCharmURL.Revision++
	_, err := s.runRefresh(c, "riak", "--switch="+s.resolvedCharmURL.String())
	c.Assert(err, jc.ErrorIsNil)
}

func (s *RefreshSuite) TestUpgradeWithTermsNotSigned(c *gc.C) {
	termsRequiredError := &common.TermsRequiredError{Terms: []string{"term/1", "term/2"}}
	s.charmAdder.SetErrors(termsRequiredError)
	expectedError := `Declined: some terms require agreement. Try: "juju agree term/1 term/2"`
	_, err := s.runRefresh(c, "terms1")
	c.Assert(err, gc.ErrorMatches, expectedError)
}
func (s *RefreshSuccessStateSuite) TestBlockRefresh(c *gc.C) {
	// Block operation
	s.BlockAllChanges(c, "TestBlockRefresh")
	_, err := s.runRefresh(c, s.cmd, "riak", "--path", s.path)
	s.AssertBlocked(c, err, ".*TestBlockRefresh.*")
}

func (s *RefreshSuccessStateSuite) TestRespectsLocalRevisionWhenPossible(c *gc.C) {
	dir, err := charm.ReadCharmDir(s.path)
	c.Assert(err, jc.ErrorIsNil)
	err = dir.SetDiskRevision(42)
	c.Assert(err, jc.ErrorIsNil)

	s.charmClient.charmInfo = &apicommoncharms.CharmInfo{
		URL:      "local:riak",
		Meta:     dir.Meta(),
		Revision: dir.Revision(),
	}
	_, err = s.runRefresh(c, s.cmd, "riak", "--path", s.path)
	c.Assert(err, jc.ErrorIsNil)
	curl := s.assertUpgraded(c, s.riak, 42, false)
	s.AssertCharmUploaded(c, curl)
	s.assertLocalRevision(c, 42, s.path)
}

func (s *RefreshSuccessStateSuite) TestForcedSeriesUpgrade(c *gc.C) {
	repoPath := testcharms.RepoWithSeries("bionic").ClonedDirPath(c.MkDir(), "multi-series")
	err := runDeploy(c, repoPath, "multi-series", "--series", "bionic")
	c.Assert(err, jc.ErrorIsNil)
	app, err := s.State.Application("multi-series")
	c.Assert(err, jc.ErrorIsNil)
	ch, _, err := app.Charm()
	c.Assert(err, jc.ErrorIsNil)
	c.Assert(ch.Revision(), gc.Equals, 1)

	units, err := app.AllUnits()
	c.Assert(err, jc.ErrorIsNil)
	c.Assert(units, gc.HasLen, 1)
	unit := units[0]
	tags := []names.UnitTag{unit.UnitTag()}
	errs, err := unitassigner.New(s.APIState).AssignUnits(tags)
	c.Assert(err, jc.ErrorIsNil)
	c.Assert(errs, gc.DeepEquals, make([]error, len(units)))

	// Overwrite the metadata.yaml to change the supported series.
	metadataPath := filepath.Join(repoPath, "metadata.yaml")
	file, err := os.OpenFile(metadataPath, os.O_TRUNC|os.O_RDWR, 0666)
	if err != nil {
		c.Fatal(errors.Annotate(err, "cannot open metadata.yaml for overwriting"))
	}
	defer func() { _ = file.Close() }()

	metadata := strings.Join(
		[]string{
			`name: multi-series`,
			`summary: "That's a dummy charm with multi-series."`,
			`description: |`,
			`    This is a longer description which`,
			`    potentially contains multiple lines.`,
			`series:`,
			`    - trusty`,
			`    - wily`,
		},
		"\n",
	)
	if _, err := file.WriteString(metadata); err != nil {
		c.Fatal(errors.Annotate(err, "cannot write to metadata.yaml"))
	}

	s.charmClient.charmInfo = &apicommoncharms.CharmInfo{
		URL:      ch.String(),
		Meta:     ch.Meta(),
		Revision: ch.Revision(),
	}
	_, err = s.runRefresh(c, s.cmd, "multi-series", "--path", repoPath, "--force-series")
	c.Assert(err, jc.ErrorIsNil)

	err = app.Refresh()
	c.Assert(err, jc.ErrorIsNil)

	ch, force, err := app.Charm()
	c.Assert(err, jc.ErrorIsNil)
	c.Check(ch.Revision(), gc.Equals, 2)
	c.Check(force, gc.Equals, false)
}

func (s *RefreshSuccessStateSuite) TestForcedLXDProfileUpgrade(c *gc.C) {
	repoPath := testcharms.RepoWithSeries("bionic").ClonedDirPath(c.MkDir(), "lxd-profile-alt")
	err := runDeploy(c, repoPath, "lxd-profile-alt", "--to", "lxd")
	c.Assert(err, jc.ErrorIsNil)
	app, err := s.State.Application("lxd-profile-alt")
	c.Assert(err, jc.ErrorIsNil)
	ch, _, err := app.Charm()
	c.Assert(err, jc.ErrorIsNil)
	c.Assert(ch.Revision(), gc.Equals, 0)

	units, err := app.AllUnits()
	c.Assert(err, jc.ErrorIsNil)
	c.Assert(units, gc.HasLen, 1)
	unit := units[0]

	container, err := s.State.AddMachineInsideNewMachine(
		state.MachineTemplate{
			Base: state.UbuntuBase("22.04"),
			Jobs: []state.MachineJob{state.JobHostUnits},
		},
		state.MachineTemplate{ // parent
			Base: state.UbuntuBase("22.04"),
			Jobs: []state.MachineJob{state.JobHostUnits},
		},
		instance.LXD,
	)
	c.Assert(err, jc.ErrorIsNil)

	err = unit.AssignToMachine(container)
	c.Assert(err, jc.ErrorIsNil)

	// Overwrite the lxd-profile.yaml to change the supported series.
	lxdProfilePath := filepath.Join(repoPath, "lxd-profile.yaml")
	file, err := os.OpenFile(lxdProfilePath, os.O_TRUNC|os.O_RDWR, 0666)
	if err != nil {
		c.Fatal(errors.Annotate(err, "cannot open lxd-profile.yaml for overwriting"))
	}
	defer func() { _ = file.Close() }()

	lxdProfile := `
description: lxd profile for testing
config:
  security.nesting: "true"
  security.privileged: "true"
  linux.kernel_modules: openvswitch,nbd,ip_tables,ip6_tables
  environment.http_proxy: ""
  boot.autostart.delay: 1
devices: {}
`
	if _, err := file.WriteString(lxdProfile); err != nil {
		c.Fatal(errors.Annotate(err, "cannot write to lxd-profile.yaml"))
	}

	_, err = s.runRefresh(c, s.cmd, "lxd-profile-alt", "--path", repoPath)
	c.Assert(err, gc.ErrorMatches, `invalid lxd-profile.yaml: contains config value "boot.autostart.delay"`)
}

func (s *RefreshSuccessStateSuite) TestInitWithResources(c *gc.C) {
	testcharms.RepoWithSeries("bionic").CharmArchivePath(c.MkDir(), "dummy")
	dir := c.MkDir()

	foopath := path.Join(dir, "foo")
	barpath := path.Join(dir, "bar")
	err := os.WriteFile(foopath, []byte("foo"), 0600)
	c.Assert(err, jc.ErrorIsNil)
	err = os.WriteFile(barpath, []byte("bar"), 0600)
	c.Assert(err, jc.ErrorIsNil)

	res1 := fmt.Sprintf("foo=%s", foopath)
	res2 := fmt.Sprintf("bar=%s", barpath)

	d := refreshCommand{}
	args := []string{"dummy", "--resource", res1, "--resource", res2}

	err = cmdtesting.InitCommand(modelcmd.Wrap(&d), args)
	c.Assert(err, jc.ErrorIsNil)
	c.Assert(d.Resources, gc.DeepEquals, map[string]string{
		"foo": foopath,
		"bar": barpath,
	})
}

func (s *RefreshSuite) TestUpgradeSameVersionWithResourceUpload(c *gc.C) {
	s.resolvedCharmURL = charm.MustParseURL("ch:quantal/foo-1")
	s.charmClient.charmInfo = &apicommoncharms.CharmInfo{
		URL: s.resolvedCharmURL.String(),
		Meta: &charm.Meta{
			Resources: map[string]charmresource.Meta{
				"bar": {
					Name: "bar",
					Type: charmresource.TypeFile,
				},
			},
		},
	}
	s.charmClient.charmResources = []charmresource.Resource{}
	dir := c.MkDir()
	barpath := path.Join(dir, "bar")
	err := os.WriteFile(barpath, []byte("bar"), 0600)
	c.Assert(err, jc.ErrorIsNil)

	res1 := fmt.Sprintf("bar=%s", barpath)

	_, err = s.runRefresh(c, "foo", "--resource="+res1)
	c.Assert(err, jc.ErrorIsNil)

	s.charmAdder.CheckNoCalls(c)
	s.charmAPIClient.CheckCallNames(c, "GetCharmURLOrigin", "Get", "SetCharm")
	s.charmAPIClient.CheckCall(c, 2, "SetCharm", model.GenerationMaster, application.SetCharmConfig{
		ApplicationName: "foo",
		CharmID: application.CharmID{
			URL: s.resolvedCharmURL,
			Origin: commoncharm.Origin{
				ID:           "testing",
				Source:       "charm-hub",
				Risk:         "stable",
				Architecture: arch.DefaultArchitecture,
				Base:         s.testBase,
			},
		},
		ConfigSettings:   map[string]string{},
		EndpointBindings: map[string]string{},
		ResourceIDs:      map[string]string{"bar": "barId"},
	})
}

type RefreshCharmHubSuite struct {
	BaseRefreshSuite
}

var _ = gc.Suite(&RefreshCharmHubSuite{})

func (s *RefreshCharmHubSuite) SetUpTest(c *gc.C) {
	s.BaseRefreshSuite.SetUpSuite(c)
	s.BaseRefreshSuite.setup(c, charm.MustParseURL("ch:quantal/foo-1"), charm.MustParseURL("ch:quantal/foo-2"))
}

func (s *BaseRefreshSuite) TearDownTest(c *gc.C) {
	//func (s *RefreshCharmHubSuite) TearDownTest(c *gc.C) {
	s.ResetCalls()
}

func (s *RefreshCharmHubSuite) TestUpgradeResourceRevision(c *gc.C) {
	s.charmClient.charmInfo = &apicommoncharms.CharmInfo{
		URL: s.resolvedCharmURL.String(),
		Meta: &charm.Meta{
			Resources: map[string]charmresource.Meta{
				"bar": {
					Name: "bar",
					Type: charmresource.TypeFile,
				},
			},
		},
	}
	s.charmClient.charmResources = []charmresource.Resource{
		{
			Meta: charmresource.Meta{
				Name:        "bar",
				Type:        0,
				Path:        "",
				Description: "",
			},
			Origin:   charmresource.OriginStore,
			Revision: 2,
		},
	}

	_, err := s.runRefresh(c, "foo")
	c.Assert(err, jc.ErrorIsNil)

	s.charmAPIClient.CheckCallNames(c, "GetCharmURLOrigin", "Get", "SetCharm")
	s.charmClient.CheckCallNames(c, "CharmInfo", "ListCharmResources", "CharmInfo")
	s.CheckCall(c, 9, "DeployResources", "foo", resources.CharmID{
		URL: s.resolvedCharmURL,
		Origin: commoncharm.Origin{
			ID:           "testing",
			Source:       "charm-hub",
			Risk:         "stable",
			Architecture: arch.DefaultArchitecture,
			Base:         s.testBase}},
		map[string]string(nil),
		map[string]charmresource.Meta{"bar": {Name: "bar", Type: charmresource.TypeFile}},
	)
}

func (s *RefreshCharmHubSuite) TestUpgradeResourceRevisionSupplied(c *gc.C) {
	s.charmClient.charmInfo = &apicommoncharms.CharmInfo{
		URL: s.resolvedCharmURL.String(),
		Meta: &charm.Meta{
			Resources: map[string]charmresource.Meta{
				"bar": {
					Name: "bar",
					Type: charmresource.TypeFile,
				},
			},
		},
	}
	s.charmClient.charmResources = []charmresource.Resource{
		{
			Meta: charmresource.Meta{
				Name:        "bar",
				Type:        0,
				Path:        "",
				Description: "",
			},
			Origin:   charmresource.OriginStore,
			Revision: 4,
		},
	}

	_, err := s.runRefresh(c, "foo", "--resource", "bar=3")
	c.Assert(err, jc.ErrorIsNil)

	s.charmAPIClient.CheckCallNames(c, "GetCharmURLOrigin", "Get", "SetCharm")
	s.charmClient.CheckCallNames(c, "CharmInfo", "ListCharmResources", "CharmInfo")
	s.CheckCall(c, 9, "DeployResources", "foo", resources.CharmID{
		URL: s.resolvedCharmURL,
		Origin: commoncharm.Origin{
			ID:           "testing",
			Source:       "charm-hub",
			Risk:         "stable",
			Architecture: arch.DefaultArchitecture,
			Base:         s.testBase}},
		map[string]string{"bar": "3"},
		map[string]charmresource.Meta{"bar": {Name: "bar", Type: charmresource.TypeFile}},
	)
}

func (s *RefreshCharmHubSuite) TestUpgradeResourceNoChange(c *gc.C) {
	s.charmClient.charmInfo = &apicommoncharms.CharmInfo{
		URL: s.resolvedCharmURL.String(),
		Meta: &charm.Meta{
			Resources: map[string]charmresource.Meta{
				"bar": {
					Name: "bar",
					Type: charmresource.TypeFile,
					Path: "/path/to/bar",
				},
			},
		},
	}
	s.charmClient.charmResources = []charmresource.Resource{
		{
			Meta: charmresource.Meta{
				Name: "bar",
				Type: charmresource.TypeFile,
			},
			Origin:   charmresource.OriginStore,
			Revision: 1,
		},
	}

	_, err := s.runRefresh(c, "foo")
	c.Assert(err, jc.ErrorIsNil)

	s.charmAPIClient.CheckCallNames(c, "GetCharmURLOrigin", "Get", "SetCharm")
	s.charmClient.CheckCallNames(c, "CharmInfo", "ListCharmResources", "CharmInfo")
	for _, call := range s.Calls() {
		c.Assert(call.FuncName, gc.Not(gc.Equals), "DeployResources", gc.Commentf("DeployResources should not be called here"))
	}
}

func (s *RefreshSuccessStateSuite) TestForcedUnitsUpgrade(c *gc.C) {
	_, err := s.runRefresh(c, s.cmd, "riak", "--force-units", "--path", s.path)
	c.Assert(err, jc.ErrorIsNil)
	curl := s.assertUpgraded(c, s.riak, 8, true)
	s.AssertCharmUploaded(c, curl)
	// Local revision is not changed.
	s.assertLocalRevision(c, 7, s.path)
}

func (s *RefreshSuccessStateSuite) TestBlockForcedUnitsUpgrade(c *gc.C) {
	// Block operation
	s.BlockAllChanges(c, "TestBlockForcedUpgrade")
	_, err := s.runRefresh(c, s.cmd, "riak", "--force-units", "--path", s.path)
	c.Assert(err, jc.ErrorIsNil)
	curl := s.assertUpgraded(c, s.riak, 8, true)
	s.AssertCharmUploaded(c, curl)
	// Local revision is not changed.
	s.assertLocalRevision(c, 7, s.path)
}

func (s *RefreshSuccessStateSuite) TestCharmPath(c *gc.C) {
	myriakPath := testcharms.RepoWithSeries("bionic").ClonedDirPath(c.MkDir(), "riak")

	// Change the revision to 42 and upgrade to it with explicit revision.
	err := os.WriteFile(path.Join(myriakPath, "revision"), []byte("42"), 0644)
	c.Assert(err, jc.ErrorIsNil)
	_, err = s.runRefresh(c, s.cmd, "riak", "--path", myriakPath)
	c.Assert(err, jc.ErrorIsNil)
	curl := s.assertUpgraded(c, s.riak, 42, false)
	c.Assert(curl.String(), gc.Equals, "local:bionic/riak-42")
	s.assertLocalRevision(c, 42, myriakPath)
}

func (s *RefreshSuccessStateSuite) TestCharmPathNotFound(c *gc.C) {
	myriakPath := filepath.Join(c.MkDir(), "riak")
	_, err := os.Stat(myriakPath)
	c.Assert(err, gc.ErrorMatches, ".*no such file or directory")
	_, err = s.runRefresh(c, s.cmd, "riak", "--path", myriakPath)
	c.Assert(err, gc.ErrorMatches, ".*file does not exist")
}

func (s *RefreshSuccessStateSuite) TestSwitchToLocal(c *gc.C) {
	myriakPath := testcharms.RepoWithSeries("bionic").ClonedDirPath(c.MkDir(), "riak")

	// Change the revision to 42 and upgrade to it with explicit revision.
	err := os.WriteFile(path.Join(myriakPath, "revision"), []byte("42"), 0644)
	c.Assert(err, jc.ErrorIsNil)
	_, err = s.runRefresh(c, s.cmd, "riak", "--switch", myriakPath)
	c.Assert(err, jc.ErrorIsNil)
	curl := s.assertUpgraded(c, s.riak, 42, false)
	c.Assert(curl.String(), gc.Equals, "local:bionic/riak-42")
	s.assertLocalRevision(c, 42, myriakPath)
}

func (s *RefreshSuccessStateSuite) TestSwitchToLocalNotFound(c *gc.C) {
	myriakPath := filepath.Join(c.MkDir(), "riak")
	_, err := os.Stat(myriakPath)
	c.Assert(err, gc.ErrorMatches, ".*no such file or directory")
	_, err = s.runRefresh(c, s.cmd, "riak", "--switch", myriakPath)
	c.Assert(err, gc.ErrorMatches, ".*file does not exist")
}

func (s *RefreshSuccessStateSuite) TestCharmPathNoRevUpgrade(c *gc.C) {
	// Revision 7 is running to start with.
	myriakPath := testcharms.RepoWithSeries("bionic").ClonedDirPath(c.MkDir(), "riak")
	s.assertLocalRevision(c, 7, myriakPath)
	_, err := s.runRefresh(c, s.cmd, "riak", "--path", myriakPath)
	c.Assert(err, jc.ErrorIsNil)
	curl := s.assertUpgraded(c, s.riak, 8, false)
	c.Assert(curl.String(), gc.Equals, "local:bionic/riak-8")
}

func (s *RefreshSuccessStateSuite) TestCharmPathDifferentNameFails(c *gc.C) {
	myriakPath := testcharms.RepoWithSeries("bionic").RenamedClonedDirPath(c.MkDir(), "riak", "myriak")
	metadataPath := filepath.Join(myriakPath, "metadata.yaml")
	file, err := os.OpenFile(metadataPath, os.O_TRUNC|os.O_RDWR, 0666)
	if err != nil {
		c.Fatal(errors.Annotate(err, "cannot open metadata.yaml"))
	}
	defer func() { _ = file.Close() }()

	// Overwrite the metadata.yaml to contain a new name.
	newMetadata := strings.Join([]string{`name: myriak`, `summary: ""`, `description: ""`}, "\n")
	if _, err := file.WriteString(newMetadata); err != nil {
		c.Fatal("cannot write to metadata.yaml")
	}
	_, err = s.runRefresh(c, s.cmd, "riak", "--path", myriakPath)
	c.Assert(err, gc.ErrorMatches, `cannot refresh "riak" to "myriak"`)
}

type mockAPIConnection struct {
	api.Connection
	serverVersion *version.Number
}

func (m *mockAPIConnection) Addr() string {
	return "0.1.2.3:1234"
}

func (m *mockAPIConnection) IPAddr() string {
	return "0.1.2.3:1234"
}

func (m *mockAPIConnection) AuthTag() names.Tag {
	return names.NewUserTag("testuser")
}

func (m *mockAPIConnection) PublicDNSName() string {
	return ""
}

func (m *mockAPIConnection) APIHostPorts() []network.MachineHostPorts {
	hp, _ := network.ParseMachineHostPort(m.Addr())
	return []network.MachineHostPorts{{*hp}}
}

func (m *mockAPIConnection) ServerVersion() (version.Number, bool) {
	if m.serverVersion != nil {
		return *m.serverVersion, true
	}
	return version.Number{}, false
}

func (*mockAPIConnection) ControllerAccess() string {
	return "admin"
}

func (*mockAPIConnection) Close() error {
	return nil
}

type mockCharmAdder struct {
	store.CharmAdder
	testing.Stub
}

func (m *mockCharmAdder) AddCharm(curl *charm.URL, origin commoncharm.Origin, force bool) (commoncharm.Origin, error) {
	m.MethodCall(m, "AddCharm", curl, origin, force)
	return origin, m.NextErr()
}

func (m *mockCharmAdder) CheckCharmPlacement(appName string, curl *charm.URL) error {
	m.MethodCall(m, "CheckCharmPlacement", appName, curl)
	return m.NextErr()
}

func (m *mockCharmAdder) AddLocalCharm(curl *charm.URL, ch charm.Charm, force bool) (*charm.URL, error) {
	m.MethodCall(m, "AddLocalCharm", curl, ch, force)
	return curl, m.NextErr()
}

type mockCharmClient struct {
	utils.CharmClient
	testing.Stub
	charmInfo      *apicommoncharms.CharmInfo
	charmResources []charmresource.Resource
}

func (m *mockCharmClient) CharmInfo(curl string) (*apicommoncharms.CharmInfo, error) {
	m.MethodCall(m, "CharmInfo", curl)
	if err := m.NextErr(); err != nil {
		return nil, err
	}
	return m.charmInfo, nil
}

func (m *mockCharmClient) ListCharmResources(curl *charm.URL, origin commoncharm.Origin) ([]charmresource.Resource, error) {
	m.MethodCall(m, "ListCharmResources", curl, origin)
	if err := m.NextErr(); err != nil {
		return nil, err
	}
	return m.charmResources, nil
}

type mockCharmResolver struct {
	testing.Stub
	resolveFunc func(url *charm.URL, preferredOrigin commoncharm.Origin, switchCharm bool) (*charm.URL, commoncharm.Origin, []string, error)
}

func (m *mockCharmResolver) ResolveCharm(url *charm.URL, preferredOrigin commoncharm.Origin, switchCharm bool) (*charm.URL, commoncharm.Origin, []string, error) {
	return m.resolveFunc(url, preferredOrigin, switchCharm)
}

type mockCharmRefreshClient struct {
	CharmRefreshClient
	testing.Stub
	charmURL    *charm.URL
	charmOrigin commoncharm.Origin

	bindings map[string]string
}

func (m *mockCharmRefreshClient) GetCharmURLOrigin(branchName, appName string) (*charm.URL, commoncharm.Origin, error) {
	m.MethodCall(m, "GetCharmURLOrigin", branchName, appName)
	return m.charmURL, m.charmOrigin, m.NextErr()
}

func (m *mockCharmRefreshClient) SetCharm(branchName string, cfg application.SetCharmConfig) error {
	m.MethodCall(m, "SetCharm", branchName, cfg)
	return m.NextErr()
}

func (m *mockCharmRefreshClient) Get(_, applicationName string) (*params.ApplicationGetResults, error) {
	m.MethodCall(m, "Get", applicationName)
	return &params.ApplicationGetResults{
		EndpointBindings: m.bindings,
	}, m.NextErr()
}

func newMockModelConfigGetter() mockModelConfigGetter {
	return mockModelConfigGetter{cfg: coretesting.FakeConfig()}
}

type mockModelConfigGetter struct {
	deployer.ModelConfigGetter
	testing.Stub

	cfg map[string]interface{}
}

func (m *mockModelConfigGetter) ModelGet() (map[string]interface{}, error) {
	m.MethodCall(m, "ModelGet")
	return m.cfg, m.NextErr()
}

func (m *mockModelConfigGetter) SetDefaultSpace(name string) {
	m.cfg["default-space"] = name
}

func (m *mockModelConfigGetter) Close() error {
	return nil
}

type mockResourceLister struct {
	utils.ResourceLister
	testing.Stub
}

func (m *mockResourceLister) ListResources([]string) ([]coreresouces.ApplicationResources, error) {
	return []coreresouces.ApplicationResources{{
		Resources: []coreresouces.Resource{{
			Resource: charmresource.Resource{
				Meta: charmresource.Meta{
					Name: "bar",
					Type: charmresource.TypeFile,
					Path: "/path/to/bar",
				},
				Revision: 1,
			},
		}},
	}}, nil
}

type mockSpacesClient struct {
	SpacesAPI
	testing.Stub

	spaceList []params.Space
}

func (m *mockSpacesClient) ListSpaces() ([]params.Space, error) {
	m.MethodCall(m, "ListSpaces")
	return m.spaceList, m.NextErr()
}

type mockDownloadBundleClient struct {
	testing.Stub
	bundle charm.Bundle
}

func (m *mockDownloadBundleClient) DownloadAndReadBundle(_ context.Context, resourceURL *url.URL, archivePath string, _ ...charmhub.DownloadOption) (charm.Bundle, error) {
	m.MethodCall(m, "DownloadAndReadBundle", resourceURL, archivePath)
	return m.bundle, m.NextErr()
}<|MERGE_RESOLUTION|>--- conflicted
+++ resolved
@@ -164,16 +164,11 @@
 			"": network.AlphaSpaceName,
 		},
 		charmOrigin: commoncharm.Origin{
-<<<<<<< HEAD
 			ID:           "testing",
 			Source:       schemaToOriginScource(currentCharmURL.Schema),
-			Risk:         "stable",
+			Risk:         risk,
 			Architecture: arch.DefaultArchitecture,
 			Base:         s.testBase,
-=======
-			Source: schemaToOriginScource(currentCharmURL.Schema),
-			Risk:   risk,
->>>>>>> ad91d611
 		},
 	}
 	s.modelConfigGetter = newMockModelConfigGetter()
