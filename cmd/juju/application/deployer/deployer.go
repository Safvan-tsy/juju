// Copyright 2020 Canonical Ltd.
// Licensed under the AGPLv3, see LICENCE file for details.

package deployer

import (
	"archive/zip"
	"net/url"
	"os"
	"path/filepath"
	"sort"
	"strings"

	"github.com/juju/charm/v10"
	charmresource "github.com/juju/charm/v10/resource"
	jujuclock "github.com/juju/clock"
	"github.com/juju/cmd/v3"
	"github.com/juju/collections/set"
	"github.com/juju/errors"
	"github.com/juju/gnuflag"
	"github.com/juju/loggo"

	"github.com/juju/juju/api/client/application"
	commoncharm "github.com/juju/juju/api/common/charm"
	"github.com/juju/juju/cmd/juju/application/store"
	"github.com/juju/juju/cmd/juju/application/utils"
	"github.com/juju/juju/cmd/juju/common"
	"github.com/juju/juju/cmd/modelcmd"
	corebase "github.com/juju/juju/core/base"
	corecharm "github.com/juju/juju/core/charm"
	"github.com/juju/juju/core/constraints"
	"github.com/juju/juju/core/devices"
	"github.com/juju/juju/core/instance"
	"github.com/juju/juju/core/model"
	"github.com/juju/juju/environs/config"
	"github.com/juju/juju/storage"
)

var logger = loggo.GetLogger("juju.cmd.juju.application.deployer")

// DeployerKind is an interface that provides Read function to get
// the appropriate deployer from a corresponding type of deployment
type DeployerKind interface {
	Read(d factory) (Deployer, error)
}

// localBundleDeployerKind represents a local bundle deployment
type localBundleDeployerKind struct {
	DataSource charm.BundleDataSource
}

// localPreDeployerKind represents a local pre-deployed charm deployment
type localPreDeployerKind struct {
	userCharmURL *charm.URL
}

// localCharmDeployerKind represents a local charm deployment
type localCharmDeployerKind struct {
	seriesName  string
	imageStream string
	ch          charm.Charm
	curl        *charm.URL
}

// repositoryBundleDeployerKind represents a repository bundle deployment
type repositoryBundleDeployerKind struct {
	bundleURL    *charm.URL
	bundleOrigin commoncharm.Origin
	resolver     Resolver
}

// repositoryCharmDeployerKind struct represents a repository charm deployment
type repositoryCharmDeployerKind struct {
	deployCharm deployCharm
	charmURL    *charm.URL
}

// NewDeployerFactory returns a factory setup with the API and
// function dependencies required by every deployer.
func NewDeployerFactory(dep DeployerDependencies) DeployerFactory {
	d := &factory{
		clock:                jujuclock.WallClock,
		model:                dep.Model,
		fileSystem:           dep.FileSystem,
		charmReader:          dep.CharmReader,
		newConsumeDetailsAPI: dep.NewConsumeDetailsAPI,
		steps:                dep.Steps,
	}
	if dep.DeployResources == nil {
		d.deployResources = DeployResources
	}
	return d
}

// GetDeployer returns the correct deployer to use based on the cfg provided.
// A ModelConfigGetter needed to find the deployer.
func (d *factory) GetDeployer(cfg DeployerConfig, getter ModelConfigGetter, resolver Resolver) (Deployer, error) {
	// Determine the type of deploy we have
	var dk DeployerKind

	// Set the factory config
	d.setConfig(cfg)

	// Check the path and try to catch problems (e.g. ambiguity) and fail early
	if fileStatErr := d.checkPath(); fileStatErr != nil {
		return nil, errors.Trace(fileStatErr)
	}

	if charm.IsValidLocalCharmOrBundlePath(d.charmOrBundle) || isLocalSchema(d.charmOrBundle) {
		// Local charm or bundle or a pre-deployed local charm

		// Go for local bundle
		var localBundleErr error
		if dk, localBundleErr = d.localBundleDeployer(); localBundleErr != nil {
			return nil, errors.Trace(localBundleErr)
		}

		// Go for local charm (if it's not set by the localBundleDeployer above)
		if dk == nil {
			var localCharmErr error
			if dk, localCharmErr = d.localCharmDeployer(getter); localCharmErr != nil {
				return nil, errors.Trace(localCharmErr)
			}
		}

		// Go for local pre-deployed charm (if it's not set by the localCharmDeployer above)
		if dk == nil {
			var localPreDeployedCharmErr error
			if dk, localPreDeployedCharmErr = d.localPreDeployedCharmDeployer(); localPreDeployedCharmErr != nil {
				return nil, errors.Trace(localPreDeployedCharmErr)
			}
		}
	} else {
		// Repository charm or bundle
		userCharmURL, resolveCharmErr := resolveCharmURL(d.charmOrBundle, d.defaultCharmSchema)
		if resolveCharmErr != nil {
			return nil, errors.Trace(resolveCharmErr)
		}

		charmHubSchemaCheck := charm.CharmHub.Matches(userCharmURL.Schema)

		// Check revision
		urlForOrigin, revErr := d.checkHandleRevision(userCharmURL, charmHubSchemaCheck)
		if revErr != nil {
			return nil, errors.Trace(revErr)
		}

		// Make the origin
		platform := utils.MakePlatform(d.constraints, d.base, d.modelConstraints)
		origin, err := utils.DeduceOrigin(urlForOrigin, d.channel, platform)
		if err != nil {
			return nil, errors.Trace(err)
		}

		// Go for repository bundle
		var bundleErr error
		if dk, bundleErr = d.repoBundleDeployer(userCharmURL, origin, resolver, charmHubSchemaCheck); bundleErr != nil && !errors.Is(bundleErr, errors.NotValid) {
			// If the error is NotValid, then the URL is resolved alright, but not to a bundle, so no need to raise
			return nil, errors.Trace(bundleErr)
		}

		// Go for repository charm (if it's not set by the repoBundleDeployer above)
		if dk == nil {
			var charmErr error
			dk, charmErr = d.repoCharmDeployer(userCharmURL, origin, charmHubSchemaCheck)
			if charmErr != nil {
				return nil, charmErr
			}
		}
	}

	return dk.Read(*d)
}

func (d *factory) repoCharmDeployer(userCharmURL *charm.URL, origin commoncharm.Origin, charmHubSchemaCheck bool) (DeployerKind, error) {
	// Check for when revision is set without a channel for future upgrades
	if d.revision != -1 && charmHubSchemaCheck && d.channel.Empty() {
		return nil, errors.Errorf("specifying a revision requires a channel for future upgrades. Please use --channel")
	}
	deployCharm := d.newDeployCharm()
	deployCharm.id = application.CharmID{
		Origin: origin,
	}
	return &repositoryCharmDeployerKind{deployCharm, userCharmURL}, nil
}

func (d *factory) repoBundleDeployer(userCharmURL *charm.URL, origin commoncharm.Origin, resolver Resolver, charmHubSchemaCheck bool) (DeployerKind, error) {
	// TODO (cderici): check the validity of the comment below
	// Resolve the bundle URL using the channel supplied via the channel
	// supplied. All charms within this bundle unless pinned via a channel are
	// NOT expected to be in the same channel as the bundle channel.
	// The pinning of a bundle does not flow down to charms as well. Each charm
	// has it's own channel supplied via a bundle, if no is supplied then the
	// channel is worked out via the resolving what is available.
	// See: LP:1677404 and LP:1832873
	bundleURL, bundleOrigin, bundleResolveErr := resolver.ResolveBundleURL(userCharmURL, origin)
	if charm.IsUnsupportedSeriesError(errors.Cause(bundleResolveErr)) {
		return nil, errors.Errorf("%v. Use --force to deploy the charm anyway.", bundleResolveErr)
	}
	if bundleResolveErr != nil {
		return nil, errors.Trace(bundleResolveErr)
	} else {
		if d.revision != -1 && charmHubSchemaCheck {
			if !d.channel.Empty() {
				return nil, errors.Errorf("revision and channel are mutually exclusive when deploying a bundle. Please choose one.")
			}
		}
		if err := d.validateBundleFlags(); err != nil {
			return nil, errors.Trace(err)
		}
		// Set the deployer kind to repositoryBundleDeployerKind
		return &repositoryBundleDeployerKind{bundleURL, bundleOrigin, resolver}, nil
	}
}

func (d *factory) localBundleDeployer() (DeployerKind, error) {
	if ds, localBundleDataErr := charm.LocalBundleDataSource(d.charmOrBundle); localBundleDataErr == nil {
		// Set the deployer kind to localBundleDeployerKind
		return &localBundleDeployerKind{DataSource: ds}, nil
	} else if !errors.Is(localBundleDataErr, errors.NotFound) {
		// Only raise if it's not a NotFound.
		// Otherwise, no need to raise, it's not a bundle,
		// continue with trying for local charm.
		return nil, errors.Annotatef(localBundleDataErr, "cannot deploy bundle")
	} else {
		return nil, nil
	}
}

func (d *factory) localCharmDeployer(getter ModelConfigGetter) (DeployerKind, error) {
	// Determine series
	charmOrBundle := d.charmOrBundle
	if isLocalSchema(charmOrBundle) {
		charmOrBundle = charmOrBundle[6:]
	}
	seriesName, imageStream, seriesErr := d.determineSeriesForLocalCharm(charmOrBundle, getter)
	if seriesErr != nil {
		return nil, errors.Trace(seriesErr)
	}

	// Charm may have been supplied via a path reference.
	ch, curl, err := corecharm.NewCharmAtPathForceSeries(charmOrBundle, seriesName, d.force)
	// We check for several types of known error which indicate
	// that the supplied reference was indeed a path but there was
	// an issue reading the charm located there.
	if corecharm.IsMissingSeriesError(err) {
		return nil, err
	} else if corecharm.IsUnsupportedSeriesError(err) {
		return nil, errors.Trace(err)
	} else if errors.Cause(err) == zip.ErrFormat {
		return nil, errors.Errorf("invalid charm or bundle provided at %q", charmOrBundle)
	} else if errors.Is(err, errors.NotFound) {
		return nil, errors.Wrap(err, errors.NotFoundf("charm or bundle at %q", charmOrBundle))
	} else if err != nil && err != os.ErrNotExist {
		// If we get a "not exists" error then we attempt to interpret
		// the supplied charm reference as a URL elsewhere, otherwise
		// we return the error.
		return nil, errors.Annotatef(err, "attempting to deploy %q", charmOrBundle)
	} else if err != nil {
		logger.Debugf("cannot interpret as local charm: %v", err)
		return nil, nil
	} else {
		return &localCharmDeployerKind{seriesName, imageStream, ch, curl}, nil
	}
}

func (d *factory) localPreDeployedCharmDeployer() (DeployerKind, error) {
	// If the charm's schema is local, we should definitively attempt
	// to deploy a charm that's already deployed in the
	// environment.
	userCharmURL, resolveCharmErr := resolveCharmURL(d.charmOrBundle, d.defaultCharmSchema)
	if resolveCharmErr != nil {
		return nil, errors.Trace(resolveCharmErr)
	}
	if !charm.Local.Matches(userCharmURL.Schema) {
		return nil, errors.Errorf("cannot interpret as a redeployment of a local charm from the controller")
	}
	return &localPreDeployerKind{userCharmURL: userCharmURL}, nil
}

func (d *factory) determineSeriesForLocalCharm(charmOrBundle string, getter ModelConfigGetter) (string, string, error) {
	// TODO (cderici): check the validity of the comments belowe
	// NOTE: Here we select the series using the algorithm defined by
	// `seriesSelector.charmSeries`. This serves to override the algorithm found
	// in `charmrepo.NewCharmAtPath` which is outdated (but must still be
	// called since the code is coupled with path interpretation logic which
	// cannot easily be factored out).

	// NOTE: Reading the charm here is only meant to aid in inferring the
	// correct series, if this fails we fall back to the argument series. If
	// reading the charm fails here it will also fail below (the charm is read
	// again below) where it is handled properly. This is just an expedient to
	// get the correct series. A proper refactoring of the charmrepo package is
	// needed for a more elegant fix.
	var (
		imageStream string
		seriesName  string
	)
	if !d.base.Empty() {
		var err error
		seriesName, err = series.GetSeriesFromBase(d.base)
		if err != nil {
			return "", "", errors.Trace(err)
		}
	}

	ch, err := d.charmReader.ReadCharm(charmOrBundle)
	if err == nil {
		modelCfg, err := getModelConfig(getter)
		if err != nil {
			return "", "", errors.Trace(err)
		}

		imageStream = modelCfg.ImageStream()
		workloadSeries, err := SupportedJujuSeries(d.clock.Now(), seriesName, imageStream)
		if err != nil {
			return "", "", errors.Trace(err)
		}

		supportedSeries, err := corecharm.ComputedSeries(ch)
		if err != nil {
			return "", "", errors.Trace(err)
		}
		if len(supportedSeries) == 0 {
			logger.Warningf("%s does not declare supported series in metadata.yml", ch.Meta().Name)
		}

		seriesSelector := corecharm.SeriesSelector{
			SeriesFlag:          seriesName,
			SupportedSeries:     supportedSeries,
			SupportedJujuSeries: workloadSeries,
			Force:               d.force,
			Conf:                modelCfg,
			FromBundle:          false,
			Logger:              logger,
			UsingImageID:        d.constraints.HasImageID() || d.modelConstraints.HasImageID(),
		}
		err = seriesSelector.Validate()
		if err != nil {
			return "", "", errors.Trace(err)
		}

		seriesName, err = seriesSelector.CharmSeries()
		if err = charmValidationError(ch.Meta().Name, errors.Trace(err)); err != nil {
			return "", "", errors.Trace(err)
		}
	}
	return seriesName, imageStream, nil
}

func (d *factory) checkHandleRevision(userCharmURL *charm.URL, charmHubSchemaCheck bool) (*charm.URL, error) {
	// To deploy by revision, the revision number must be in the origin for a charmhub bundle
	if userCharmURL.Revision != -1 && charmHubSchemaCheck {
		return nil, errors.Errorf("cannot specify revision in a charm or bundle name. Please use --revision.")
	}

	if d.revision != -1 {
		userCharmURL = userCharmURL.WithRevision(d.revision)
	}
	return userCharmURL, nil
}

func (d *factory) checkPath() error {
	_, fileStatErr := d.fileSystem.Stat(d.charmOrBundle)
	// Check for path ambiguity where we don't have a valid local path,
	// but such a path does exist
	if fileStatErr == nil && !charm.IsValidLocalCharmOrBundlePath(d.charmOrBundle) {
		return errors.Errorf(""+
			"The charm or bundle %q is ambiguous.\n"+
			"To deploy a local charm or bundle, run `juju deploy ./%[1]s`.\n"+
			"To deploy a charm or bundle from CharmHub, run `juju deploy ch:%[1]s`.",
			d.charmOrBundle,
		)
	}
	// Check in case we do have a valid path, but it doesn't exist
	if fileStatErr != nil && charm.IsValidLocalCharmOrBundlePath(d.charmOrBundle) && os.IsNotExist(errors.Cause(fileStatErr)) {
		return errors.Errorf("no charm was found at %q", d.charmOrBundle)
	}
	return nil
}

func (d *factory) setConfig(cfg DeployerConfig) {
	d.placementSpec = cfg.PlacementSpec
	d.placement = cfg.Placement
	d.numUnits = cfg.NumUnits
	d.attachStorage = cfg.AttachStorage
	d.charmOrBundle = cfg.CharmOrBundle
	d.defaultCharmSchema = cfg.DefaultCharmSchema
	d.bundleOverlayFile = cfg.BundleOverlayFile
	d.channel = cfg.Channel
	d.base = cfg.Base
	d.force = cfg.Force
	d.dryRun = cfg.DryRun
	d.applicationName = cfg.ApplicationName
	d.configOptions = cfg.ConfigOptions
	d.constraints = cfg.Constraints
	d.modelConstraints = cfg.ModelConstraints
	d.storage = cfg.Storage
	d.bundleStorage = cfg.BundleStorage
	d.devices = cfg.Devices
	d.bundleDevices = cfg.BundleDevices
	d.resources = cfg.Resources
	d.revision = cfg.Revision
	d.bindings = cfg.Bindings
	d.useExisting = cfg.UseExisting
	d.bundleMachines = cfg.BundleMachines
	d.trust = cfg.Trust
	d.flagSet = cfg.FlagSet
}

// DeployerDependencies are required for any deployer to be run.
type DeployerDependencies struct {
	DeployResources      DeployResourcesFunc
	Model                ModelCommand
	FileSystem           modelcmd.Filesystem
	CharmReader          CharmReader
	NewConsumeDetailsAPI func(url *charm.OfferURL) (ConsumeDetails, error)
	Steps                []DeployStep
	DeployKind           DeployerFactory
}

// DeployerConfig is the data required to choose a deployer and then run
// PrepareAndDeploy.
// TODO (hml) 2020-08-14
// Is there a better structure for this config?
type DeployerConfig struct {
	Model                ModelCommand
	ApplicationName      string
	AttachStorage        []string
	Bindings             map[string]string
	BindToSpaces         string
	BundleDevices        map[string]map[string]devices.Constraints
	BundleMachines       map[string]string
	BundleOverlayFile    []string
	BundleStorage        map[string]map[string]storage.Constraints
	Channel              charm.Channel
	CharmOrBundle        string
	DefaultCharmSchema   charm.Schema
	ConfigOptions        common.ConfigFlag
	ConstraintsStr       string
	Constraints          constraints.Value
	ModelConstraints     constraints.Value
	Devices              map[string]devices.Constraints
	DeployResources      DeployResourcesFunc
	DryRun               bool
	FlagSet              *gnuflag.FlagSet
	Force                bool
	NewConsumeDetailsAPI func(url *charm.OfferURL) (ConsumeDetails, error)
	NumUnits             int
	PlacementSpec        string
	Placement            []*instance.Placement
	Resources            map[string]string
	Revision             int
	Base                 corebase.Base
	Storage              map[string]storage.Constraints
	Trust                bool
	UseExisting          bool
}

type factory struct {
	// DeployerDependencies
	model                ModelCommand
	deployResources      DeployResourcesFunc
	newConsumeDetailsAPI func(url *charm.OfferURL) (ConsumeDetails, error)
	fileSystem           modelcmd.Filesystem
	charmReader          CharmReader

	// DeployerConfig
	defaultCharmSchema charm.Schema
	placementSpec      string
	placement          []*instance.Placement
	numUnits           int
	attachStorage      []string
	charmOrBundle      string
	bundleOverlayFile  []string
	channel            charm.Channel
	revision           int
	base               corebase.Base
	force              bool
	dryRun             bool
	applicationName    string
	configOptions      common.ConfigFlag
	constraints        constraints.Value
	modelConstraints   constraints.Value
	storage            map[string]storage.Constraints
	bundleStorage      map[string]map[string]storage.Constraints
	devices            map[string]devices.Constraints
	bundleDevices      map[string]map[string]devices.Constraints
	resources          map[string]string
	bindings           map[string]string
	steps              []DeployStep
	useExisting        bool
	bundleMachines     map[string]string
	trust              bool
	flagSet            *gnuflag.FlagSet

	// Private
	clock jujuclock.Clock
}

// newDeployCharm returns the config needed to eventually call
// deployCharm.deploy.  This is used by all types of charms to
// be deployed
func (d *factory) newDeployCharm() deployCharm {
	return deployCharm{
		applicationName:  d.applicationName,
		attachStorage:    d.attachStorage,
		bindings:         d.bindings,
		configOptions:    &d.configOptions,
		constraints:      d.constraints,
		dryRun:           d.dryRun,
		modelConstraints: d.modelConstraints,
		devices:          d.devices,
		deployResources:  d.deployResources,
		flagSet:          d.flagSet,
		force:            d.force,
		model:            d.model,
		numUnits:         d.numUnits,
		placement:        d.placement,
		placementSpec:    d.placementSpec,
		resources:        d.resources,
		baseFlag:         d.base,
		steps:            d.steps,
		storage:          d.storage,
		trust:            d.trust,

		validateCharmSeriesWithName:           d.validateCharmSeriesWithName,
		validateResourcesNeededForLocalDeploy: d.validateResourcesNeededForLocalDeploy,
	}
}

func (dt *localBundleDeployerKind) Read(d factory) (Deployer, error) {
	if err := d.validateBundleFlags(); err != nil {
		return nil, errors.Trace(err)
	}

	platform := utils.MakePlatform(d.constraints, d.base, d.modelConstraints)
<<<<<<< HEAD
	db := d.newDeployBundle(d.defaultCharmSchema, dt.DataSource)
	var base series.Base
	var err error
=======
	db := d.newDeployBundle(d.defaultCharmSchema, ds)
	var base corebase.Base
>>>>>>> a10ac368
	if platform.Channel != "" {
		base, err = corebase.ParseBase(platform.OS, platform.Channel)
		if err != nil {
			return nil, errors.Trace(err)
		}
	}
	db.origin = commoncharm.Origin{
		Source:       commoncharm.OriginLocal,
		Architecture: platform.Architecture,
		Base:         base,
	}
	return &localBundle{deployBundle: db}, nil
}

// newDeployBundle returns the config needed to eventually call
// deployBundle.deploy.  This is used by all types of bundles to
// be deployed
func (d *factory) newDeployBundle(_ charm.Schema, ds charm.BundleDataSource) deployBundle {
	return deployBundle{
		model:                d.model,
		steps:                d.steps,
		dryRun:               d.dryRun,
		force:                d.force,
		trust:                d.trust,
		bundleDataSource:     ds,
		newConsumeDetailsAPI: d.newConsumeDetailsAPI,
		deployResources:      d.deployResources,
		useExistingMachines:  d.useExisting,
		bundleMachines:       d.bundleMachines,
		bundleStorage:        d.bundleStorage,
		bundleDevices:        d.bundleDevices,
		bundleOverlayFile:    d.bundleOverlayFile,
		bundleDir:            d.charmOrBundle,
		modelConstraints:     d.modelConstraints,
		charmReader:          d.charmReader,
		defaultCharmSchema:   d.defaultCharmSchema,
	}
}

<<<<<<< HEAD
func (dk *localPreDeployerKind) Read(d factory) (Deployer, error) {
	return &predeployedLocalCharm{
		deployCharm:  d.newDeployCharm(),
		userCharmURL: dk.userCharmURL,
	}, nil
}
=======
func (d *factory) maybeReadLocalCharm(getter ModelConfigGetter) (Deployer, error) {
	// NOTE: Here we select the series using the algorithm defined by
	// `seriesSelector.charmSeries`. This serves to override the algorithm found
	// in `charmrepo.NewCharmAtPath` which is outdated (but must still be
	// called since the code is coupled with path interpretation logic which
	// cannot easily be factored out).

	// NOTE: Reading the charm here is only meant to aid in inferring the
	// correct series, if this fails we fall back to the argument corebase. If
	// reading the charm fails here it will also fail below (the charm is read
	// again below) where it is handled properly. This is just an expedient to
	// get the correct corebase. A proper refactoring of the charmrepo package is
	// needed for a more elegant fix.
	charmOrBundle := d.charmOrBundle
	if isLocalSchema(charmOrBundle) {
		charmOrBundle = charmOrBundle[6:]
	}

	var (
		imageStream string
		seriesName  string
	)
	if !d.base.Empty() {
		var err error
		seriesName, err = corebase.GetSeriesFromBase(d.base)
		if err != nil {
			return nil, errors.Trace(err)
		}
	}

	ch, err := d.charmReader.ReadCharm(charmOrBundle)
	if err == nil {
		modelCfg, err := getModelConfig(getter)
		if err != nil {
			return nil, errors.Trace(err)
		}

		imageStream = modelCfg.ImageStream()
		workloadSeries, err := SupportedJujuSeries(d.clock.Now(), seriesName, imageStream)
		if err != nil {
			return nil, errors.Trace(err)
		}

		supportedSeries, err := corecharm.ComputedSeries(ch)
		if err != nil {
			return nil, errors.Trace(err)
		}
		seriesSelector := seriesSelector{
			seriesFlag:          seriesName,
			supportedSeries:     supportedSeries,
			supportedJujuSeries: workloadSeries,
			force:               d.force,
			conf:                modelCfg,
			fromBundle:          false,
		}

		if len(supportedSeries) == 0 {
			logger.Warningf("%s does not declare supported series in metadata.yml", ch.Meta().Name)
		}

		seriesName, err = seriesSelector.charmSeries()
		if err = charmValidationError(ch.Meta().Name, errors.Trace(err)); err != nil {
			return nil, errors.Trace(err)
		}
	}

	// Charm may have been supplied via a path reference.
	ch, curl, err := corecharm.NewCharmAtPathForceSeries(charmOrBundle, seriesName, d.force)
	// We check for several types of known error which indicate
	// that the supplied reference was indeed a path but there was
	// an issue reading the charm located there.
	if corecharm.IsMissingSeriesError(err) {
		return nil, err
	} else if corecharm.IsUnsupportedSeriesError(err) {
		return nil, errors.Trace(err)
	} else if errors.Cause(err) == zip.ErrFormat {
		return nil, errors.Errorf("invalid charm or bundle provided at %q", charmOrBundle)
	} else if errors.IsNotFound(err) {
		return nil, errors.Wrap(err, errors.NotFoundf("charm or bundle at %q", charmOrBundle))
	} else if err != nil && err != os.ErrNotExist {
		// If we get a "not exists" error then we attempt to interpret
		// the supplied charm reference as a URL elsewhere, otherwise
		// we return the error.
		return nil, errors.Annotatef(err, "attempting to deploy %q", charmOrBundle)
	} else if err != nil {
		logger.Debugf("cannot interpret as local charm: %v", err)
		return nil, nil
	}
>>>>>>> a10ac368

func (dk *localCharmDeployerKind) Read(d factory) (Deployer, error) {
	// Avoid deploying charm if the charm series is not correct for the
	// available image streams.
	var err error
	if err = d.validateCharmSeriesWithName(dk.seriesName, dk.curl.Name, dk.imageStream); err != nil {
		return nil, errors.Trace(err)
	}
	if err := d.validateResourcesNeededForLocalDeploy(dk.ch.Meta()); err != nil {
		return nil, errors.Trace(err)
	}

	return &localCharm{
		deployCharm: d.newDeployCharm(),
		curl:        dk.curl,
		ch:          dk.ch,
	}, err
}

func (dk *repositoryCharmDeployerKind) Read(d factory) (Deployer, error) {
	return &repositoryCharm{
		deployCharm:      dk.deployCharm,
		userRequestedURL: dk.charmURL,
		clock:            d.clock,
	}, nil

}

func (dk *repositoryBundleDeployerKind) Read(d factory) (Deployer, error) {

	// Validated, prepare to Deploy
	// TODO(bundles) - Ideally, we would like to expose a GetBundleDataSource method for the charmstore.
	// As a short-term solution and given that we don't
	// want to support (for now at least) multi-doc bundles
	// from the charmstore we simply use the existing
	// charmrepo.v4 API to read the base bundle and
	// wrap it in a BundleDataSource for use by deployBundle.
	dir, err := os.MkdirTemp("", dk.bundleURL.Name)
	if err != nil {
		return nil, errors.Trace(err)
	}
	bundle, err := dk.resolver.GetBundle(dk.bundleURL, dk.bundleOrigin, filepath.Join(dir, dk.bundleURL.Name))
	if err != nil {
		return nil, errors.Trace(err)
	}

	db := d.newDeployBundle(d.defaultCharmSchema, store.NewResolvedBundle(bundle))
	db.bundleURL = dk.bundleURL
	db.bundleOverlayFile = d.bundleOverlayFile
	db.origin = dk.bundleOrigin
	return &repositoryBundle{deployBundle: db}, nil
}

func resolveCharmURL(path string, defaultSchema charm.Schema) (*charm.URL, error) {
	var err error
	path, err = charm.EnsureSchema(path, defaultSchema)
	if err != nil {
		return nil, errors.Trace(err)
	}
	return charm.ParseURL(path)
}

func isLocalSchema(u string) bool {
	raw, err := url.Parse(u)
	if err != nil {
		return false
	}
	switch charm.Schema(raw.Scheme) {
	case charm.Local:
		return true
	}

	return false
}

func appsRequiringTrust(appSpecList map[string]*charm.ApplicationSpec) []string {
	var tl []string
	for a, appSpec := range appSpecList {
		if applicationRequiresTrust(appSpec) {
			tl = append(tl, a)
		}
	}

	// Since map iterations are random we should sort the list to ensure
	// consistent output in any errors containing the returned list contents.
	sort.Strings(tl)
	return tl
}

func seriesSelectorRequirements(api ModelConfigGetter, cl jujuclock.Clock, chURL *charm.URL) (*config.Config, set.Strings, error) {
	// resolver.resolve potentially updates the series of anything
	// passed in. Store this for use in seriesSelector.
	userRequestedSeries := chURL.Series

	modelCfg, err := getModelConfig(api)
	if err != nil {
		return nil, nil, errors.Trace(err)
	}

	imageStream := modelCfg.ImageStream()
	workloadSeries, err := SupportedJujuSeries(cl.Now(), userRequestedSeries, imageStream)
	if err != nil {
		return nil, nil, errors.Trace(err)
	}

	return modelCfg, workloadSeries, nil
}

var getModelConfig = func(api ModelConfigGetter) (*config.Config, error) {
	// Separated into a variable for easy overrides
	attrs, err := api.ModelGet()
	if err != nil {
		return nil, errors.Wrap(err, errors.New("cannot fetch model settings"))
	}

	return config.New(config.NoDefaults, attrs)
}

func (d *factory) validateCharmSeries(seriesName string, imageStream string) error {
	// TODO(sidecar): handle systems

	// attempt to locate the charm series from the list of known juju series
	// that we currently support.
	workloadSeries, err := SupportedJujuSeries(d.clock.Now(), seriesName, imageStream)
	if err != nil {
		return errors.Trace(err)
	}

	if !workloadSeries.Contains(seriesName) && !d.force {
		return errors.NotSupportedf("series: %s", seriesName)
	}
	return nil
}

// validateCharmSeriesWithName calls the validateCharmSeries, but handles the
// error return value to check for NotSupported error and returns a custom error
// message if that's found.
func (d *factory) validateCharmSeriesWithName(series, name string, imageStream string) error {
	err := d.validateCharmSeries(series, imageStream)
	return charmValidationError(name, errors.Trace(err))
}

// charmValidationError consumes an error along with a charmSeries and name
// to help provide better feedback to the user when somethings gone wrong around
// validating a charm validation
func charmValidationError(name string, err error) error {
	if errors.Is(err, errors.NotSupported) {
		return errors.Errorf("%v is not available on the following %v", name, err)
	}
	return errors.Trace(err)
}

func (d *factory) validateResourcesNeededForLocalDeploy(charmMeta *charm.Meta) error {
	modelType, err := d.model.ModelType()
	if err != nil {
		return errors.Trace(err)
	}
	// If the target model is IAAS, then we don't need to validate the resources
	// for a given deploy.
	if modelType == model.IAAS {
		return nil
	}

	var missingImages []string
	for resName, resMeta := range charmMeta.Resources {
		if resMeta.Type == charmresource.TypeContainerImage {
			if _, ok := d.resources[resName]; !ok {
				missingImages = append(missingImages, resName)
			}
		}
	}
	if len(missingImages) > 0 {
		return errors.Errorf("local charm missing OCI images for: %v", strings.Join(missingImages, ", "))
	}
	return nil
}

func (d *factory) validateBundleFlags() error {
	if flags := utils.GetFlags(d.flagSet, CharmOnlyFlags()); len(flags) > 0 {
		return errors.Errorf("options provided but not supported when deploying a bundle: %s", strings.Join(flags, ", "))
	}
	return nil
}

// CharmOnlyFlags and BundleOnlyFlags are used to validate flags based on
// whether we are deploying a charm or a bundle.
func CharmOnlyFlags() []string {
	charmOnlyFlags := []string{
		"bind", "config", "constraints", "n", "num-units",
		"series", "base", "to", "resource", "attach-storage",
	}

	return charmOnlyFlags
}

// checkPodspec checks if the given charm is a podspec charm, and if so, prints
// a deprecation warning.
func checkPodspec(cm charm.CharmMeta, ctx *cmd.Context) bool {
	isPodspec := corecharm.IsKubernetes(cm) && charm.MetaFormat(cm) == charm.FormatV1
	if isPodspec {
		ctx.Warningf("deploying podspec charm %q: podspec charms are deprecated. Support for them will be removed soon.", cm.Meta().Name)
	}
	return isPodspec
}<|MERGE_RESOLUTION|>--- conflicted
+++ resolved
@@ -298,7 +298,7 @@
 	)
 	if !d.base.Empty() {
 		var err error
-		seriesName, err = series.GetSeriesFromBase(d.base)
+		seriesName, err = corebase.GetSeriesFromBase(d.base)
 		if err != nil {
 			return "", "", errors.Trace(err)
 		}
@@ -535,14 +535,9 @@
 	}
 
 	platform := utils.MakePlatform(d.constraints, d.base, d.modelConstraints)
-<<<<<<< HEAD
 	db := d.newDeployBundle(d.defaultCharmSchema, dt.DataSource)
-	var base series.Base
+	var base corebase.Base
 	var err error
-=======
-	db := d.newDeployBundle(d.defaultCharmSchema, ds)
-	var base corebase.Base
->>>>>>> a10ac368
 	if platform.Channel != "" {
 		base, err = corebase.ParseBase(platform.OS, platform.Channel)
 		if err != nil {
@@ -582,103 +577,12 @@
 	}
 }
 
-<<<<<<< HEAD
 func (dk *localPreDeployerKind) Read(d factory) (Deployer, error) {
 	return &predeployedLocalCharm{
 		deployCharm:  d.newDeployCharm(),
 		userCharmURL: dk.userCharmURL,
 	}, nil
 }
-=======
-func (d *factory) maybeReadLocalCharm(getter ModelConfigGetter) (Deployer, error) {
-	// NOTE: Here we select the series using the algorithm defined by
-	// `seriesSelector.charmSeries`. This serves to override the algorithm found
-	// in `charmrepo.NewCharmAtPath` which is outdated (but must still be
-	// called since the code is coupled with path interpretation logic which
-	// cannot easily be factored out).
-
-	// NOTE: Reading the charm here is only meant to aid in inferring the
-	// correct series, if this fails we fall back to the argument corebase. If
-	// reading the charm fails here it will also fail below (the charm is read
-	// again below) where it is handled properly. This is just an expedient to
-	// get the correct corebase. A proper refactoring of the charmrepo package is
-	// needed for a more elegant fix.
-	charmOrBundle := d.charmOrBundle
-	if isLocalSchema(charmOrBundle) {
-		charmOrBundle = charmOrBundle[6:]
-	}
-
-	var (
-		imageStream string
-		seriesName  string
-	)
-	if !d.base.Empty() {
-		var err error
-		seriesName, err = corebase.GetSeriesFromBase(d.base)
-		if err != nil {
-			return nil, errors.Trace(err)
-		}
-	}
-
-	ch, err := d.charmReader.ReadCharm(charmOrBundle)
-	if err == nil {
-		modelCfg, err := getModelConfig(getter)
-		if err != nil {
-			return nil, errors.Trace(err)
-		}
-
-		imageStream = modelCfg.ImageStream()
-		workloadSeries, err := SupportedJujuSeries(d.clock.Now(), seriesName, imageStream)
-		if err != nil {
-			return nil, errors.Trace(err)
-		}
-
-		supportedSeries, err := corecharm.ComputedSeries(ch)
-		if err != nil {
-			return nil, errors.Trace(err)
-		}
-		seriesSelector := seriesSelector{
-			seriesFlag:          seriesName,
-			supportedSeries:     supportedSeries,
-			supportedJujuSeries: workloadSeries,
-			force:               d.force,
-			conf:                modelCfg,
-			fromBundle:          false,
-		}
-
-		if len(supportedSeries) == 0 {
-			logger.Warningf("%s does not declare supported series in metadata.yml", ch.Meta().Name)
-		}
-
-		seriesName, err = seriesSelector.charmSeries()
-		if err = charmValidationError(ch.Meta().Name, errors.Trace(err)); err != nil {
-			return nil, errors.Trace(err)
-		}
-	}
-
-	// Charm may have been supplied via a path reference.
-	ch, curl, err := corecharm.NewCharmAtPathForceSeries(charmOrBundle, seriesName, d.force)
-	// We check for several types of known error which indicate
-	// that the supplied reference was indeed a path but there was
-	// an issue reading the charm located there.
-	if corecharm.IsMissingSeriesError(err) {
-		return nil, err
-	} else if corecharm.IsUnsupportedSeriesError(err) {
-		return nil, errors.Trace(err)
-	} else if errors.Cause(err) == zip.ErrFormat {
-		return nil, errors.Errorf("invalid charm or bundle provided at %q", charmOrBundle)
-	} else if errors.IsNotFound(err) {
-		return nil, errors.Wrap(err, errors.NotFoundf("charm or bundle at %q", charmOrBundle))
-	} else if err != nil && err != os.ErrNotExist {
-		// If we get a "not exists" error then we attempt to interpret
-		// the supplied charm reference as a URL elsewhere, otherwise
-		// we return the error.
-		return nil, errors.Annotatef(err, "attempting to deploy %q", charmOrBundle)
-	} else if err != nil {
-		logger.Debugf("cannot interpret as local charm: %v", err)
-		return nil, nil
-	}
->>>>>>> a10ac368
 
 func (dk *localCharmDeployerKind) Read(d factory) (Deployer, error) {
 	// Avoid deploying charm if the charm series is not correct for the
