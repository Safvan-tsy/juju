--- conflicted
+++ resolved
@@ -391,34 +391,17 @@
 		Name:    applicationInfo.Base.Name,
 		Channel: applicationInfo.Base.Channel,
 	}
-	if applicationInfo.Base.Name == "" && applicationInfo.Series != "" {
-		chBase, err = series.GetBaseFromSeries(applicationInfo.Series)
-		if err != nil {
-			return errors.Trace(err)
-		}
-	}
 	cfg := refresher.RefresherConfig{
 		ApplicationName: c.ApplicationName,
 		CharmURL:        oldURL,
 		CharmOrigin:     oldOrigin.CoreCharmOrigin(),
 		CharmRef:        newRef,
 		Channel:         c.Channel,
-<<<<<<< HEAD
-=======
 		DeployedBase:    chBase,
->>>>>>> 22891297
 		Force:           c.Force,
 		ForceSeries:     c.ForceSeries,
 		Switch:          c.SwitchURL != "",
 		Logger:          ctx,
-	}
-	// TODO(juju3) - use base
-	if applicationInfo.Series != "" {
-		base, err := series.GetBaseFromSeries(applicationInfo.Series)
-		if err != nil {
-			return errors.Trace(err)
-		}
-		cfg.DeployedBase = base
 	}
 	factory, err := c.getRefresherFactory(apiRoot)
 	if err != nil {
