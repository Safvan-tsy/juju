--- conflicted
+++ resolved
@@ -43,21 +43,12 @@
 	"github.com/juju/juju/cmd/juju/common"
 	"github.com/juju/juju/cmd/modelcmd"
 	"github.com/juju/juju/core/arch"
-<<<<<<< HEAD
-=======
 	corebase "github.com/juju/juju/core/base"
-	corecharm "github.com/juju/juju/core/charm"
->>>>>>> 430bc2b8
 	"github.com/juju/juju/core/constraints"
 	"github.com/juju/juju/core/crossmodel"
 	"github.com/juju/juju/core/devices"
 	"github.com/juju/juju/core/instance"
 	"github.com/juju/juju/core/model"
-<<<<<<< HEAD
-	"github.com/juju/juju/core/series"
-=======
-	jjtesting "github.com/juju/juju/juju/testing"
->>>>>>> 430bc2b8
 	"github.com/juju/juju/jujuclient"
 	"github.com/juju/juju/jujuclient/jujuclienttesting"
 	"github.com/juju/juju/rpc/params"
@@ -208,7 +199,7 @@
 	charmDir := testcharms.RepoWithSeries("bionic").ClonedDir(c.MkDir(), "dummy")
 	curl := charm.MustParseURL("local:focal/dummy-1")
 	withLocalCharmDeployable(s.fakeAPI, curl, charmDir, true)
-	withCharmDeployable(s.fakeAPI, curl, series.MustParseBaseFromString("ubuntu@20.04"), charmDir.Meta(), charmDir.Metrics(), true, 1, nil, nil)
+	withCharmDeployable(s.fakeAPI, curl, corebase.MustParseBaseFromString("ubuntu@20.04"), charmDir.Meta(), charmDir.Metrics(), true, 1, nil, nil)
 	err := s.runDeploy(c, charmDir.Path, "--base", "ubuntu@20.04", "--force")
 	c.Assert(err, jc.ErrorIsNil)
 }
@@ -220,11 +211,7 @@
 	charmDir := testcharms.RepoWithSeries("bionic").ClonedDir(c.MkDir(), "dummy")
 	curl := charm.MustParseURL(fmt.Sprintf("local:%s/dummy-1", version.DefaultSupportedLTS()))
 	withLocalCharmDeployable(s.fakeAPI, curl, charmDir, false)
-<<<<<<< HEAD
 	withCharmDeployable(s.fakeAPI, curl, defaultBase, charmDir.Meta(), charmDir.Metrics(), false, 1, nil, nil)
-=======
-	withCharmDeployable(s.fakeAPI, curl, corebase.MustParseBaseFromString("ubuntu@20.04"), charmDir.Meta(), charmDir.Metrics(), false, false, 1, nil, nil)
->>>>>>> 430bc2b8
 
 	err := s.runDeploy(c, charmDir.Path)
 	c.Assert(err, jc.ErrorIsNil)
@@ -252,15 +239,9 @@
 		},
 	)
 	charmDir := testcharms.RepoWithSeries("bionic").ClonedDir(c.MkDir(), "multi-series")
-<<<<<<< HEAD
 	curl := charm.MustParseURL("local:quantal/multi-series-1")
 	withLocalCharmDeployable(s.fakeAPI, curl, charmDir, true)
-	withCharmDeployable(s.fakeAPI, curl, series.MustParseBaseFromString("ubuntu@12.10"), charmDir.Meta(), charmDir.Metrics(), true, 1, nil, nil)
-=======
-	curl := charm.MustParseURL("local:jammy/multi-series-1")
-	withLocalCharmDeployable(s.fakeAPI, curl, charmDir, false)
-	withCharmDeployable(s.fakeAPI, curl, corebase.MustParseBaseFromString("ubuntu@20.04"), charmDir.Meta(), charmDir.Metrics(), false, false, 1, nil, nil)
->>>>>>> 430bc2b8
+	withCharmDeployable(s.fakeAPI, curl, corebase.MustParseBaseFromString("ubuntu@12.10"), charmDir.Meta(), charmDir.Metrics(), true, 1, nil, nil)
 
 	err := s.runDeploy(c, charmDir.Path, "--base", "ubuntu@12.10", "--force")
 	c.Assert(err, jc.ErrorIsNil)
@@ -294,17 +275,7 @@
 	c.Assert(err, gc.ErrorMatches, `multi-series is not available on the following series: quantal`)
 }
 
-<<<<<<< HEAD
 func (s *DeploySuite) TestDeployFromPathUnsupportedLXDProfileForce(c *gc.C) {
-=======
-func (s *DeploySuite) TestDeployFromPathUnsupportedSeriesForce(c *gc.C) {
-	charmDir := testcharms.RepoWithSeries("bionic").ClonedDir(c.MkDir(), "multi-series")
-	curl := charm.MustParseURL("local:quantal/multi-series-1")
-	withLocalCharmDeployable(s.fakeAPI, curl, charmDir, false)
-	withCharmDeployable(s.fakeAPI, curl, corebase.MustParseBaseFromString("ubuntu@20.04"), charmDir.Meta(), charmDir.Metrics(), false, false, 1, nil, nil)
-
-	// TODO: remove this patch once we removed all the old series from tests in current package.
->>>>>>> 430bc2b8
 	s.PatchValue(&deployer.SupportedJujuSeries,
 		func(time.Time, string, string) (set.Strings, error) {
 			return set.NewStrings(
@@ -314,22 +285,8 @@
 	)
 	charmDir := testcharms.RepoWithSeries("quantal").ClonedDir(c.MkDir(), "lxd-profile-fail")
 	curl := charm.MustParseURL("local:quantal/lxd-profile-fail-0")
-<<<<<<< HEAD
 	withLocalCharmDeployable(s.fakeAPI, curl, charmDir, true)
-	withCharmDeployable(s.fakeAPI, curl, series.MustParseBaseFromString("ubuntu@12.10"), charmDir.Meta(), charmDir.Metrics(), true, 1, nil, nil)
-=======
-	withLocalCharmDeployable(s.fakeAPI, curl, charmDir, false)
-	withCharmDeployable(s.fakeAPI, curl, corebase.MustParseBaseFromString("ubuntu@20.04"), charmDir.Meta(), charmDir.Metrics(), false, true, 1, nil, nil)
-
-	// TODO: remove this patch once we removed all the old series from tests in current package.
-	s.PatchValue(&deployer.SupportedJujuSeries,
-		func(time.Time, string, string) (set.Strings, error) {
-			return set.NewStrings(
-				"jammy", "focal", "jammy", "xenial", "quantal",
-			), nil
-		},
-	)
->>>>>>> 430bc2b8
+	withCharmDeployable(s.fakeAPI, curl, corebase.MustParseBaseFromString("ubuntu@12.10"), charmDir.Meta(), charmDir.Metrics(), true, 1, nil, nil)
 
 	err := s.runDeploy(c, charmDir.Path, "--base", "ubuntu@12.10", "--force")
 	c.Assert(err, jc.ErrorIsNil)
@@ -359,13 +316,9 @@
 	charmDir := testcharms.RepoWithSeries("bionic").ClonedDir(c.MkDir(), "multi-series")
 	curl := charm.MustParseURL("local:focal/multi-series-1")
 	withLocalCharmDeployable(s.fakeAPI, curl, charmDir, false)
-<<<<<<< HEAD
-=======
-	withAliasedCharmDeployable(s.fakeAPI, curl, "dummy-application", corebase.MustParseBaseFromString("ubuntu@20.04"), charmDir.Meta(), charmDir.Metrics(), false, false, 1, nil, nil)
->>>>>>> 430bc2b8
 
 	path, content := setupConfigFile(c, c.MkDir())
-	withCharmDeployableWithYAMLConfig(s.fakeAPI, curl, series.MustParseBaseFromString("ubuntu@20.04"), charmDir.Meta(), charmDir.Metrics(), false, 1, nil, content, nil)
+	withCharmDeployableWithYAMLConfig(s.fakeAPI, curl, corebase.MustParseBaseFromString("ubuntu@20.04"), charmDir.Meta(), charmDir.Metrics(), false, 1, nil, content, nil)
 
 	err := s.runDeploy(c, charmDir.Path, "--config", path, "--base", "ubuntu@20.04")
 	c.Assert(err, jc.ErrorIsNil)
@@ -375,14 +328,10 @@
 	charmDir := testcharms.RepoWithSeries("bionic").ClonedDir(c.MkDir(), "multi-series")
 	curl := charm.MustParseURL("local:focal/multi-series-1")
 	withLocalCharmDeployable(s.fakeAPI, curl, charmDir, false)
-<<<<<<< HEAD
-=======
-	withCharmDeployable(s.fakeAPI, curl, corebase.MustParseBaseFromString("ubuntu@20.04"), charmDir.Meta(), charmDir.Metrics(), false, false, 1, nil, nil)
->>>>>>> 430bc2b8
 
 	// Putting a config file in home is okay as $HOME is set to a tempdir
 	_, content := setupConfigFile(c, jujutesting.HomePath())
-	withCharmDeployableWithYAMLConfig(s.fakeAPI, curl, series.MustParseBaseFromString("ubuntu@20.04"), charmDir.Meta(), charmDir.Metrics(), false, 1, nil, content, nil)
+	withCharmDeployableWithYAMLConfig(s.fakeAPI, curl, corebase.MustParseBaseFromString("ubuntu@20.04"), charmDir.Meta(), charmDir.Metrics(), false, 1, nil, content, nil)
 
 	err := s.runDeploy(c, charmDir.Path, "multi-series", "--config", "~/testconfig.yaml")
 	c.Assert(err, jc.ErrorIsNil)
@@ -496,297 +445,7 @@
 		},
 	)
 
-<<<<<<< HEAD
 	err := s.runDeploy(c, charmDir.Path, "--storage", "data=machinescoped,1G", "--base", "ubuntu@22.04")
-=======
-	err := s.runDeployForState(c, charmDir.Path, "--storage", "data=machinescoped,1G", "--base", "ubuntu@22.04")
-	c.Assert(err, jc.ErrorIsNil)
-	app, _ := s.AssertApplication(c, "storage-block", curl, 1, 0)
-
-	cons, err := app.StorageConstraints()
-	c.Assert(err, jc.ErrorIsNil)
-	c.Assert(cons, jc.DeepEquals, map[string]state.StorageConstraints{
-		"data": {
-			Pool:  "machinescoped",
-			Count: 1,
-			Size:  1024,
-		},
-		"allecto": {
-			Pool:  "loop",
-			Count: 0,
-			Size:  1024,
-		},
-	})
-}
-
-func (s *DeploySuite) TestErrorDeployingBundlesRequiringTrust(c *gc.C) {
-	specs := []struct {
-		descr      string
-		bundle     string
-		expAppList []string
-	}{
-		{
-			descr:      "bundle with a single app with the trust field set to true",
-			bundle:     "aws-integrator-trust-single",
-			expAppList: []string{"aws-integrator"},
-		},
-		{
-			descr:      "bundle with a multiple apps with the trust field set to true",
-			bundle:     "aws-integrator-trust-multi",
-			expAppList: []string{"aws-integrator", "gcp-integrator"},
-		},
-		{
-			descr:      "bundle with a single app with a 'trust: true' config option",
-			bundle:     "aws-integrator-trust-conf-param",
-			expAppList: []string{"aws-integrator"},
-		},
-	}
-
-	for specIndex, spec := range specs {
-		c.Logf("[spec %d] %s", specIndex, spec.descr)
-
-		expErr := fmt.Sprintf(`Bundle cannot be deployed without trusting applications with your cloud credentials.
-Please repeat the deploy command with the --trust argument if you consent to trust the following application(s):
-  - %s`, strings.Join(spec.expAppList, "\n  - "))
-
-		bundlePath := testcharms.RepoWithSeries("bionic").ClonedBundleDirPath(c.MkDir(), spec.bundle)
-		err := s.runDeploy(c, bundlePath)
-		c.Assert(err, gc.Not(gc.IsNil))
-		c.Assert(err.Error(), gc.Equals, expErr)
-	}
-}
-
-func (s *DeploySuite) TestDeployBundleWithChannel(c *gc.C) {
-	withAllWatcher(s.fakeAPI)
-
-	// The second charm from the bundle does not require trust so no
-	// additional configuration should be injected
-	ubURL := charm.MustParseURL("ch:ubuntu")
-	withCharmRepoResolvable(s.fakeAPI, ubURL, "")
-
-	withCharmDeployable(
-		s.fakeAPI, ubURL, defaultBase,
-		&charm.Meta{Name: "ubuntu"},
-		nil, false, false, 0, nil, nil,
-	)
-
-	s.fakeAPI.Call("AddUnits", application.AddUnitsParams{
-		ApplicationName: "ubuntu",
-		NumUnits:        1,
-	}).Returns([]string{"ubuntu/0"}, error(nil))
-
-	s.fakeAPI.Call("ListSpaces").Returns([]params.Space{{Name: "alpha", Id: "0"}}, error(nil))
-
-	deploy := s.deployCommand()
-	bundlePath := testcharms.RepoWithSeries("bionic").ClonedBundleDirPath(c.MkDir(), "basic")
-	_, err := cmdtesting.RunCommand(c, modelcmd.Wrap(deploy), bundlePath, "--channel", "edge")
-	c.Assert(err, jc.ErrorIsNil)
-}
-
-func (s *DeploySuite) TestDeployBundlesRequiringTrust(c *gc.C) {
-	withAllWatcher(s.fakeAPI)
-
-	inURL := charm.MustParseURL("ch:aws-integrator")
-	withCharmRepoResolvable(s.fakeAPI, inURL, "jammy")
-	withCharmRepoResolvable(s.fakeAPI, inURL, "")
-
-	// The aws-integrator charm requires trust and since the operator passes
-	// --trust we expect to see a "trust: true" config value in the yaml
-	// config passed to deploy.
-	//
-	// As withCharmDeployable does not support passing a "ConfigYAML"
-	// it's easier to just invoke it to set up all other calls and then
-	// explicitly Deploy here.
-	withCharmDeployable(
-		s.fakeAPI, inURL, defaultBase,
-		&charm.Meta{Name: "aws-integrator", Series: []string{"jammy"}},
-		nil, false, false, 0, nil, nil,
-	)
-
-	origin := commoncharm.Origin{
-		Source:       commoncharm.OriginCharmHub,
-		Architecture: arch.DefaultArchitecture,
-		Base:         corebase.MakeDefaultBase("ubuntu", "22.04"),
-	}
-
-	deployURL := *inURL
-	deployURL.Series = "jammy"
-
-	dArgs := application.DeployArgs{
-		CharmID: application.CharmID{
-			URL:    &deployURL,
-			Origin: origin,
-		},
-		CharmOrigin:     origin,
-		ApplicationName: inURL.Name,
-		ConfigYAML:      "aws-integrator:\n  trust: \"true\"\n",
-	}
-
-	s.fakeAPI.Call("Deploy", dArgs).Returns(error(nil))
-	s.fakeAPI.Call("AddUnits", application.AddUnitsParams{
-		ApplicationName: "aws-integrator",
-		NumUnits:        1,
-	}).Returns([]string{"aws-integrator/0"}, error(nil))
-
-	s.fakeAPI.Call("ListSpaces").Returns([]params.Space{{Name: "alpha", Id: "0"}}, error(nil))
-
-	// The second charm from the bundle does not require trust so no
-	// additional configuration should be injected
-	ubURL := charm.MustParseURL("ch:ubuntu")
-	withCharmRepoResolvable(s.fakeAPI, ubURL, "jammy")
-	withCharmRepoResolvable(s.fakeAPI, ubURL, "")
-	withCharmDeployable(
-		s.fakeAPI, ubURL, defaultBase,
-		&charm.Meta{Name: "ubuntu", Series: []string{"jammy"}},
-		nil, false, false, 0, nil, nil,
-	)
-
-	s.fakeAPI.Call("AddUnits", application.AddUnitsParams{
-		ApplicationName: "ubuntu",
-		NumUnits:        1,
-	}).Returns([]string{"ubuntu/0"}, error(nil))
-
-	deploy := s.deployCommand()
-	bundlePath := testcharms.RepoWithSeries("bionic").ClonedBundleDirPath(c.MkDir(), "aws-integrator-trust-single")
-	_, err := cmdtesting.RunCommand(c, modelcmd.Wrap(deploy), bundlePath, "--trust")
-	c.Assert(err, jc.ErrorIsNil)
-}
-
-func (s *DeploySuite) TestDeployBundleWithOffers(c *gc.C) {
-	withAllWatcher(s.fakeAPI)
-
-	inURL := charm.MustParseURL("ch:apache2")
-	withCharmRepoResolvable(s.fakeAPI, inURL, "jammy")
-	withCharmRepoResolvable(s.fakeAPI, inURL, "")
-
-	withCharmDeployable(
-		s.fakeAPI, inURL, defaultBase,
-		&charm.Meta{Name: "apache2", Series: []string{"jammy"}},
-		nil, false, false, 0, nil, nil,
-	)
-
-	s.fakeAPI.Call("AddUnits", application.AddUnitsParams{
-		ApplicationName: "apache2",
-		NumUnits:        1,
-	}).Returns([]string{"apache2/0"}, error(nil))
-
-	s.fakeAPI.Call("Offer",
-		"deadbeef-0bad-400d-8000-4b1d0d06f00d",
-		"apache2",
-		[]string{"apache-website", "website-cache"},
-		"admin",
-		"my-offer",
-		"",
-	).Returns([]params.ErrorResult{}, nil)
-
-	s.fakeAPI.Call("Offer",
-		"deadbeef-0bad-400d-8000-4b1d0d06f00d",
-		"apache2",
-		[]string{"apache-website"},
-		"admin",
-		"my-other-offer",
-		"",
-	).Returns([]params.ErrorResult{}, nil)
-
-	s.fakeAPI.Call("GrantOffer",
-		"admin",
-		"admin",
-		[]string{"controller.my-offer"},
-	).Returns(errors.New(`cannot grant admin access to user admin on offer admin/controller.my-offer: user already has "admin" access or greater`))
-	s.fakeAPI.Call("GrantOffer",
-		"bar",
-		"consume",
-		[]string{"controller.my-offer"},
-	).Returns(nil)
-
-	s.fakeAPI.Call("ListSpaces").Returns([]params.Space{{Name: "alpha", Id: "0"}}, error(nil))
-
-	deploy := s.deployCommand()
-	bundlePath := testcharms.RepoWithSeries("bionic").ClonedBundleDirPath(c.MkDir(), "apache2-with-offers-legacy")
-	_, err := cmdtesting.RunCommand(c, modelcmd.Wrap(deploy), bundlePath)
-	c.Assert(err, jc.ErrorIsNil)
-
-	var offerCallCount int
-	var grantOfferCallCount int
-	for _, call := range s.fakeAPI.Calls() {
-		switch call.FuncName {
-		case "Offer":
-			offerCallCount++
-		case "GrantOffer":
-			grantOfferCallCount++
-		}
-	}
-	c.Assert(offerCallCount, gc.Equals, 2)
-	c.Assert(grantOfferCallCount, gc.Equals, 2)
-}
-
-func (s *DeploySuite) TestDeployBundleWithSAAS(c *gc.C) {
-	withAllWatcher(s.fakeAPI)
-
-	inURL := charm.MustParseURL("ch:wordpress")
-	withCharmRepoResolvable(s.fakeAPI, inURL, "jammy")
-	withCharmRepoResolvable(s.fakeAPI, inURL, "")
-
-	withCharmDeployable(
-		s.fakeAPI, inURL, defaultBase,
-		&charm.Meta{Name: "wordpress", Series: []string{"jammy"}},
-		nil, false, false, 0, nil, nil,
-	)
-
-	mac, err := apitesting.NewMacaroon("id")
-	c.Assert(err, jc.ErrorIsNil)
-
-	s.fakeAPI.Call("AddUnits", application.AddUnitsParams{
-		ApplicationName: "wordpress",
-		NumUnits:        1,
-	}).Returns([]string{"wordpress/0"}, error(nil))
-
-	s.fakeAPI.Call("GetConsumeDetails",
-		"admin/default.mysql",
-	).Returns(params.ConsumeOfferDetails{
-		Offer: &params.ApplicationOfferDetails{
-			OfferName: "mysql",
-			OfferURL:  "admin/default.mysql",
-		},
-		Macaroon: mac,
-		ControllerInfo: &params.ExternalControllerInfo{
-			ControllerTag: coretesting.ControllerTag.String(),
-			Addrs:         []string{"192.168.1.0"},
-			Alias:         "controller-alias",
-			CACert:        coretesting.CACert,
-		},
-	}, nil)
-
-	s.fakeAPI.Call("Consume",
-		crossmodel.ConsumeApplicationArgs{
-			Offer: params.ApplicationOfferDetails{
-				OfferName: "mysql",
-				OfferURL:  "test:admin/default.mysql",
-			},
-			ApplicationAlias: "mysql",
-			Macaroon:         mac,
-			ControllerInfo: &crossmodel.ControllerInfo{
-				ControllerTag: coretesting.ControllerTag,
-				Alias:         "controller-alias",
-				Addrs:         []string{"192.168.1.0"},
-				CACert:        coretesting.CACert,
-			},
-		},
-	).Returns("mysql", nil)
-
-	s.fakeAPI.Call("AddRelation",
-		[]interface{}{"wordpress:db", "mysql:db"}, []interface{}{},
-	).Returns(
-		&params.AddRelationResults{},
-		error(nil),
-	)
-
-	s.fakeAPI.Call("ListSpaces").Returns([]params.Space{{Name: "alpha", Id: "0"}}, error(nil))
-
-	deploy := s.deployCommand()
-	bundlePath := testcharms.RepoWithSeries("bionic").ClonedBundleDirPath(c.MkDir(), "wordpress-with-saas")
-	_, err = cmdtesting.RunCommand(c, modelcmd.Wrap(deploy), bundlePath)
->>>>>>> 430bc2b8
 	c.Assert(err, jc.ErrorIsNil)
 }
 
@@ -921,11 +580,7 @@
 	curl := charm.MustParseURL("local:mariadb-k8s-0")
 	withLocalCharmDeployable(fakeAPI, curl, charmDir, false)
 	withCharmDeployable(
-<<<<<<< HEAD
 		fakeAPI, curl, defaultBase,
-=======
-		fakeAPI, curl, corebase.LegacyKubernetesBase(),
->>>>>>> 430bc2b8
 		charmDir.Meta(),
 		charmDir.Metrics(),
 		false, 1, nil, nil,
@@ -959,22 +614,14 @@
 			Count: 10,
 		},
 	}
-<<<<<<< HEAD
 	cfg.Base = defaultBase
-=======
-	cfg.Base = corebase.LegacyKubernetesBase()
->>>>>>> 430bc2b8
 	s.expectDeployer(c, cfg)
 
 	fakeAPI := s.fakeAPI()
 	curl := charm.MustParseURL("local:bitcoin-miner-1")
 	withLocalCharmDeployable(fakeAPI, curl, charmDir, false)
 	withCharmDeployableWithDevices(
-<<<<<<< HEAD
 		fakeAPI, curl, curl.Name, cfg.Base,
-=======
-		fakeAPI, curl, curl.Name, corebase.LegacyKubernetesBase(),
->>>>>>> 430bc2b8
 		charmDir.Meta(),
 		charmDir.Metrics(),
 		true, 1, nil, "", nil,
@@ -1002,11 +649,7 @@
 	charmDir := testcharms.RepoWithSeries("bionic").ClonedDir(c.MkDir(), "multi-series")
 	curl := charm.MustParseURL("local:focal/multi-series-1")
 	withLocalCharmDeployable(s.fakeAPI, curl, charmDir, false)
-<<<<<<< HEAD
-	withCharmDeployable(s.fakeAPI, curl, series.MustParseBaseFromString("ubuntu@20.04"), charmDir.Meta(), charmDir.Metrics(), false, 1, nil, nil)
-=======
-	withCharmDeployable(s.fakeAPI, curl, corebase.MustParseBaseFromString("ubuntu@20.04"), charmDir.Meta(), charmDir.Metrics(), false, false, 1, nil, nil)
->>>>>>> 430bc2b8
+	withCharmDeployable(s.fakeAPI, curl, corebase.MustParseBaseFromString("ubuntu@20.04"), charmDir.Meta(), charmDir.Metrics(), false, 1, nil, nil)
 
 	err := s.runDeploy(c, charmDir.Path, "--to", "lxd:1", "--storage", "data=machinescoped,1G")
 	c.Assert(err, gc.ErrorMatches, "adding storage to lxd container not supported")
@@ -1016,26 +659,8 @@
 	charmDir := testcharms.RepoWithSeries("bionic").ClonedDir(c.MkDir(), "dummy")
 	curl := charm.MustParseURL("local:focal/dummy-1")
 	withLocalCharmDeployable(s.fakeAPI, curl, charmDir, false)
-<<<<<<< HEAD
 	p := instance.MustParsePlacement("model-uuid:valid")
-	withCharmDeployableWithPlacement(s.fakeAPI, curl, series.MustParseBaseFromString("ubuntu@20.04"), charmDir.Meta(), charmDir.Metrics(), false, 1, p)
-=======
-	withCharmDeployable(s.fakeAPI, curl, corebase.MustParseBaseFromString("ubuntu@20.04"), charmDir.Meta(), charmDir.Metrics(), false, false, 1, nil, nil)
-	// Add a machine that will be ignored due to placement directive.
-	machine, err := s.State.AddMachine(state.UbuntuBase("22.04"), state.JobHostUnits)
-	c.Assert(err, jc.ErrorIsNil)
-
-	err = s.runDeployForState(c, charmDir.Path, "-n", "1", "--to", "valid", "--base", "ubuntu@20.04")
-	c.Assert(err, jc.ErrorIsNil)
-
-	svc, err := s.State.Application("dummy")
-	c.Assert(err, jc.ErrorIsNil)
-
-	// manually run staged assignments
-	errs, err := unitassignerapi.New(s.APIState).AssignUnits([]names.UnitTag{names.NewUnitTag("dummy/0")})
-	c.Assert(errs, gc.DeepEquals, []error{nil})
-	c.Assert(err, jc.ErrorIsNil)
->>>>>>> 430bc2b8
+	withCharmDeployableWithPlacement(s.fakeAPI, curl, corebase.MustParseBaseFromString("ubuntu@20.04"), charmDir.Meta(), charmDir.Metrics(), false, 1, p)
 
 	err := s.runDeploy(c, charmDir.Path, "-n", "1", "--to", "valid", "--base", "ubuntu@20.04")
 	c.Assert(err, jc.ErrorIsNil)
@@ -1079,36 +704,6 @@
 
 	err := s.runDeploy(c, "--to", "1", charmDir.Path, "--base", "ubuntu@22.04")
 	c.Assert(err, jc.ErrorIsNil)
-<<<<<<< HEAD
-=======
-	err = s.runDeployForState(c, "--to", "lxd:"+machine.Id(), charmDir.Path, "portlandia", "--base", "ubuntu@22.04")
-	c.Assert(err, jc.ErrorIsNil)
-	s.assertForceMachine(c, machine.Id()+"/lxd/0")
-
-	for a := coretesting.LongAttempt.Start(); a.Next(); {
-		machines, err := s.State.AllMachines()
-		c.Assert(err, jc.ErrorIsNil)
-		if !a.HasNext() {
-			c.Assert(machines, gc.HasLen, 2)
-			break
-		}
-		if len(machines) == 2 {
-			break
-		}
-	}
-}
-
-func (s *DeploySuite) TestForceMachineNotFound(c *gc.C) {
-	charmDir := testcharms.RepoWithSeries("bionic").ClonedDir(c.MkDir(), "multi-series")
-	curl := charm.MustParseURL("local:jammy/multi-series-1")
-	withLocalCharmDeployable(s.fakeAPI, curl, charmDir, false)
-	withCharmDeployable(s.fakeAPI, curl, corebase.MustParseBaseFromString("ubuntu@20.04"), charmDir.Meta(), charmDir.Metrics(), false, false, 1, nil, nil)
-
-	err := s.runDeployForState(c, "--to", "42", charmDir.Path, "portlandia", "--base", "ubuntu@20.04")
-	c.Assert(err, gc.ErrorMatches, `cannot deploy "portlandia" to machine 42: machine 42 not found`)
-	_, err = s.State.Application("portlandia")
-	c.Assert(err, gc.ErrorMatches, `application "portlandia" not found`)
->>>>>>> 430bc2b8
 }
 
 func (s *DeploySuite) TestForceMachineSubordinate(c *gc.C) {
@@ -1137,11 +732,7 @@
 	charmDir := testcharms.RepoWithSeries("bionic").ClonedDir(c.MkDir(), "terms1")
 	curl := charm.MustParseURL("local:jammy/terms1-1")
 	withLocalCharmDeployable(s.fakeAPI, curl, charmDir, false)
-<<<<<<< HEAD
 	withCharmDeployable(s.fakeAPI, curl, defaultBase, charmDir.Meta(), charmDir.Metrics(), false, 1, nil, nil)
-=======
-	withCharmDeployable(s.fakeAPI, curl, corebase.MustParseBaseFromString("ubuntu@20.04"), charmDir.Meta(), charmDir.Metrics(), false, false, 1, nil, nil)
->>>>>>> 430bc2b8
 
 	err := s.runDeploy(c, charmDir.Path, "--base", "ubuntu@22.04")
 	c.Assert(err, jc.ErrorIsNil)
@@ -1173,107 +764,13 @@
 	charmDir := testcharms.RepoWithSeries("bionic").ClonedDir(c.MkDir(), "terms1")
 	curl := charm.MustParseURL("local:jammy/terms1-1")
 	withLocalCharmDeployable(s.fakeAPI, curl, charmDir, false)
-<<<<<<< HEAD
-	withCharmDeployable(s.fakeAPI, curl, series.MustParseBaseFromString("ubuntu@12.10"), charmDir.Meta(), charmDir.Metrics(), false, 1, nil, nil)
-=======
-	withCharmDeployable(s.fakeAPI, curl, corebase.MustParseBaseFromString("ubuntu@12.10"), charmDir.Meta(), charmDir.Metrics(), false, false, 1, nil, nil)
->>>>>>> 430bc2b8
+	withCharmDeployable(s.fakeAPI, curl, corebase.MustParseBaseFromString("ubuntu@12.10"), charmDir.Meta(), charmDir.Metrics(), false, 1, nil, nil)
 
 	err := s.runDeploy(c, charmDir.Path, "--base", "ubuntu@12.10")
 
 	c.Check(err, gc.ErrorMatches, `terms1 is not available on the following series: quantal not supported`)
 }
 
-<<<<<<< HEAD
-=======
-func (s *DeploySuite) TestDeployLocalWithSeriesAndForce(c *gc.C) {
-	charmDir := testcharms.RepoWithSeries("quantal").ClonedDir(c.MkDir(), "terms1")
-	curl := charm.MustParseURL("local:quantal/terms1-1")
-	withLocalCharmDeployable(s.fakeAPI, curl, charmDir, true)
-	withCharmDeployable(s.fakeAPI, curl, defaultBase, charmDir.Meta(), charmDir.Metrics(), false, true, 1, nil, nil)
-
-	// TODO: remove this patch once we removed all the old series from tests in current package.
-	s.PatchValue(&deployer.SupportedJujuSeries,
-		func(time.Time, string, string) (set.Strings, error) {
-			return set.NewStrings(
-				"jammy", "focal", "jammy", "xenial", "quantal",
-			), nil
-		},
-	)
-
-	err := s.runDeployForState(c, charmDir.Path, "--base", "ubuntu@12.10", "--force")
-	c.Assert(err, jc.ErrorIsNil)
-	s.AssertApplication(c, "terms1", curl, 1, 0)
-}
-
-// TODO (stickupkid): Remove this test once we remove series in 3.2. This is only
-// here to test legacy behaviour.
-func (s *DeploySuite) setupNonESMBase(c *gc.C) (corebase.Base, string) {
-	supported := set.NewStrings(corebase.SupportedJujuWorkloadSeries()...)
-	// Allowing kubernetes as an option, can lead to an unrelated failure:
-	// 		series "kubernetes" in a non container model not valid
-	supported.Remove("kubernetes")
-	supportedNotEMS := supported.Difference(set.NewStrings(corebase.ESMSupportedJujuSeries()...))
-	c.Assert(supportedNotEMS.Size(), jc.GreaterThan, 0)
-
-	// TODO: remove this patch once we removed all the old series from tests in current package.
-	s.PatchValue(&deployer.SupportedJujuSeries,
-		func(time.Time, string, string) (set.Strings, error) {
-			return set.NewStrings(
-				"centos7", "centos8", "centos9", "genericlinux", "kubernetes", "opensuseleap",
-				"jammy", "focal", "jammy", "xenial",
-			), nil
-		},
-	)
-
-	nonEMSSeries := supportedNotEMS.SortedValues()[0]
-
-	loggingPath := filepath.Join(c.MkDir(), "series-logging")
-	repo := testcharms.RepoWithSeries("bionic")
-	charmDir := repo.CharmDir("logging")
-	err := fs.Copy(charmDir.Path, loggingPath)
-	c.Assert(err, jc.ErrorIsNil)
-	metadataPath := filepath.Join(loggingPath, "metadata.yaml")
-	file, err := os.OpenFile(metadataPath, os.O_TRUNC|os.O_RDWR, 0666)
-	if err != nil {
-		c.Fatal(errors.Annotate(err, "cannot open metadata.yaml"))
-	}
-	defer func() { _ = file.Close() }()
-
-	// Overwrite the metadata.yaml to contain a non EMS series.
-	newMetadata := strings.Join([]string{`name: logging`, `summary: ""`, `description: ""`, `series: `, `  - ` + nonEMSSeries, `  - artful`}, "\n")
-	if _, err := file.WriteString(newMetadata); err != nil {
-		c.Fatal("cannot write to metadata.yaml")
-	}
-
-	curl := charm.MustParseURL(fmt.Sprintf("local:%s/series-logging-1", nonEMSSeries))
-	ch, err := charm.ReadCharm(loggingPath)
-	c.Assert(err, jc.ErrorIsNil)
-	withLocalCharmDeployable(s.fakeAPI, curl, ch, false)
-
-	nonEMSBase, err := corebase.GetBaseFromSeries(nonEMSSeries)
-	c.Assert(err, jc.ErrorIsNil)
-	withAliasedCharmDeployable(s.fakeAPI, curl, "logging", nonEMSBase, ch.Meta(), ch.Metrics(), false, false, 1, nil, nil)
-
-	return nonEMSBase, loggingPath
-}
-
-// TODO (stickupkid): Remove this test once we remove series in 3.2
-func (s *DeploySuite) TestDeployLocalWithSupportedNonESMSeries(c *gc.C) {
-	nonEMSBase, loggingPath := s.setupNonESMBase(c)
-	err := s.runDeploy(c, loggingPath, "--base", nonEMSBase.String())
-	c.Logf("%+v", s.fakeAPI.Calls())
-	c.Assert(err, jc.ErrorIsNil)
-}
-
-// TODO (stickupkid): Remove this test once we remove series in 3.2
-func (s *DeploySuite) TestDeployLocalWithNotSupportedNonESMSeries(c *gc.C) {
-	_, loggingPath := s.setupNonESMBase(c)
-	err := s.runDeploy(c, loggingPath, "--base", "ubuntu@17.10")
-	c.Assert(err, gc.ErrorMatches, "logging is not available on the following series: artful not supported")
-}
-
->>>>>>> 430bc2b8
 // setupConfigFile creates a configuration file for testing set
 // with the --config argument specifying a configuration file.
 func setupConfigFile(c *gc.C, dir string) (string, string) {
@@ -1321,7 +818,7 @@
 		NumUnits:   ptr(1),
 	}).Returns(application.DeployInfo{
 		Architecture: "amd64",
-		Base:         series.Base{OS: "ubuntu", Channel: series.Channel{Track: "22.04"}},
+		Base:         corebase.Base{OS: "ubuntu", Channel: corebase.Channel{Track: "22.04"}},
 		Channel:      "beta",
 		Name:         "dummy",
 		Revision:     666,
@@ -1337,220 +834,6 @@
 	c.Assert(err, jc.ErrorIsNil)
 }
 
-<<<<<<< HEAD
-=======
-type FakeStoreStateSuite struct {
-	DeploySuiteBase
-}
-
-func (s *FakeStoreStateSuite) runDeployWithOutput(c *gc.C, args ...string) (string, string, error) {
-	deploy := s.deployCommandForState()
-	ctx, err := cmdtesting.RunCommand(c, modelcmd.Wrap(deploy), args...)
-	return strings.Trim(cmdtesting.Stdout(ctx), "\n"),
-		strings.Trim(cmdtesting.Stderr(ctx), "\n"),
-		err
-}
-
-func (s *FakeStoreStateSuite) setupCharm(c *gc.C, url, name, series string) charm.Charm {
-	return s.setupCharmMaybeAdd(c, url, name, series, true)
-}
-
-func (s *FakeStoreStateSuite) setupCharmWithArch(c *gc.C, url, name, series, arch string) charm.Charm {
-	return s.setupCharmMaybeAddForce(c, url, name, series, arch, false, true)
-}
-
-func (s *FakeStoreStateSuite) setupCharmMaybeAdd(c *gc.C, url, name, series string, addToState bool) charm.Charm {
-	return s.setupCharmMaybeAddForce(c, url, name, series, arch.DefaultArchitecture, false, addToState)
-}
-
-func (s *FakeStoreStateSuite) setupCharmMaybeAddForce(c *gc.C, url, name, aseries, arc string, force, addToState bool) charm.Charm {
-	baseURL := charm.MustParseURL(url)
-	baseURL.Series = ""
-	deployURL := charm.MustParseURL(url)
-	resolveURL := charm.MustParseURL(url)
-	if resolveURL.Revision < 0 {
-		resolveURL.Revision = 1
-	}
-	noRevisionURL := charm.MustParseURL(url)
-	noRevisionURL.Series = resolveURL.Series
-	noRevisionURL.Revision = -1
-	charmStoreURL := charm.MustParseURL(fmt.Sprintf("cs:%s", baseURL.Name))
-	seriesURL := charm.MustParseURL(url)
-	seriesURL.Series = aseries
-	// In order to replicate what the charmstore does in terms of matching, we
-	// brute force (badly) the various types of charm urls.
-	// TODO (stickupkid): This is terrible, the fact that you're bruteforcing
-	// a mock to replicate a charm store, means your test isn't unit testing
-	// at any level. Instead we should have tests that know exactly the url
-	// is and pass that. The new mocking tests do this.
-	charmURLs := []*charm.URL{
-		baseURL,
-		resolveURL,
-		noRevisionURL,
-		deployURL,
-		charmStoreURL,
-		seriesURL,
-	}
-	for _, url := range charmURLs {
-		for _, serie := range []string{"", url.Series, aseries} {
-			var base corebase.Base
-			if serie != "" {
-				var err error
-				base, err = corebase.GetBaseFromSeries(serie)
-				c.Assert(err, jc.ErrorIsNil)
-			}
-			for _, a := range []string{"", arc, arch.DefaultArchitecture} {
-				platform := corecharm.Platform{
-					Architecture: a,
-					OS:           base.OS,
-					Channel:      base.Channel.Track,
-				}
-				origin, err := apputils.DeduceOrigin(url, charm.Channel{}, platform)
-				c.Assert(err, jc.ErrorIsNil)
-
-				abase, err := corebase.GetBaseFromSeries(aseries)
-				c.Assert(err, jc.ErrorIsNil)
-				s.fakeAPI.Call("ResolveCharm", url, origin, false).Returns(
-					resolveURL,
-					origin,
-					[]corebase.Base{abase},
-					error(nil),
-				)
-				s.fakeAPI.Call("AddCharm", resolveURL, origin, force).Returns(origin, error(nil))
-			}
-		}
-	}
-
-	var chDir charm.Charm
-	chDir, err := charm.ReadCharmDir(testcharms.RepoWithSeries(aseries).CharmDirPath(name))
-	if err != nil {
-		if !os.IsNotExist(errors.Cause(err)) {
-			c.Fatal(err)
-			return nil
-		}
-		chDir = testcharms.RepoForSeries(aseries).CharmArchive(c.MkDir(), "dummy")
-	}
-	if addToState {
-		_, err = jjtesting.AddCharm(s.State, resolveURL, chDir, force)
-		c.Assert(err, jc.ErrorIsNil)
-	}
-	return chDir
-}
-
-func (s *FakeStoreStateSuite) setupBundle(c *gc.C, url, name string, allSeries ...string) {
-	bundleResolveURL := charm.MustParseURL(url)
-	baseURL := *bundleResolveURL
-	baseURL.Revision = -1
-	withCharmRepoResolvable(s.fakeAPI, &baseURL, "")
-	bundleDir := testcharms.RepoWithSeries(allSeries[0]).BundleArchive(c.MkDir(), name)
-
-	// Resolve a bundle with no revision and return a url with a version.  Ensure
-	// GetBundle expects the url with revision.
-	for _, serie := range append([]string{"", baseURL.Series}, allSeries...) {
-		var base corebase.Base
-		if serie != "" {
-			var err error
-			base, err = corebase.GetBaseFromSeries(serie)
-			c.Assert(err, jc.ErrorIsNil)
-		}
-		origin, err := apputils.DeduceOrigin(bundleResolveURL, charm.Channel{}, corecharm.Platform{
-			OS: base.OS, Channel: base.Channel.Track})
-		c.Assert(err, jc.ErrorIsNil)
-		s.fakeAPI.Call("ResolveBundleURL", &baseURL, origin).Returns(
-			bundleResolveURL,
-			origin,
-			error(nil),
-		)
-		s.fakeAPI.Call("GetBundle", bundleResolveURL).Returns(bundleDir, error(nil))
-	}
-}
-
-// assertCharmsUploaded checks that the given charm ids have been uploaded.
-func (s *FakeStoreStateSuite) assertCharmsUploaded(c *gc.C, ids ...string) {
-	allCharms, err := s.State.AllCharms()
-	c.Assert(err, jc.ErrorIsNil)
-	uploaded := make([]string, len(allCharms))
-	for i, ch := range allCharms {
-		uploaded[i] = ch.URL().String()
-	}
-	c.Assert(uploaded, jc.SameContents, ids)
-}
-
-// assertApplicationsDeployed checks that the given applications have been deployed.
-func (s *FakeStoreStateSuite) assertApplicationsDeployed(c *gc.C, info map[string]applicationInfo) {
-	applications, err := s.State.AllApplications()
-	c.Assert(err, jc.ErrorIsNil)
-	deployed := make(map[string]applicationInfo, len(applications))
-	for _, app := range applications {
-		curl, _ := app.CharmURL()
-		c.Assert(err, jc.ErrorIsNil)
-		config, err := app.CharmConfig(model.GenerationMaster)
-		c.Assert(err, jc.ErrorIsNil)
-		constr, err := app.Constraints()
-		c.Assert(err, jc.ErrorIsNil)
-		stor, err := app.StorageConstraints()
-		c.Assert(err, jc.ErrorIsNil)
-		if len(stor) == 0 {
-			stor = nil
-		}
-		deviceConstraints, err := app.DeviceConstraints()
-		c.Assert(err, jc.ErrorIsNil)
-		if len(deviceConstraints) == 0 {
-			deviceConstraints = nil
-		}
-		deployed[app.Name()] = applicationInfo{
-			charm:       *curl,
-			config:      config,
-			constraints: constr,
-			exposed:     app.IsExposed(),
-			scale:       app.GetScale(),
-			storage:     stor,
-			devices:     deviceConstraints,
-		}
-	}
-	c.Assert(deployed, jc.DeepEquals, info)
-}
-
-// assertRelationsEstablished checks that the given relations have been set.
-func (s *FakeStoreStateSuite) assertRelationsEstablished(c *gc.C, relations ...string) {
-	rs, err := s.State.AllRelations()
-	c.Assert(err, jc.ErrorIsNil)
-	established := make([]string, len(rs))
-	for i, r := range rs {
-		established[i] = r.String()
-	}
-	c.Assert(established, jc.SameContents, relations)
-}
-
-// assertUnitsCreated checks that the given units have been created. The
-// expectedUnits argument maps unit names to machine names.
-func (s *FakeStoreStateSuite) assertUnitsCreated(c *gc.C, expectedUnits map[string]string) {
-	machines, err := s.State.AllMachines()
-	c.Assert(err, jc.ErrorIsNil)
-	created := make(map[string]string)
-	for _, m := range machines {
-		id := m.Id()
-		units, err := s.State.UnitsFor(id)
-		c.Assert(err, jc.ErrorIsNil)
-		for _, u := range units {
-			created[u.Name()] = id
-		}
-	}
-	c.Assert(created, jc.DeepEquals, expectedUnits)
-}
-
-// applicationInfo holds information about a deployed application.
-type applicationInfo struct {
-	charm       string
-	config      charm.Settings
-	constraints constraints.Value
-	scale       int
-	exposed     bool
-	storage     map[string]state.StorageConstraints
-	devices     map[string]state.DeviceConstraints
-}
-
->>>>>>> 430bc2b8
 func (s *DeploySuite) TestDeployCharmWithSomeEndpointBindingsSpecifiedSuccess(c *gc.C) {
 	curl := charm.MustParseURL("ch:jammy/wordpress-extra-bindings")
 	charmDir := testcharms.RepoWithSeries("bionic").CharmDir("wordpress-extra-bindings")
@@ -1592,7 +875,7 @@
 		},
 	}).Returns(application.DeployInfo{
 		Architecture: "amd64",
-		Base:         series.Base{OS: "ubuntu", Channel: series.Channel{Track: "22.04"}},
+		Base:         corebase.Base{OS: "ubuntu", Channel: corebase.Channel{Track: "22.04"}},
 		Name:         "wordpress-extra-bindings",
 		Revision:     666,
 	}, []application.PendingResourceUpload(nil), nil)
@@ -1736,11 +1019,7 @@
 	charmDir := s.makeCharmDir(c, "multi-series")
 	defer s.setupMocks(c).Finish()
 	cfg := basicDeployerConfig(charmDir.Path)
-<<<<<<< HEAD
 	cfg.Base = defaultBase
-=======
-	cfg.Base = corebase.MustParseBaseFromString("ubuntu@22.04")
->>>>>>> 430bc2b8
 	s.expectDeployer(c, cfg)
 
 	fakeAPI := s.fakeAPI()
@@ -1760,11 +1039,7 @@
 
 	defer s.setupMocks(c).Finish()
 	cfg := basicDeployerConfig(charmDir.Path)
-<<<<<<< HEAD
 	cfg.Base = defaultBase
-=======
-	cfg.Base = corebase.MustParseBaseFromString("ubuntu@22.04")
->>>>>>> 430bc2b8
 	s.expectDeployer(c, cfg)
 
 	fakeAPI := s.fakeAPI()
@@ -2262,7 +1537,7 @@
 func withCharmDeployableWithYAMLConfig(
 	fakeAPI *fakeDeployAPI,
 	url *charm.URL,
-	base series.Base,
+	base corebase.Base,
 	meta *charm.Meta,
 	metrics *charm.Metrics,
 	force bool,
@@ -2323,7 +1598,7 @@
 func withCharmDeployableWithConstraints(
 	fakeAPI *fakeDeployAPI,
 	url *charm.URL,
-	base series.Base,
+	base corebase.Base,
 	meta *charm.Meta,
 	metrics *charm.Metrics,
 	force bool,
@@ -2352,7 +1627,7 @@
 func withCharmDeployableWithPlacement(
 	fakeAPI *fakeDeployAPI,
 	url *charm.URL,
-	base series.Base,
+	base corebase.Base,
 	meta *charm.Meta,
 	metrics *charm.Metrics,
 	force bool,
@@ -2503,7 +1778,7 @@
 func withLocalBundleCharmDeployable(
 	fakeAPI *fakeDeployAPI,
 	url *charm.URL,
-	base series.Base,
+	base corebase.Base,
 	meta *charm.Meta,
 	manifest *charm.Manifest,
 	force bool,
