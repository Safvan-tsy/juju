// Copyright 2020 Canonical Ltd.
// Licensed under the AGPLv3, see LICENCE file for details.

package refresher

import (
	"fmt"
	"os"
	"strings"

	"github.com/juju/charm/v11"
	jujuclock "github.com/juju/clock"
	"github.com/juju/collections/transform"
	"github.com/juju/errors"

	commoncharm "github.com/juju/juju/api/common/charm"
	"github.com/juju/juju/cmd/juju/application/store"
	"github.com/juju/juju/cmd/juju/application/utils"
	corebase "github.com/juju/juju/core/base"
	corecharm "github.com/juju/juju/core/charm"
)

// ErrExhausted reveals if a refresher was exhausted in it's task. If so, then
// it is expected to attempt another refresher.
var ErrExhausted = errors.Errorf("exhausted")

// ErrAlreadyUpToDate indicates a charm is already up-to-date.
var ErrAlreadyUpToDate = errors.Errorf("already up-to-date")

// RefresherDependencies are required for any deployer to be run.
type RefresherDependencies struct {
	CharmAdder    store.CharmAdder
	CharmResolver CharmResolver
}

// RefresherConfig is the data required to choose a refresher and then run the
// PrepareAndUpgrade.
type RefresherConfig struct {
	ApplicationName string
	CharmURL        *charm.URL
	CharmOrigin     corecharm.Origin
	CharmRef        string
	Channel         charm.Channel
	DeployedBase    corebase.Base
	Force           bool
	ForceBase       bool
	Switch          bool
	Logger          CommandLogger
}

// RefresherFn defines a function alias to create a Refresher from a given
// function.
type RefresherFn = func(RefresherConfig) (Refresher, error)

type factory struct {
	refreshers []RefresherFn
	clock      jujuclock.Clock
}

// NewRefresherFactory returns a factory setup with the API and
// function dependencies required by every refresher.
func NewRefresherFactory(deps RefresherDependencies) RefresherFactory {
	d := &factory{
		clock: jujuclock.WallClock,
	}
	d.refreshers = []RefresherFn{
		d.maybeReadLocal(deps.CharmAdder, defaultCharmRepo{}),
		d.maybeCharmHub(deps.CharmAdder, deps.CharmResolver),
	}
	return d
}

// Run executes over a series of refreshers using a given config. It will
// execute each refresher if it's allowed, otherwise it will move on to the
// next one.
// If a refresher returns that it's exhausted (no other action to perform in
// a given task) then it will move on to the next refresher.
// If no refresher matches the config or if each one is exhausted then it will
// state that it was unable to refresh.
func (d *factory) Run(cfg RefresherConfig) (*CharmID, error) {
	for _, fn := range d.refreshers {
		// Failure to correctly setup a refresher will call all of the
		// refreshers to fail.
		refresh, err := fn(cfg)
		if err != nil {
			return nil, errors.Trace(err)
		}
		// If a refresher doesn't allow the config, then continue to the next
		// one.
		if allowed, err := refresh.Allowed(cfg); err != nil {
			return nil, errors.Trace(err)
		} else if !allowed {
			continue
		}

		charmID, err := refresh.Refresh()
		// We've exhausted this refresh task, attempt another one.
		if errors.Cause(err) == ErrExhausted {
			continue
		}
		// err might be ErrAlreadyUpToDate but we still want
		// to return the charmID for updating any resources.
		return charmID, err
	}
	return nil, errors.Errorf("unable to refresh %q", cfg.CharmRef)
}

func (d *factory) maybeReadLocal(charmAdder store.CharmAdder, charmRepo CharmRepository) func(RefresherConfig) (Refresher, error) {
	return func(cfg RefresherConfig) (Refresher, error) {
		return &localCharmRefresher{
			charmAdder:   charmAdder,
			charmOrigin:  cfg.CharmOrigin,
			charmRepo:    charmRepo,
			charmURL:     cfg.CharmURL,
			charmRef:     cfg.CharmRef,
			deployedBase: cfg.DeployedBase,
			force:        cfg.Force,
			forceBase:    cfg.ForceBase,
		}, nil
	}
}

func (d *factory) maybeCharmHub(charmAdder store.CharmAdder, charmResolver CharmResolver) func(RefresherConfig) (Refresher, error) {
	return func(cfg RefresherConfig) (Refresher, error) {
		originResolver := charmHubOriginResolver
		if cfg.Switch {
			// When switching, use the stdOriginResolver as it can
			// emit the correct origin for upgrading from cs -> ch.
			originResolver = stdOriginResolver
		}

		return &charmHubRefresher{
			baseRefresher: baseRefresher{
				charmAdder:      charmAdder,
				charmResolver:   charmResolver,
				resolveOriginFn: originResolver,
				charmURL:        cfg.CharmURL,
				charmOrigin:     cfg.CharmOrigin,
				charmRef:        cfg.CharmRef,
				channel:         cfg.Channel,
				deployedBase:    cfg.DeployedBase,
				switchCharm:     cfg.Switch,
				force:           cfg.Force,
				forceBase:       cfg.ForceBase,
				logger:          cfg.Logger,
			},
		}, nil
	}
}

type localCharmRefresher struct {
	charmAdder   store.CharmAdder
	charmRepo    CharmRepository
	charmOrigin  corecharm.Origin
	charmURL     *charm.URL
	charmRef     string
	deployedBase corebase.Base
	force        bool
	forceBase    bool
}

// Allowed will attempt to check if a local charm is allowed to be refreshed.
// Currently this is always true.
func (d *localCharmRefresher) Allowed(_ RefresherConfig) (bool, error) {
	// We should always return true here, because of the current design.
	return true, nil
}

// Refresh a given local charm.
// Bundles are not supported as there is no physical representation in Juju.
func (d *localCharmRefresher) Refresh() (*CharmID, error) {
	var deployedSeries string
	if !d.deployedBase.Channel.Empty() {
		var err error
		if deployedSeries, err = corebase.GetSeriesFromBase(d.deployedBase); err != nil {
			return nil, errors.Trace(err)
		}
	}
	ch, newURL, err := d.charmRepo.NewCharmAtPathForceSeries(d.charmRef, deployedSeries, d.forceBase)
	if err == nil {
		newName := ch.Meta().Name
		if newName != d.charmURL.Name {
			return nil, errors.Errorf("cannot refresh %q to %q", d.charmURL.Name, newName)
		}
		addedURL, err := d.charmAdder.AddLocalCharm(newURL, ch, d.force)
		if err != nil {
			return nil, errors.Trace(err)
		}

		newOrigin := d.charmOrigin
		newOrigin.Source = corecharm.Local
		return &CharmID{
			URL:    addedURL,
			Origin: newOrigin,
		}, nil
	}
	if errors.Is(err, errors.NotFound) {
		return nil, errors.Errorf("no charm found at %q", d.charmRef)
	}
	// If we get a "not exists" or invalid path error then we attempt to interpret
	// the supplied charm reference as a URL below, otherwise we return the error.
	if err != os.ErrNotExist && !corecharm.IsInvalidPathError(err) {
		return nil, errors.Trace(err)
	}

	if IsLocalURL(d.charmRef) {
		// This was clearly meant to refer to a local charm, which we've not
		// been able to find, so return the error
		return nil, errors.Annotatef(err, "%q", d.charmRef)
	}

	// Not a valid local charm, in this case, we should move onto the next
	// refresher.
	return nil, ErrExhausted
}

// IsLocalURL checks if the provided URL refers to a local charm (i.e. it
// begins with one of  `/`  `./`  `../` ).
func IsLocalURL(url string) bool {
	return strings.HasPrefix(url, "/") || strings.HasPrefix(url, "./") ||
		strings.HasPrefix(url, "../")
}

func (d *localCharmRefresher) String() string {
	return fmt.Sprintf("attempting to refresh local charm %q", d.charmRef)
}

// ResolveOriginFunc attempts to resolve a new charm Origin from the given
// arguments
type ResolveOriginFunc = func(*charm.URL, corecharm.Origin, charm.Channel) (commoncharm.Origin, error)

type baseRefresher struct {
	charmAdder      store.CharmAdder
	charmResolver   CharmResolver
	resolveOriginFn ResolveOriginFunc
	charmURL        *charm.URL
	charmOrigin     corecharm.Origin
	charmRef        string
	channel         charm.Channel
	deployedBase    corebase.Base
	switchCharm     bool
	force           bool
	forceBase       bool
	logger          CommandLogger
}

func (r baseRefresher) ResolveCharm() (*charm.URL, commoncharm.Origin, error) {
	if r.charmOrigin.Channel != nil {
		r.logger.Verbosef("Original channel %q", r.charmOrigin.Channel.String())
	}
	r.logger.Verbosef("Requested channel %q", r.channel.String())

	refURL, err := charm.ParseURL(r.charmRef)
	if err != nil {
		return nil, commoncharm.Origin{}, errors.Trace(err)
	}

	// Take the current origin and apply the user supplied channel, so that
	// when attempting to resolve the new charm URL, we pick up everything
	// that already exists, but we get the destination of where the user wants
	// to get to.
	destOrigin, err := r.resolveOriginFn(refURL, r.charmOrigin, r.channel)
	if err != nil {
		return nil, commoncharm.Origin{}, errors.Trace(err)
	}

	// Charm has been supplied as a URL so we resolve and deploy using the store.
	newURL, origin, supportedBases, err := r.charmResolver.ResolveCharm(refURL, destOrigin, r.switchCharm)
	if err != nil {
		return nil, commoncharm.Origin{}, errors.Trace(err)
	}

<<<<<<< HEAD
	_, seriesSupportedErr := corecharm.BaseForCharm(r.deployedBase, supportedBases)
	if !r.forceBase && !r.deployedBase.Empty() && newURL.Series == "" && seriesSupportedErr != nil {
		bases := []string{"no bases"}
		if len(supportedBases) > 0 {
			bases = transform.Slice(supportedBases, func(in series.Base) string { return in.DisplayString() })
=======
	var deployedSeries string
	if !r.deployedBase.Channel.Empty() {
		if deployedSeries, err = corebase.GetSeriesFromBase(r.deployedBase); err != nil {
			return nil, commoncharm.Origin{}, errors.Trace(err)
		}
	}
	_, seriesSupportedErr := corecharm.SeriesForCharm(deployedSeries, supportedSeries)
	if !r.forceBase && deployedSeries != "" && newURL.Series == "" && seriesSupportedErr != nil {
		series := []string{"no series"}
		if len(supportedSeries) > 0 {
			series = supportedSeries
>>>>>>> bbad9d12
		}
		return nil, commoncharm.Origin{}, errors.Errorf(
			"cannot upgrade from single base %q charm to a charm supporting %q. Use --force-series to override.",
			r.deployedBase.DisplayString(), bases,
		)
	}

	// If no explicit revision was set with either SwitchURL
	// or Revision flags, discover the latest.
	if r.charmURL == nil {
		return nil, origin, errors.Errorf("unexpected charm URL")
	}
	var resolveErr error
	if *newURL == *r.charmURL {
		// Charm is uptodate so we return a suitable error.
		// We also want to still return the URL and origin as these
		// are used updating any resources.
		if refURL.Revision != -1 {
			resolveErr = errors.Annotatef(ErrAlreadyUpToDate,
				"charm %q, revision %d", newURL.Name, newURL.Revision)
		} else {
			// No point in trying to upgrade a charm store charm when
			// we just determined that's the latest revision
			// available.
			resolveErr = errors.Annotatef(ErrAlreadyUpToDate,
				"charm %q", newURL.Name)
		}
	}
	r.logger.Verbosef("Using channel %q", origin.CharmChannel().String())
	return newURL, origin, resolveErr
}

// stdOriginResolver attempts to resolve the origin required to resolve a
// charm.
func stdOriginResolver(curl *charm.URL, origin corecharm.Origin, channel charm.Channel) (commoncharm.Origin, error) {
	result, err := utils.DeduceOrigin(curl, channel, origin.Platform)
	if err != nil {
		return commoncharm.Origin{}, errors.Trace(err)
	}
	return result, nil
}

type defaultCharmRepo struct{}

func (defaultCharmRepo) NewCharmAtPathForceSeries(path, series string, force bool) (charm.Charm, *charm.URL, error) {
	return corecharm.NewCharmAtPathForceSeries(path, series, force)
}

// charmHubOriginResolver attempts to resolve the origin required to resolve
// a charm. It does this by updating the incoming origin with the user requested
// channel, so we can correctly resolve the charm.
func charmHubOriginResolver(_ *charm.URL, origin corecharm.Origin, channel charm.Channel) (commoncharm.Origin, error) {
	if channel.Track == "" {
		if origin.Channel != nil {
			origin.Channel.Risk = channel.Risk
		}
		return commoncharm.CoreCharmOrigin(origin)
	}
	normalizedC := channel.Normalize()
	origin.Channel = &normalizedC
	return commoncharm.CoreCharmOrigin(origin)
}

type charmHubRefresher struct {
	baseRefresher
}

// Allowed will attempt to check if the charm store is allowed to refresh.
// Depending on the charm url, will then determine if that's true or not.
func (r *charmHubRefresher) Allowed(cfg RefresherConfig) (bool, error) {
	path, err := charm.EnsureSchema(cfg.CharmRef, charm.CharmHub)
	if err != nil {
		return false, errors.Trace(err)
	}

	curl, err := charm.ParseURL(path)
	if err != nil {
		return false, errors.Trace(err)
	}

	if !charm.CharmHub.Matches(curl.Schema) {
		return false, nil
	}

	if !cfg.Switch {
		return true, nil
	}

	if err := r.charmAdder.CheckCharmPlacement(cfg.ApplicationName, curl); err != nil && !errors.IsNotSupported(err) {
		// If force is used then ignore the error, the user seems to know
		// what they're doing.
		if !cfg.Force {
			return false, errors.Trace(err)
		}
		r.logger.Warningf("Charm placement check failed, using --force may break deployment")
	}

	return true, nil
}

// Refresh a given charm hub charm.
// Bundles are not supported as there is no physical representation in Juju.
func (r *charmHubRefresher) Refresh() (*CharmID, error) {
	newURL, origin, err := r.ResolveCharm()
	if errors.Is(err, ErrAlreadyUpToDate) {
		// The charm itself is up-to-date but we may need the
		// URL and origin for updating resources.
		return &CharmID{
			URL:    newURL,
			Origin: origin.CoreCharmOrigin(),
		}, err
	} else if err != nil {
		return nil, errors.Trace(err)
	}

	if !r.deployedBase.Channel.Empty() {
		origin.Base = r.deployedBase
	}

	curl, actualOrigin, err := store.AddCharmFromURL(r.charmAdder, newURL, origin, r.force)
	if err != nil {
		return nil, errors.Trace(err)
	}

	return &CharmID{
		URL:    curl,
		Origin: actualOrigin.CoreCharmOrigin(),
	}, nil
}

func (r *charmHubRefresher) String() string {
	return fmt.Sprintf("attempting to refresh Charmhub charm %q", r.charmRef)
}<|MERGE_RESOLUTION|>--- conflicted
+++ resolved
@@ -270,25 +270,11 @@
 		return nil, commoncharm.Origin{}, errors.Trace(err)
 	}
 
-<<<<<<< HEAD
 	_, seriesSupportedErr := corecharm.BaseForCharm(r.deployedBase, supportedBases)
 	if !r.forceBase && !r.deployedBase.Empty() && newURL.Series == "" && seriesSupportedErr != nil {
 		bases := []string{"no bases"}
 		if len(supportedBases) > 0 {
-			bases = transform.Slice(supportedBases, func(in series.Base) string { return in.DisplayString() })
-=======
-	var deployedSeries string
-	if !r.deployedBase.Channel.Empty() {
-		if deployedSeries, err = corebase.GetSeriesFromBase(r.deployedBase); err != nil {
-			return nil, commoncharm.Origin{}, errors.Trace(err)
-		}
-	}
-	_, seriesSupportedErr := corecharm.SeriesForCharm(deployedSeries, supportedSeries)
-	if !r.forceBase && deployedSeries != "" && newURL.Series == "" && seriesSupportedErr != nil {
-		series := []string{"no series"}
-		if len(supportedSeries) > 0 {
-			series = supportedSeries
->>>>>>> bbad9d12
+			bases = transform.Slice(supportedBases, func(in corebase.Base) string { return in.DisplayString() })
 		}
 		return nil, commoncharm.Origin{}, errors.Errorf(
 			"cannot upgrade from single base %q charm to a charm supporting %q. Use --force-series to override.",
