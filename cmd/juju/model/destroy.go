// Copyright 2015 Canonical Ltd.
// Licensed under the AGPLv3, see LICENCE file for infos.

package model

import (
	"context"
	"fmt"
	"io"
	"os"
	"strings"
	"text/template"
	"time"

	jujuclock "github.com/juju/clock"
	"github.com/juju/collections/transform"
	"github.com/juju/errors"
	"github.com/juju/gnuflag"
	"github.com/juju/names/v6"

	"github.com/juju/juju/api/base"
	"github.com/juju/juju/api/client/modelmanager"
	jujucmd "github.com/juju/juju/cmd"
	"github.com/juju/juju/cmd/juju/block"
	"github.com/juju/juju/cmd/modelcmd"
	"github.com/juju/juju/core/model"
	"github.com/juju/juju/core/output"
	corestatus "github.com/juju/juju/core/status"
	"github.com/juju/juju/internal/cmd"
	internallogger "github.com/juju/juju/internal/logger"
	"github.com/juju/juju/rpc/params"
)

var logger = internallogger.GetLogger("juju.cmd.juju.model")

// NewDestroyCommand returns a command used to destroy a model.
func NewDestroyCommand() cmd.Command {
	destroyCmd := &destroyCommand{
		clock: jujuclock.WallClock,
	}
	destroyCmd.CanClearCurrentModel = true
	return modelcmd.Wrap(
		destroyCmd,
		modelcmd.WrapSkipDefaultModel,
		modelcmd.WrapSkipModelFlags,
	)
}

// destroyCommand destroys the specified model.
type destroyCommand struct {
	modelcmd.ModelCommandBase
	modelcmd.DestroyConfirmationCommandBase

	clock jujuclock.Clock

	timeout        time.Duration
	destroyStorage bool
	releaseStorage bool
	api            DestroyModelAPI

	Force  bool
	NoWait bool
	fs     *gnuflag.FlagSet
}

var destroyDoc = `
Destroys the specified model. This will result in the non-recoverable
removal of all the units operating in the model and any resources stored
there. Due to the irreversible nature of the command, it will prompt for
<<<<<<< HEAD
confirmation (unless overridden with the '--no-prompt' option) before taking any
=======
confirmation (unless overridden with the ` + "`-y`" + ` option) before taking any
>>>>>>> 556ca264
action.

If there is persistent storage in any of the models managed by the
controller, then you must choose to either destroy or release the
storage, using ` + "`--destroy-storage`" + ` or ` + "`--release-storage`" + ` respectively.

Sometimes, the destruction of the model may fail as Juju encounters errors
and failures that need to be dealt with before a model can be destroyed.
However, at times, there is a need to destroy a model ignoring
all operational errors. In these rare cases, use the ` + "`--force`" + ` option but note
that ` + "`--force`" + ` will also remove all units of the application, its subordinates
and, potentially, machines without given them the opportunity to shutdown cleanly.

Model destruction is a multi-step process. Under normal circumstances, Juju will not
proceed to the next step until the current step has finished.
However, when using ` + "`--force`" + `, users can also specify ` + "`--no-wait`" + ` to progress through steps
without delay waiting for each step to complete.

WARNING: Passing ` + "`--force`" + ` with ` + "`--timeout`" + ` will continue the final destruction without
consideration or respect for clean shutdown or resource cleanup. If timeout
elapses with ` + "`--force`" + `, you may have resources left behind that will require
manual cleanup. If ` + "`--force --timeout 0`" + ` is passed, the model is brutally
removed with haste. It is recommended to use graceful destroy (without ` + "`--force`" + ` or ` + "`--no-wait`" + `).
`

const destroyExamples = `
    juju destroy-model --no-prompt mymodel
    juju destroy-model --no-prompt mymodel --destroy-storage
    juju destroy-model --no-prompt mymodel --release-storage
    juju destroy-model --no-prompt mymodel --force
    juju destroy-model --no-prompt mymodel --force --no-wait
`

var destroyModelMsg = `
This command will destroy the %q model and affect the following resources. It cannot be stopped.`[1:]

var destroyModelMsgDetails = `
{{- if gt .MachineCount 0}}
 - {{.MachineCount}} machine{{if gt .MachineCount 1}}s{{end}} will be destroyed
  - machine list:{{range .MachineIds}} "{{.}}"{{end}}
{{- end}}
 - {{.ApplicationCount}} application{{if gt .ApplicationCount 1}}s{{end}} will be removed
 {{- if gt (len .ApplicationNames) 0}}
  - application list:{{range .ApplicationNames}} "{{.}}"{{end}}
 {{- end}}
 - {{.FilesystemCount}} filesystem{{if gt .FilesystemCount 1}}s{{end}} and {{.VolumeCount}} volume{{if gt .VolumeCount 1}}s{{end}} will be {{if .ReleaseStorage}}released{{else}}destroyed{{end}}
`

var persistentStorageErrorMsg = `cannot destroy model "%s"

The model has persistent storage remaining:%s

To destroy the storage, run the destroy-model
command again with the "--destroy-storage" option.

To release the storage from Juju's management
without destroying it, use the "--release-storage"
option instead. The storage can then be imported
into another Juju model.

`

// DestroyModelAPI defines the methods on the modelmanager
// API that the destroy command calls. It is exported for mocking in tests.
type DestroyModelAPI interface {
	Close() error
	DestroyModel(ctx context.Context, tag names.ModelTag, destroyStorage, force *bool, maxWait *time.Duration, timeout *time.Duration) error
	ModelStatus(ctx context.Context, models ...names.ModelTag) ([]base.ModelStatus, error)
}

// Info implements Command.Info.
func (c *destroyCommand) Info() *cmd.Info {
	return jujucmd.Info(&cmd.Info{
		Name:     "destroy-model",
		Args:     "[<controller name>:]<model name>",
		Purpose:  "Terminate all machines/containers and resources for a non-controller model.",
		Doc:      destroyDoc,
		Examples: destroyExamples,
		SeeAlso: []string{
			"destroy-controller",
		},
	})
}

const unsetTimeout = -1 * time.Second

// SetFlags implements Command.SetFlags.
func (c *destroyCommand) SetFlags(f *gnuflag.FlagSet) {
	c.ModelCommandBase.SetFlags(f)
	c.DestroyConfirmationCommandBase.SetFlags(f)
	f.DurationVar(&c.timeout, "t", unsetTimeout, "Timeout for each step of force model destruction")
	f.DurationVar(&c.timeout, "timeout", unsetTimeout, "")
	f.BoolVar(&c.destroyStorage, "destroy-storage", false, "Destroy all storage instances in the model")
	f.BoolVar(&c.releaseStorage, "release-storage", false, "Release all storage instances from the model, and management of the controller, without destroying them")
	f.BoolVar(&c.Force, "force", false, "Force destroy model ignoring any errors")
	f.BoolVar(&c.NoWait, "no-wait", false, "Rush through model destruction without waiting for each individual step to complete")
	c.fs = f
}

// Init implements Command.Init.
func (c *destroyCommand) Init(args []string) error {
	if c.destroyStorage && c.releaseStorage {
		return errors.New("--destroy-storage and --release-storage cannot both be specified")
	}
	if c.timeout < 0 && c.timeout != unsetTimeout {
		return errors.New("--timeout must be zero or greater")
	}
	if !c.Force && c.timeout >= 0 {
		return errors.New("--timeout can only be used with --force (dangerous)")
	}
	switch len(args) {
	case 0:
		return errors.New("no model specified")
	case 1:
		return c.SetModelIdentifier(args[0], false)
	default:
		return cmd.CheckEmpty(args[1:])
	}
}

func (c *destroyCommand) getAPI(ctx context.Context) (DestroyModelAPI, error) {
	if c.api != nil {
		return c.api, nil
	}
	root, err := c.NewControllerAPIRoot(ctx)
	if err != nil {
		return nil, errors.Trace(err)
	}
	return modelmanager.NewClient(root), nil
}

// getMachineIds gets slice of machine ids from modelData.
func getMachineIds(data base.ModelStatus) []string {
	return transform.Slice(data.Machines, func(f base.Machine) string {
		return fmt.Sprintf("%s (%s)", f.Id, f.InstanceId)
	})
}

// getApplicationNames gets slice of application names from modelData.
func getApplicationNames(data base.ModelStatus) []string {
	return transform.Slice(data.Applications, func(app base.Application) string {
		return fmt.Sprintf("%s", app.Name)
	})
}

// printDestroyWarningDetails prints to stderr the warning with additional info about destroying model.
func printDestroyWarningDetails(ctx *cmd.Context, modelStatus *base.ModelStatus, modelName string, modelType model.ModelType, releaseStorage bool) error {
	destroyMsgDetailsTmpl := template.New("destroyMsdDetails")
	destroyMsgDetailsTmpl, err := destroyMsgDetailsTmpl.Parse(destroyModelMsgDetails)
	if err != nil {
		return errors.Annotate(err, "Destroy controller message template parsing error.")
	}
	_ = destroyMsgDetailsTmpl.Execute(ctx.Stderr, map[string]any{
		"MachineCount":     modelStatus.HostedMachineCount,
		"MachineIds":       getMachineIds(*modelStatus),
		"ApplicationCount": modelStatus.ApplicationCount,
		"ApplicationNames": getApplicationNames(*modelStatus),
		"FilesystemCount":  len(modelStatus.Filesystems),
		"VolumeCount":      len(modelStatus.Volumes),
		"ReleaseStorage":   releaseStorage,
	})
	return nil
}

// Run implements Command.Run
func (c *destroyCommand) Run(ctx *cmd.Context) error {
	noWaitSet := false
	forceSet := false
	c.fs.Visit(func(flag *gnuflag.Flag) {
		if flag.Name == "no-wait" {
			noWaitSet = true
		} else if flag.Name == "force" {
			forceSet = true
		}
	})
	if !forceSet && noWaitSet {
		return errors.NotValidf("--no-wait without --force")
	}

	store := c.ClientStore()
	controllerName, err := c.ControllerName()
	if err != nil {
		return errors.Trace(err)
	}

	controllerDetails, err := store.ControllerByName(controllerName)
	if err != nil {
		return errors.Annotate(err, "cannot read controller details")
	}
	modelName, modelDetails, err := c.ModelDetails(ctx)
	if err != nil {
		return errors.Trace(err)
	}
	if modelDetails.ModelUUID == controllerDetails.ControllerUUID {
		return errors.Errorf("%q is a controller; use 'juju destroy-controller' to destroy it", modelName)
	}

	// Attempt to connect to the API.  If we can't, fail the destroy.
	api, err := c.getAPI(ctx)
	if err != nil {
		return errors.Annotate(err, "cannot connect to API")
	}
	defer func() { _ = api.Close() }()

	modelTag := names.NewModelTag(modelDetails.ModelUUID)
	modelStatus, err := getModelStatus(ctx, modelTag, api)
	if err != nil {
		return err
	}

	// Error out if the model has detachable storage and is not authorized to destroy or release it.
	detachableVolumes, detachableFilesystems := countDetachableStorage(modelStatus)
	if (detachableVolumes > 0 || detachableFilesystems > 0) && !(c.destroyStorage || c.releaseStorage) {
		return generatePersistentStorageErrorMsg(modelName, detachableVolumes, detachableFilesystems)
	}

	if c.DestroyConfirmationCommandBase.NeedsConfirmation() {
		ctx.Warningf(destroyModelMsg, modelName)
		if err := printDestroyWarningDetails(ctx, modelStatus, modelName, modelDetails.ModelType, c.releaseStorage); err != nil {
			return errors.Trace(err)
		}
		if err := jujucmd.UserConfirmName(modelName, "model", ctx); err != nil {
			return errors.Annotate(err, "model destruction")
		}
	}

	// Attempt to destroy the model.
	_, _ = fmt.Fprintln(ctx.Stderr, "Destroying model")
	var destroyStorage *bool
	if c.destroyStorage || c.releaseStorage {
		destroyStorage = &c.destroyStorage
	}
	var force *bool
	var maxWait *time.Duration
	if c.Force {
		force = &c.Force
		if c.NoWait {
			zero := 0 * time.Second
			maxWait = &zero
		}
	}

	var timeout *time.Duration
	if c.timeout >= 0 {
		timeout = &c.timeout
	}
	if err := api.DestroyModel(ctx, modelTag, destroyStorage, force, maxWait, timeout); err != nil {
		err = errors.Annotate(err, "cannot destroy model")

		if params.IsCodeOperationBlocked(err) {
			return block.ProcessBlockedError(err, block.BlockDestroy)
		}
		if params.IsCodeHasPersistentStorage(err) {
			modelStatus, err := getModelStatus(ctx, modelTag, api)
			if err != nil {
				return err
			}

			persistentVolumes, persistentFilesystems := countDetachableStorage(modelStatus)
			return generatePersistentStorageErrorMsg(modelName, persistentVolumes, persistentFilesystems)
		}
		logger.Errorf(context.TODO(), `failed to destroy model %q`, modelName)
		return err
	}

	// Wait for model to be destroyed.
	if err := waitForModelDestroyed(
		ctx, api,
		names.NewModelTag(modelDetails.ModelUUID),
		c.clock,
		c.Force,
	); err != nil {
		return err
	}

	c.RemoveModelFromClientStore(store, controllerName, modelName)
	return nil
}

type modelData struct {
	machineCount     int
	applicationCount int
	volumeCount      int
	filesystemCount  int
	errorCount       int
}

func waitForModelDestroyed(
	ctx *cmd.Context,
	api DestroyModelAPI,
	tag names.ModelTag,
	clock jujuclock.Clock,
	force bool,
) error {
	interrupted := make(chan os.Signal, 1)
	defer close(interrupted)
	ctx.InterruptNotify(interrupted)
	defer ctx.StopInterruptNotify(interrupted)

	var data *modelData
	var erroredStatuses modelResourceErrorStatusSummary

	printErrors := func() {
		erroredStatuses.PrettyPrint(ctx.Stdout)
	}

	// wait a little bit for the model to be destroyed, backoff
	// exponentially, but no longer than 2s
	intervalSeconds := 10 * time.Millisecond
	const maxIntervalSeconds = 2 * time.Second
	reported := ""
	lineLength := 0
	const perLineLength = 80
	for {
		select {
		case <-interrupted:
			fmt.Fprint(ctx.Stderr, "\n\ndestroy model is still running in the background...")
			printErrors()
			msg := formatDestroyModelAbortInfo(data, false, force)
			fmt.Fprintln(ctx.Stderr, msg)
			return cmd.ErrSilent
		case <-clock.After(intervalSeconds):
			data, erroredStatuses = summarizeModelStatus(ctx, api, tag)
			if data == nil {
				// model has been destroyed successfully.
				return nil
			}
			msg := formatDestroyModelInfo(data)
			if reported == msg {
				if lineLength == perLineLength {
					// Time to break to the next line.
					fmt.Fprintln(ctx.Stderr)
					lineLength = 0
				}
				fmt.Fprint(ctx.Stderr, ".")
				lineLength++
			} else {
				fmt.Fprintf(ctx.Stderr, "\n%v...", msg)
				reported = msg
				lineLength = len(msg) + 3
			}
			intervalSeconds *= 2
			if intervalSeconds > maxIntervalSeconds {
				intervalSeconds = maxIntervalSeconds
			}
		}
	}
}

type modelResourceErrorStatus struct {
	ID, Message string
}

type modelResourceErrorStatusSummary struct {
	Machines    []modelResourceErrorStatus
	Filesystems []modelResourceErrorStatus
	Volumes     []modelResourceErrorStatus
}

func (s modelResourceErrorStatusSummary) Count() int {
	return len(s.Machines) + len(s.Filesystems) + len(s.Volumes)
}

func (s modelResourceErrorStatusSummary) PrettyPrint(writer io.Writer) error {
	if s.Count() == 0 {
		return nil
	}

	tw := output.TabWriter(writer)
	w := output.Wrapper{TabWriter: tw}
	w.Println(`
The following errors were encountered during destroying the model.
You can fix the problem causing the errors and run destroy-model again.
`)
	w.Println("Resource", "ID", "Message")
	for _, resources := range []map[string][]modelResourceErrorStatus{
		{"Machine": s.Machines},
		{"Filesystem": s.Filesystems},
		{"Volume": s.Volumes},
	} {
		for k, v := range resources {
			resourceType := k
			for _, r := range v {
				w.Println(resourceType, r.ID, r.Message)
				resourceType = ""
			}
		}
	}
	tw.Flush()
	return nil
}

func summarizeModelStatus(ctx *cmd.Context, api DestroyModelAPI, tag names.ModelTag) (*modelData, modelResourceErrorStatusSummary) {
	var erroredStatuses modelResourceErrorStatusSummary

	status, err := api.ModelStatus(ctx, tag)
	if err == nil && len(status) == 1 && status[0].Error != nil {
		// In 2.2 an error of one model generate an error for the entire request,
		// in 2.3 this was corrected to just be an error for the requested model.
		err = status[0].Error
	}
	if err != nil {
		if errors.Is(err, errors.NotFound) {
			ctx.Infof("\nModel destroyed.")
		} else {
			ctx.Infof("Unable to get the model status from the API: %v.", err)
		}
		return nil, erroredStatuses
	}
	isError := func(s string) bool {
		return corestatus.Error.Matches(corestatus.Status(s))
	}
	for _, s := range status {
		for _, v := range s.Machines {
			if isError(v.Status) {
				erroredStatuses.Machines = append(erroredStatuses.Machines, modelResourceErrorStatus{
					ID:      v.Id,
					Message: v.Message,
				})
			}
		}
		for _, v := range s.Filesystems {
			if isError(v.Status) {
				erroredStatuses.Filesystems = append(erroredStatuses.Filesystems, modelResourceErrorStatus{
					ID:      v.Id,
					Message: v.Message,
				})
			}
		}
		for _, v := range s.Volumes {
			if isError(v.Status) {
				erroredStatuses.Volumes = append(erroredStatuses.Volumes, modelResourceErrorStatus{
					ID:      v.Id,
					Message: v.Message,
				})
			}
		}
	}

	if l := len(status); l != 1 {
		ctx.Infof("error finding model status: expected one result, got %d", l)
		return nil, erroredStatuses
	}
	return &modelData{
		machineCount:     status[0].HostedMachineCount,
		applicationCount: status[0].ApplicationCount,
		volumeCount:      len(status[0].Volumes),
		filesystemCount:  len(status[0].Filesystems),
		errorCount:       erroredStatuses.Count(),
	}, erroredStatuses
}

func formatDestroyModelInfo(data *modelData) string {
	out := "Waiting for model to be removed"
	if data.errorCount > 0 {
		// always shows errorCount even if no machines and applications left.
		out += fmt.Sprintf(", %d error(s)", data.errorCount)
	}
	if data.machineCount > 0 {
		out += fmt.Sprintf(", %d machine(s)", data.machineCount)
	}
	if data.applicationCount > 0 {
		out += fmt.Sprintf(", %d application(s)", data.applicationCount)
	}
	if data.volumeCount > 0 {
		out += fmt.Sprintf(", %d volume(s)", data.volumeCount)
	}
	if data.filesystemCount > 0 {
		out += fmt.Sprintf(", %d filesystem(s)", data.filesystemCount)
	}
	return out
}

func formatDestroyModelAbortInfo(data *modelData, timeout, force bool) string {
	out := ""
	if data != nil && (data.machineCount > 0 || data.applicationCount > 0 || data.volumeCount > 0 || data.filesystemCount > 0) {
		out = "\nThe following resources have not yet been removed:"
		if data.machineCount > 0 {
			out += fmt.Sprintf("\n - %d machine(s)", data.machineCount)
		}
		if data.applicationCount > 0 {
			out += fmt.Sprintf("\n - %d application(s)", data.applicationCount)
		}
		if data.volumeCount > 0 {
			out += fmt.Sprintf("\n - %d volume(s)", data.volumeCount)
		}
		if data.filesystemCount > 0 {
			out += fmt.Sprintf("\n - %d filesystem(s)", data.filesystemCount)
		}
	}
	if !timeout {
		return out
	}
	out += "\nBecause the destroy model operation did not finish, there may be cloud resources left behind."
	if !force {
		out += "\nRun 'destroy-model <model-name> --timeout=0 --force' to clean up the Juju model database records\neven with potentially orphaned cloud resources."
	}
	return out
}

func getModelStatus(ctx context.Context, modelTag names.ModelTag, api DestroyModelAPI) (*base.ModelStatus, error) {
	modelStatuses, err := api.ModelStatus(ctx, modelTag)
	if err != nil {
		return nil, errors.Annotate(err, "getting model status")
	}
	if l := len(modelStatuses); l != 1 {
		return nil, errors.Errorf("error finding model status: expected one result, got %d", l)
	}
	modelStatus := modelStatuses[0]
	if errors.Is(modelStatus.Error, errors.NotFound) {
		// This most likely occurred because a model was
		// destroyed half-way through the call.
		return nil, errors.Errorf("model not found, it may have been destroyed during this operation")
	}
	if modelStatus.Error != nil {
		if errors.Is(modelStatus.Error, errors.NotFound) {
			// This most likely occurred because a model was
			// destroyed half-way through the call.
			return nil, errors.Errorf("model not found, it may have been destroyed during this operation")
		}
		return nil, errors.Annotate(modelStatus.Error, "getting model status")
	}
	return &modelStatus, nil
}

func generatePersistentStorageErrorMsg(modelName string, detachableVolumeCount, detachableFilesystemCount int) error {
	var storageBuilder strings.Builder

	if detachableVolumeCount > 0 {
		storageBuilder.WriteString(fmt.Sprintf("\n    %d volume(s)", detachableVolumeCount))
	}

	if detachableFilesystemCount > 0 {
		storageBuilder.WriteString(fmt.Sprintf("\n    %d filesystem(s)", detachableFilesystemCount))
	}

	return errors.Errorf(persistentStorageErrorMsg, modelName, storageBuilder.String())
}

func countDetachableStorage(modelStatus *base.ModelStatus) (int, int) {
	var persistentVolumes, persistentFilesystems int
	for _, v := range modelStatus.Volumes {
		if v.Detachable {
			persistentVolumes++
		}
	}
	for _, f := range modelStatus.Filesystems {
		if f.Detachable {
			persistentFilesystems++
		}
	}
	return persistentVolumes, persistentFilesystems
}<|MERGE_RESOLUTION|>--- conflicted
+++ resolved
@@ -67,11 +67,7 @@
 Destroys the specified model. This will result in the non-recoverable
 removal of all the units operating in the model and any resources stored
 there. Due to the irreversible nature of the command, it will prompt for
-<<<<<<< HEAD
-confirmation (unless overridden with the '--no-prompt' option) before taking any
-=======
-confirmation (unless overridden with the ` + "`-y`" + ` option) before taking any
->>>>>>> 556ca264
+confirmation (unless overridden with the ` + "`--no-prompt`" + ` option) before taking any
 action.
 
 If there is persistent storage in any of the models managed by the
