// Copyright 2013, 2014 Canonical Ltd.
// Licensed under the AGPLv3, see LICENCE file for details.

package commands

import (
	"context"
	"fmt"
	"io"
	"os"
	"strconv"
	"strings"
	"sync"
	"time"

	"github.com/juju/ansiterm"
	"github.com/juju/clock"
	"github.com/juju/collections/transform"
	"github.com/juju/errors"
	"github.com/juju/gnuflag"
	"github.com/juju/loggo/v2"
	"github.com/juju/loggo/v2/loggocolor"
	"github.com/juju/names/v6"
	"github.com/juju/retry"
	"github.com/mattn/go-isatty"

	apiclient "github.com/juju/juju/api/client/client"
	"github.com/juju/juju/api/client/highavailability"
	"github.com/juju/juju/api/common"
	jujucmd "github.com/juju/juju/cmd"
	"github.com/juju/juju/cmd/modelcmd"
	corelogger "github.com/juju/juju/core/logger"
	"github.com/juju/juju/internal/cmd"
	"github.com/juju/juju/jujuclient"
)

// defaultLineCount is the default number of lines to
// display, from the end of the consolidated log.
const defaultLineCount = 10

var usageDebugLogSummary = `
Displays log messages for a model.`[1:]

var usageDebugLogDetails = `

This command provides access to all logged Juju activity on a per-model
basis. By default, the logs for the currently select model are shown.

Each log line is emitted in this format:

  <entity> <timestamp> <log-level> <module>:<line-no> <message>

The "entity" is the source of the message: a machine or unit. The names for
machines and units can be seen in the output of `[1:] + "`juju status`" + `.

The '--include' and '--exclude' options filter by entity. The entity can be
a machine, unit, or application for vm models, but can be application only
for k8s models. These filters support wildcards ` + "`*`" + ` if filtering on the
entity full name (prefixed by ` + "`<entity type>-`" + `)

The '--include-module' and '--exclude-module' options filter by (dotted)
logging module name. The module name can be truncated such that all loggers
with the prefix will match.

The '--include-labels' and '--exclude-labels' options filter by logging labels. 

The filtering options combine as follows:
* All --include options are logically ORed together.
* All --exclude options are logically ORed together.
* All --include-module options are logically ORed together.
* All --exclude-module options are logically ORed together.
* All --include-labels options are logically ORed together.
* All --exclude-labels options are logically ORed together.
* The combined --include, --exclude, --include-module, --exclude-module,
  --include-labels and --exclude-labels selections are logically ANDed to form
  the complete filter.

The '--tail' option waits for and continuously prints new log lines after displaying the most recent log lines.

The '--no-tail' option displays the most recent log lines and then exits immediately.

The '--lines' and '--limit' options control the number of log lines displayed:
* --lines option prints the specified number of the most recent lines and then waits for new lines. This implies --tail.
* --limit option prints up to the specified number of the most recent lines and exits. This implies --no-tail.
* setting --lines or --limit to 0 will print the maximum number of the most recent lines available.

The '--replay' option displays log lines starting from the beginning.

Behavior when combining --replay with other options:
* --replay and --limit prints the specified number of lines from the beginning of the log. 
* --replay and --lines is invalid as it causes confusion by skipping logs between the replayed lines and the current tailing point.

Given the above, the following flag combinations are incompatible and cannot be specified together:
* --tail and --no-tail
* --tail and --limit
* --no-tail and --lines (-n)
* --limit and --lines (-n)
* --replay and --lines (-n)
`

const usageDebugLogExamples = `
Exclude all machine 0 messages; show a maximum of 100 lines; and continue to
append filtered messages:

    juju debug-log --exclude machine-0 --lines 100

Include only messages from the mysql/0 unit; show a maximum of 50 lines; and then
exit:

    juju debug-log --include mysql/0 --limit 50

Show all messages from the apache/2 unit or machine 1 and then exit:

    juju debug-log --replay --include apache/2 --include machine-1 --no-tail

Show all juju.worker.uniter logging module messages that are also unit
wordpress/0 messages, and then show any new log messages which match the
filter and append:

    juju debug-log --replay
        --include-module juju.worker.uniter \
        --include wordpress/0

Show all messages from the juju.worker.uniter module, except those sent from
machine-3 or machine-4, and then stop:

    juju debug-log --replay --no-tail
        --include-module juju.worker.uniter \
        --exclude machine-3 \
        --exclude machine-4

To see all WARNING and ERROR messages and then continue showing any
new WARNING and ERROR messages as they are logged:

    juju debug-log --replay --level WARNING

To see logs from all models hosted on the controller, use the --firehose option.

    juju debug-log --firehose

In the HA case, debug-log can be configured to stream messages from a selected controller.
Use juju show-controller to see the available controller numbers.

    juju debug-log --controller 2

You can also stream messages from all controllers - a best effort will be made to correctly
interleave them so they are ordered by timestamp.

    juju debug-log --controller all
`

func (c *debugLogCommand) Info() *cmd.Info {
	return jujucmd.Info(&cmd.Info{
		Name:     "debug-log",
		Purpose:  usageDebugLogSummary,
		Doc:      usageDebugLogDetails,
		Examples: usageDebugLogExamples,
		SeeAlso: []string{
			"status",
			"ssh",
		},
	})
}

func newDebugLogCommand(store jujuclient.ClientStore) cmd.Command {
	return newDebugLogCommandTZ(store, time.Local)
}

func newDebugLogCommandTZ(store jujuclient.ClientStore, tz *time.Location) cmd.Command {
	cmd := &debugLogCommand{tz: tz}
	cmd.SetClientStore(store)
	return modelcmd.Wrap(cmd)
}

type debugLogCommand struct {
	modelcmd.ModelCommandBase

	tw  *ansiterm.Writer
	out cmd.Output

	level  string
	params common.DebugLogParams

	utc      bool
	location bool
	date     bool
	ms       bool

	tail        bool
	noTail      bool
	color       bool
	backLogFlag *intValue
	limitFlag   *intValue

	retry      bool
	retryDelay time.Duration

	format string
	tz     *time.Location

	includeLabels []string
	excludeLabels []string

	controllerIdOrAll string
}

func (c *debugLogCommand) SetFlags(f *gnuflag.FlagSet) {
	c.ModelCommandBase.SetFlags(f)
	f.Var(cmd.NewAppendStringsValue(&c.params.IncludeEntity), "i", "Only show log messages for these entities")
	f.Var(cmd.NewAppendStringsValue(&c.params.IncludeEntity), "include", "Only show log messages for these entities")
	f.Var(cmd.NewAppendStringsValue(&c.params.ExcludeEntity), "x", "Do not show log messages for these entities")
	f.Var(cmd.NewAppendStringsValue(&c.params.ExcludeEntity), "exclude", "Do not show log messages for these entities")
	f.Var(cmd.NewAppendStringsValue(&c.params.IncludeModule), "include-module", "Only show log messages for these logging modules")
	f.Var(cmd.NewAppendStringsValue(&c.params.ExcludeModule), "exclude-module", "Do not show log messages for these logging modules")
	f.Var(cmd.NewAppendStringsValue(&c.includeLabels), "include-labels", "Only show log messages for these logging label key values")
	f.Var(cmd.NewAppendStringsValue(&c.excludeLabels), "exclude-labels", "Do not show log messages for these logging label key values")

	f.StringVar(&c.controllerIdOrAll, "controller", "", "A specific controller from which to display logs, or 'all' for interleaved logs from all controllers.")

	f.StringVar(&c.level, "l", "", "Log level to show, one of [TRACE, DEBUG, INFO, WARNING, ERROR]")
	f.StringVar(&c.level, "level", "", "")

	c.backLogFlag = newIntValue(&c.params.Backlog)
	f.Var(c.backLogFlag, "n", "Show this many of the most recent lines and continue to append new ones")
	f.Var(c.backLogFlag, "lines", "")

	f.BoolVar(&c.params.Firehose, "firehose", false, "Show logs from all models")

	c.limitFlag = newIntValue(&c.params.Limit)
	f.Var(c.limitFlag, "limit", "Show this many of the most recent logs and then exit")

	f.BoolVar(&c.params.Replay, "replay", false, "Show the entire log and continue to append new ones")

	f.BoolVar(&c.noTail, "no-tail", false, "Show existing log messages and then exit")
	f.BoolVar(&c.tail, "tail", false, "Show existing log messages and continue to append new ones")
	f.BoolVar(&c.color, "color", false, "Force use of ANSI color codes")

	f.BoolVar(&c.utc, "utc", false, "Show times in UTC")
	f.BoolVar(&c.location, "location", false, "Show filename and line numbers")
	f.BoolVar(&c.date, "date", false, "Show dates as well as times")
	f.BoolVar(&c.ms, "ms", false, "Show times to millisecond precision")

	f.BoolVar(&c.retry, "retry", false, "Retry connection on failure")
	f.DurationVar(&c.retryDelay, "retry-delay", 1*time.Second, "Retry delay between connection failure retries")

	c.out.AddFlags(f, "text", map[string]cmd.Formatter{
		"json": cmd.FormatJson,
		"text": c.writeText,
	})
}

func (c *debugLogCommand) Init(args []string) error {
	if c.level != "" {
		level, ok := loggo.ParseLevel(c.level)
		if !ok || level < loggo.TRACE || level > loggo.ERROR {
			return errors.Errorf("level value %q is not one of %q, %q, %q, %q, %q",
				c.level, loggo.TRACE, loggo.DEBUG, loggo.INFO, loggo.WARNING, loggo.ERROR)
		}
		c.params.Level = level
	}
	if c.tail && c.noTail {
		return errors.NotValidf("setting --tail and --no-tail")
	}
	if c.noTail && c.retry {
		return errors.NotValidf("setting --no-tail and --retry")
	}
	if c.noTail && c.backLogFlag.IsSet() {
		return errors.NotValidf("setting --no-tail and --lines")
	}
	if c.tail && c.limitFlag.IsSet() {
		return errors.NotValidf("setting --tail and --limit")
	}
	if c.limitFlag.IsSet() && c.backLogFlag.IsSet() {
		return errors.NotValidf("setting --limit and --lines")
	}
	if c.params.Replay && c.backLogFlag.IsSet() {
		return errors.NotValidf("setting --replay and --lines")
	}
	if c.retryDelay < 0 {
		return errors.NotValidf("negative retry delay")
	}
	if c.limitFlag.IsSet() {
		c.noTail = true
	}
	if c.backLogFlag.IsSet() {
		c.tail = true
	}
	if !c.backLogFlag.IsSet() && !c.limitFlag.IsSet() && !c.params.Replay {
		*c.backLogFlag.value = defaultLineCount
	}
	if c.utc {
		c.tz = time.UTC
	}
	if c.date {
		c.format = "2006-01-02 15:04:05"
	} else {
		c.format = "15:04:05"
	}
	if c.ms {
		c.format = c.format + ".000"
	}
	c.params.IncludeEntity = transform.Slice(c.params.IncludeEntity, c.parseEntity)
	c.params.ExcludeEntity = transform.Slice(c.params.ExcludeEntity, c.parseEntity)

	for _, label := range c.includeLabels {
		parts := strings.Split(label, "=")
		if len(parts) < 2 {
			return fmt.Errorf("include label key value %q %w", label, errors.NotValid)
		}
		if c.params.IncludeLabels == nil {
			c.params.IncludeLabels = make(map[string]string)
		}
		c.params.IncludeLabels[parts[0]] = parts[1]
	}
	for _, label := range c.excludeLabels {
		parts := strings.Split(label, "=")
		if len(parts) < 2 {
			return fmt.Errorf("exclude label key value %q %w", label, errors.NotValid)
		}
		if c.params.ExcludeLabels == nil {
			c.params.ExcludeLabels = make(map[string]string)
		}
		c.params.ExcludeLabels[parts[0]] = parts[1]
	}

	return cmd.CheckEmpty(args)
}

func (c *debugLogCommand) parseEntity(entity string) string {
	tag, err := names.ParseTag(entity)
	switch {
	case strings.Contains(entity, "*"):
		return entity
	case err == nil && (tag.Kind() == names.ApplicationTagKind || tag.Kind() == names.MachineTagKind || tag.Kind() == names.UnitTagKind):
		return tag.String()
	case names.IsValidMachine(entity):
		return names.NewMachineTag(entity).String()
	case names.IsValidUnit(entity):
		return names.NewUnitTag(entity).String()
	case names.IsValidApplication(entity):
		// If the user asks for --include nova-compute, we should give all
		// nova-compute units for IAAS models.
		return names.UnitTagKind + "-" + entity + "-*"
	default:
		logger.Warningf(context.TODO(), "%q was not recognised as a valid application, machine or unit name", entity)
		return entity
	}
}

// DebugLogAPI provides access to the client facade.
type DebugLogAPI interface {
	WatchDebugLog(ctx context.Context, params common.DebugLogParams) (<-chan common.LogMessage, error)
	Close() error
}

// ControllerDetailsAPI provides access to the high availability facade.
type ControllerDetailsAPI interface {
	ControllerDetails(ctx context.Context) (map[string]highavailability.ControllerDetails, error)
	BestAPIVersion() int
}

var getDebugLogAPI = func(ctx context.Context, c *debugLogCommand, addr []string) (DebugLogAPI, error) {
	root, err := c.NewAPIRootWithAddressOverride(ctx, addr)
	if err != nil {
		return nil, errors.Trace(err)
	}
	return apiclient.NewClient(root, logger), nil
}

var getControllerDetailsClient = func(ctx context.Context, c *debugLogCommand) (ControllerDetailsAPI, error) {
	root, err := c.NewAPIRoot(ctx)
	if err != nil {
		return nil, errors.Trace(err)
	}
	return highavailability.NewClient(root), nil
}

func isTerminal(f interface{}) bool {
	f_, ok := f.(*os.File)
	if !ok {
		return false
	}
	return isatty.IsTerminal(f_.Fd())
}

type logFunc func([]corelogger.LogRecord) error

func (f logFunc) Log(r []corelogger.LogRecord) error {
	return f(r)
}

func (c *debugLogCommand) getControllerAddresses(ctx context.Context) ([][]string, error) {
	if c.controllerIdOrAll == "" {
		return nil, nil
	}

	api, err := getControllerDetailsClient(ctx, c)
	if err != nil {
		return nil, errors.Annotate(err, "getting controller HA client")
	}
	if api.BestAPIVersion() < 3 {
		return nil, fmt.Errorf("debug log controller selection not supported with this version of Juju")
	}
	controllerDetails, err := api.ControllerDetails(ctx)
	if err != nil {
		return nil, errors.Annotate(err, "getting controller details")
	}

	var controllerAddr [][]string
	if c.controllerIdOrAll == "all" {
		for _, ctrl := range controllerDetails {
			controllerAddr = append(controllerAddr, ctrl.APIEndpoints)
		}

	} else {
		ctrl, ok := controllerDetails[c.controllerIdOrAll]
		if !ok {
			return nil, fmt.Errorf("controller %q %w", c.controllerIdOrAll, errors.NotFound)
		}
		controllerAddr = append(controllerAddr, ctrl.APIEndpoints)
	}
	return controllerAddr, nil
}

// Run retrieves the debug log via the API.
func (c *debugLogCommand) Run(ctx *cmd.Context) error {
	if c.tail {
		c.params.NoTail = false
	} else if c.noTail {
		c.params.NoTail = true
	} else {
		// Set the default tail option to true if the caller is
		// using a terminal.
		c.params.NoTail = !isTerminal(ctx.Stdout)
	}

	// Get the controller addresses to connect to.
	controllerAddr, err := c.getControllerAddresses(ctx)
	if err != nil {
		return err
	}

	// The default log buffer size is 1 for a single controller
	// (stream log entries as they arrive).
	bufferSize := 1
	// If we are connecting to multiple controllers, adjust the buffer size so that
	// we have a chance of ordering incoming records by timestamp.
	// Replaying the logs will likely stream many initially so use a larger buffer size
	// to account for controllers having potentially divergent log entry timestamps.
	// This is best effort so it's ok if some log entries are printed out of order.
	// Ideally we'd have a variable flush timeout depending on the rate of incoming messages
	// but the buffered logger doesn't support that.
	if len(controllerAddr) > 1 {
		if c.params.Replay || c.params.NoTail {
			bufferSize = 500
		} else {
			bufferSize = 5
		}
	}

	buf := corelogger.NewBufferedLogWriter(logFunc(func(recs []corelogger.LogRecord) error {
		for _, r := range recs {
			_ = c.out.Write(ctx, &r)
		}
		return nil
	}), bufferSize, time.Second, clock.WallClock)

	// Start one log streamer per controller.
	numStreams := 1
	if n := len(controllerAddr); n > 0 {
		numStreams = n
	}
	// Size of errors channel and wait group needs to match the number of debug log streams.
	var (
		errs = make(chan error, numStreams)
		wg   sync.WaitGroup
	)
	wg.Add(numStreams)

	pollCtx, cancel := context.WithCancel(ctx)
	if len(controllerAddr) == 0 {
		go func() {
			c.streamLogs(pollCtx, nil, buf, errs)
			wg.Done()
		}()
	} else {
		for _, addr := range controllerAddr {
			go func(addr []string) {
				c.streamLogs(pollCtx, addr, buf, errs)
				wg.Done()
			}(addr)
		}
	}

	// Wait for the streams to exit.
	var pollErr error
loop:
	for {
		select {
		case <-ctx.Done():
			break loop
		case pollErr = <-errs:
			// Exit on the first error.
			break loop
		}
	}
	// Cancel the message polling before flushing the buffer.
	cancel()
	wg.Wait()
	_ = buf.Flush()
	return pollErr
}

// streamLogs watches debug logs from the specified controller and logs any results
// into the supplied buffered logger. Any error is reported to the errors channel.
func (c *debugLogCommand) streamLogs(ctx context.Context, controllerAddr []string, buf *corelogger.BufferedLogWriter, errs chan error) {
	err := retry.Call(retry.CallArgs{
		Func: func() error {
			client, err := getDebugLogAPI(ctx, c, controllerAddr)
			if err != nil {
				return err
			}
			defer client.Close()

			messages, err := client.WatchDebugLog(ctx, c.params)
			if err != nil {
				return err
			}

			for {
				msg, ok := <-messages
				if !ok {
					return ErrConnectionClosed
				}
				level, _ := corelogger.ParseLevelFromString(msg.Severity)
				logRecord := corelogger.LogRecord{
					ModelUUID: msg.ModelUUID,
					Time:      msg.Timestamp,
					Entity:    msg.Entity,
					Level:     level,
					Module:    msg.Module,
					Location:  msg.Location,
					Message:   msg.Message,
					Labels:    msg.Labels,
				}
				if err := buf.Log([]corelogger.LogRecord{logRecord}); err != nil {
					return err
				}
			}
		},
		IsFatalError: func(err error) bool {
			if !c.retry {
				return true
			}
			if errors.Is(err, ErrConnectionClosed) {
				return false
			}
			return true
		},
		NotifyFunc: func(err error, attempt int) {
			logger.Debugf(context.TODO(), "retrying to connect to debug log")
		},
		Attempts: -1,
		Clock:    clock.WallClock,
		Delay:    c.retryDelay,
		Stop:     ctx.Done(),
	})

	// Ensure that any sentinel ErrConnectionClosed errors are not shown to the
	// user. As this is a synthetic error that is used to signal that the
	// connection is retried, we don't want to show this to the user.
	if errors.Is(err, ErrConnectionClosed) {
		err = nil
	}
	// Unwrap the retry call error trace for all errors. We don't want to show
	// that to the user as part of the error message.
	errs <- errors.Cause(err)
}

// ErrConnectionClosed is a sentinel error used to signal that the connection
// is closed.
var ErrConnectionClosed = errors.ConstError("connection closed")

var SeverityColor = map[corelogger.Level]*ansiterm.Context{
	corelogger.TRACE:   ansiterm.Foreground(ansiterm.Default),
	corelogger.DEBUG:   ansiterm.Foreground(ansiterm.Green),
	corelogger.INFO:    ansiterm.Foreground(ansiterm.BrightBlue),
	corelogger.WARNING: ansiterm.Foreground(ansiterm.Yellow),
	corelogger.ERROR:   ansiterm.Foreground(ansiterm.BrightRed),
	corelogger.CRITICAL: {
		Foreground: ansiterm.White,
		Background: ansiterm.Red,
	},
}

func (c *debugLogCommand) writeText(w io.Writer, v interface{}) error {
	if c.tw == nil {
		c.tw = ansiterm.NewWriter(w)
		if c.color {
			c.tw.SetColorCapable(true)
		}
	}
	r, ok := v.(*corelogger.LogRecord)
	if !ok {
		return fmt.Errorf("expected log message of type %T, got %t", common.LogMessage{}, v)
	}
	ts := r.Time.In(c.tz).Format(c.format)
	if c.params.Firehose {
		fmt.Fprintf(w, "%s: ", r.ModelUUID)
	}
	fmt.Fprintf(w, "%s: %s ", r.Entity, ts)
<<<<<<< HEAD
	SeverityColor[r.Level].Fprintf(c.tw, "%s", r.Level.String())
=======
	SeverityColor[r.Severity].Fprint(w, r.Severity)
>>>>>>> d7a40b3e
	fmt.Fprintf(w, " %s ", r.Module)
	if c.location {
		loggocolor.LocationColor.Fprintf(c.tw, "%s ", r.Location)
	}
	if len(r.Labels) > 0 {
		var labelsOut []string
		for k, v := range r.Labels {
			labelsOut = append(labelsOut, fmt.Sprintf("%s:%s", k, v))
		}
		fmt.Fprintf(w, "%v ", strings.Join(labelsOut, ","))
	}
	fmt.Fprintln(c.tw, r.Message)
	return nil
}

// intValue implements gnuflag.Value for an int value that can be set
// to differentiate user input value from default value.
type intValue struct {
	value *uint
	isSet bool
}

func newIntValue(val *uint) *intValue {
	return &intValue{
		value: val,
	}
}

// Implements gnuflag.Value Set.
func (v *intValue) Set(s string) error {
	val, err := strconv.ParseUint(s, 10, 64)
	if err != nil {
		return fmt.Errorf("invalid value %q for uint flag", s)
	}
	// Check if val > max value of uint
	if val > uint64(^uint(0)) {
		return fmt.Errorf("value %q exceeds maximum value", s)
	}
	*v.value = uint(val) // Convert to uint
	v.isSet = true
	return nil
}

// Implements gnuflag.Value String.
func (v *intValue) String() string {
	if v == nil || v.value == nil {
		return ""
	}
	return fmt.Sprint(*v.value)
}

// Returns true if the value has been set.
func (v *intValue) IsSet() bool {
	return v.isSet
}<|MERGE_RESOLUTION|>--- conflicted
+++ resolved
@@ -62,7 +62,7 @@
 logging module name. The module name can be truncated such that all loggers
 with the prefix will match.
 
-The '--include-labels' and '--exclude-labels' options filter by logging labels. 
+The '--include-labels' and '--exclude-labels' options filter by logging labels.
 
 The filtering options combine as follows:
 * All --include options are logically ORed together.
@@ -609,11 +609,7 @@
 		fmt.Fprintf(w, "%s: ", r.ModelUUID)
 	}
 	fmt.Fprintf(w, "%s: %s ", r.Entity, ts)
-<<<<<<< HEAD
-	SeverityColor[r.Level].Fprintf(c.tw, "%s", r.Level.String())
-=======
-	SeverityColor[r.Severity].Fprint(w, r.Severity)
->>>>>>> d7a40b3e
+	SeverityColor[r.Level].Fprint(c.tw, r.Level.String())
 	fmt.Fprintf(w, " %s ", r.Module)
 	if c.location {
 		loggocolor.LocationColor.Fprintf(c.tw, "%s ", r.Location)
