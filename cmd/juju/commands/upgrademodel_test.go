--- conflicted
+++ resolved
@@ -18,7 +18,6 @@
 	"github.com/juju/cmd/v3"
 	"github.com/juju/cmd/v3/cmdtesting"
 	"github.com/juju/errors"
-	"github.com/juju/names/v4"
 	"github.com/juju/os/v2/series"
 	"github.com/juju/testing"
 	jc "github.com/juju/testing/checkers"
@@ -63,7 +62,6 @@
 
 	coretesting.CmdBlockHelper
 
-	modelManager  *mocks.MockModelManagerAPI
 	modelUpgrader *mocks.MockModelUpgraderAPI
 }
 
@@ -353,33 +351,16 @@
 func (s *UpgradeJujuSuite) upgradeJujuCommand(
 	jujuClientAPI ClientAPI,
 	modelConfigAPI modelConfigAPI,
-	modelManagerAPI ModelManagerAPI,
 	modelUpgrader ModelUpgraderAPI,
 	controllerAPI ControllerAPI,
 ) cmd.Command {
-	return newUpgradeJujuCommandForTest(s.ControllerStore, jujuClientAPI, modelConfigAPI, modelManagerAPI, modelUpgrader, controllerAPI)
-}
-
-func (s *UpgradeJujuSuite) upgradeJujuCommandNoAPI(c *gc.C, test *upgradeTest) (*gomock.Controller, cmd.Command) {
-	return nil, newUpgradeJujuCommandForTest(s.ControllerStore, nil, nil, nil, nil, nil)
+	return newUpgradeJujuCommandForTest(s.ControllerStore, jujuClientAPI, modelConfigAPI, modelUpgrader, controllerAPI)
 }
 
 func (s *UpgradeJujuSuite) upgradeJujuCommandGoMock(c *gc.C, test *upgradeTest) (*gomock.Controller, cmd.Command) {
 	ctrl := gomock.NewController(c)
-	s.modelManager = mocks.NewMockModelManagerAPI(ctrl)
 	s.modelUpgrader = mocks.NewMockModelUpgraderAPI(ctrl)
-	return ctrl, newUpgradeJujuCommandForTest(s.ControllerStore, nil, nil, s.modelManager, s.modelUpgrader, nil)
-}
-
-func (s *UpgradeJujuSuite) TestUpgradeJujuLegacy(c *gc.C) {
-	s.assertUpgradeTestsLegacy(c, append(upgradeJujuTests, upgradeTest{
-		// We do this check on server side for v10 API.
-		about:          "latest current release matching CLI, major version, no matching agent binaries",
-		available:      []string{"3.3.0-ubuntu-amd64"},
-		currentVersion: "3.0.2-ubuntu-amd64",
-		agentVersion:   "2.8.2",
-		expectErr:      "no compatible agent versions available",
-	}), s.upgradeJujuCommandGoMock)
+	return ctrl, newUpgradeJujuCommandForTest(s.ControllerStore, nil, nil, s.modelUpgrader, nil)
 }
 
 func (s *UpgradeJujuSuite) TestUpgradeJuju(c *gc.C) {
@@ -424,7 +405,7 @@
 	}
 }
 
-func (s *UpgradeBaseSuite) assertUpgradeTestsLegacy(c *gc.C, tests []upgradeTest, upgradeJujuCommand upgradeCommandFunc) {
+func (s *UpgradeBaseSuite) assertUpgradeTests(c *gc.C, tests []upgradeTest, upgradeJujuCommand upgradeCommandFunc) {
 	runTestCase := func(i int, test upgradeTest) {
 		c.Logf("\ntest %d: %s", i, test.about)
 		s.Reset(c)
@@ -440,83 +421,6 @@
 		goMocked := ctrl != nil
 		if goMocked {
 			defer ctrl.Finish()
-			s.modelManager.EXPECT().BestAPIVersion().AnyTimes().Return(9)
-			s.modelUpgrader.EXPECT().BestAPIVersion().AnyTimes().Return(0)
-			if test.agentVersion != test.expectVersion && test.expectErr == "" && test.expectInitErr == "" {
-				s.modelManager.EXPECT().ValidateModelUpgrade(s.Model.ModelTag(), false).Return(nil)
-			}
-		}
-
-		if err := cmdtesting.InitCommand(com, test.args); err != nil {
-			if test.expectInitErr != "" {
-				c.Check(err, gc.ErrorMatches, test.expectInitErr)
-			} else {
-				c.Check(err, jc.ErrorIsNil)
-			}
-			return
-		}
-
-		// Set up state and environ, and run the command.
-		testDir := c.MkDir()
-		updateAttrs := map[string]interface{}{
-			"agent-version":      test.agentVersion,
-			"agent-metadata-url": path.Join(testDir, "tools"),
-		}
-		err := s.Model.UpdateModelConfig(updateAttrs, nil)
-		c.Assert(err, jc.ErrorIsNil)
-		versions := make([]version.Binary, len(test.available))
-		for i, v := range test.available {
-			versions[i] = version.MustParseBinary(v)
-		}
-		if len(versions) > 0 {
-			stor, err := filestorage.NewFileStorageWriter(testDir)
-			c.Assert(err, jc.ErrorIsNil)
-			envtesting.MustUploadFakeToolsVersions(stor, s.Environ.Config().AgentStream(), versions...)
-		}
-
-		err = com.Run(cmdtesting.Context(c))
-		if test.expectErr != "" {
-			c.Check(err, gc.ErrorMatches, test.expectErr)
-			return
-		} else if !c.Check(err, jc.ErrorIsNil) {
-			return
-		}
-
-		// Check expected changes to environ/state.
-		cfg, err := s.Model.ModelConfig()
-		c.Check(err, jc.ErrorIsNil)
-		agentVersion, ok := cfg.AgentVersion()
-		c.Check(ok, jc.IsTrue)
-		c.Check(agentVersion, gc.Equals, version.MustParse(test.expectVersion))
-
-		for _, uploaded := range test.expectUploaded {
-			vers := version.MustParseBinary(uploaded)
-			s.checkToolsUploaded(c, vers, agentVersion)
-		}
-	}
-
-	for i, test := range tests {
-		runTestCase(i, test)
-	}
-}
-
-func (s *UpgradeBaseSuite) assertUpgradeTests(c *gc.C, tests []upgradeTest, upgradeJujuCommand upgradeCommandFunc) {
-	runTestCase := func(i int, test upgradeTest) {
-		c.Logf("\ntest %d: %s", i, test.about)
-		s.Reset(c)
-		tools.DefaultBaseURL = ""
-
-		// Set up apparent CLI version and initialize the command.
-		current := version.MustParseBinary(test.currentVersion)
-		s.PatchValue(&jujuversion.Current, current.Number)
-		s.PatchValue(&arch.HostArch, func() string { return current.Arch })
-		s.PatchValue(&coreos.HostOS, func() coreos.OSType { return coreos.Ubuntu })
-		s.PatchValue(&upgradevalidation.MinMajorUpgradeVersion, test.upgradeMap)
-		ctrl, com := upgradeJujuCommand(c, &test)
-		goMocked := ctrl != nil
-		if goMocked {
-			defer ctrl.Finish()
-			s.modelUpgrader.EXPECT().BestAPIVersion().Return(1).AnyTimes()
 			if test.agentVersion != test.expectVersion && test.expectErr == "" && test.expectInitErr == "" {
 				s.modelUpgrader.EXPECT().UpgradeModel(
 					s.Model.ModelTag().Id(),
@@ -648,36 +552,13 @@
 func (s *UpgradeJujuSuite) TestUpgradeJujuWithRealUpload(c *gc.C) {
 	s.Reset(c)
 	s.PatchValue(&jujuversion.Current, version.MustParse("1.99.99"))
-	_, command := s.upgradeJujuCommandNoAPI(c, nil)
-	_, err := cmdtesting.RunCommand(c, command, "--build-agent")
-	c.Assert(err, jc.ErrorIsNil)
+	_, command := s.upgradeJujuCommandGoMock(c, nil)
 	vers := coretesting.CurrentVersion(c)
 	vers.Build = 1
+	s.modelUpgrader.EXPECT().UpgradeModel(coretesting.ModelTag.Id(), vers.Number, "", false, false)
+	_, err := cmdtesting.RunCommand(c, command, "--build-agent")
+	c.Assert(err, jc.ErrorIsNil)
 	s.checkToolsUploaded(c, vers, vers.Number)
-}
-
-func (s *UpgradeJujuSuite) TestUpgradeJujuWithImplicitUploadDevAgentLegay(c *gc.C) {
-	s.Reset(c)
-	ctrl := gomock.NewController(c)
-	defer ctrl.Finish()
-	modelManager := mocks.NewMockModelManagerAPI(ctrl)
-	modelManager.EXPECT().BestAPIVersion().AnyTimes().Return(9)
-	modelManager.EXPECT().ValidateModelUpgrade(s.Model.ModelTag(), false).Return(nil)
-	modelUpgrader := mocks.NewMockModelUpgraderAPI(ctrl)
-	modelUpgrader.EXPECT().BestAPIVersion().AnyTimes().Return(0)
-
-	fakeAPI := &fakeUpgradeJujuAPINoState{
-		name:           "dummy-model",
-		uuid:           "deadbeef-0bad-400d-8000-4b1d0d06f00d",
-		controllerUUID: "deadbeef-1bad-500d-9000-4b1d0d06f00d",
-		agentVersion:   "1.99.99.1",
-	}
-	s.PatchValue(&jujuversion.Current, version.MustParse("1.99.99"))
-	command := s.upgradeJujuCommand(fakeAPI, fakeAPI, modelManager, modelUpgrader, nil)
-	_, err := cmdtesting.RunCommand(c, command)
-	c.Assert(err, jc.ErrorIsNil)
-	c.Assert(fakeAPI.tools, gc.Not(gc.HasLen), 0)
-	c.Assert(fakeAPI.tools[0].Version.Number, gc.Equals, version.MustParse("1.99.99.2"))
 }
 
 func (s *UpgradeJujuSuite) TestUpgradeJujuWithImplicitUploadDevAgent(c *gc.C) {
@@ -685,7 +566,6 @@
 	ctrl := gomock.NewController(c)
 	defer ctrl.Finish()
 	modelUpgrader := mocks.NewMockModelUpgraderAPI(ctrl)
-	modelUpgrader.EXPECT().BestAPIVersion().AnyTimes().Return(1)
 	modelUpgrader.EXPECT().UpgradeModel(
 		s.Model.ModelTag().Id(),
 		version.MustParse("1.99.99.2"),
@@ -693,43 +573,17 @@
 		false, false,
 	).Return(nil)
 
-	fakeAPI := &fakeUpgradeJujuAPINoState{
+	fakeAPI := &fakeJujuAPINoState{
 		name:           "dummy-model",
 		uuid:           "deadbeef-0bad-400d-8000-4b1d0d06f00d",
 		controllerUUID: "deadbeef-1bad-500d-9000-4b1d0d06f00d",
 		agentVersion:   "1.99.99.1",
 	}
 	s.PatchValue(&jujuversion.Current, version.MustParse("1.99.99"))
-	command := s.upgradeJujuCommand(fakeAPI, fakeAPI, nil, modelUpgrader, nil)
+	command := s.upgradeJujuCommand(fakeAPI, fakeAPI, modelUpgrader, nil)
 	_, err := cmdtesting.RunCommand(c, command)
 	c.Assert(err, jc.ErrorIsNil)
 	c.Assert(fakeAPI.tools, gc.Not(gc.HasLen), 0)
-}
-
-func (s *UpgradeJujuSuite) TestUpgradeJujuWithImplicitUploadNewerClientLegacy(c *gc.C) {
-	s.Reset(c)
-	ctrl := gomock.NewController(c)
-	defer ctrl.Finish()
-	modelManager := mocks.NewMockModelManagerAPI(ctrl)
-	modelManager.EXPECT().BestAPIVersion().AnyTimes().Return(9)
-	modelManager.EXPECT().ValidateModelUpgrade(s.Model.ModelTag(), false).Return(nil)
-	modelUpgrader := mocks.NewMockModelUpgraderAPI(ctrl)
-	modelUpgrader.EXPECT().BestAPIVersion().AnyTimes().Return(0)
-
-	fakeAPI := &fakeUpgradeJujuAPINoState{
-		name:           "dummy-model",
-		uuid:           "deadbeef-0bad-400d-8000-4b1d0d06f00d",
-		controllerUUID: "deadbeef-1bad-500d-9000-4b1d0d06f00d",
-		agentVersion:   "1.99.99",
-	}
-	s.PatchValue(&jujuversion.Current, version.MustParse("1.100.0"))
-	command := s.upgradeJujuCommand(fakeAPI, fakeAPI, modelManager, modelUpgrader, nil)
-	_, err := cmdtesting.RunCommand(c, command)
-	c.Assert(err, jc.ErrorIsNil)
-	c.Assert(fakeAPI.tools, gc.Not(gc.HasLen), 0)
-	c.Assert(fakeAPI.tools[0].Version.Number, gc.Equals, version.MustParse("1.100.0.1"))
-	c.Assert(fakeAPI.modelAgentVersion, gc.Equals, fakeAPI.tools[0].Version.Number)
-	c.Assert(fakeAPI.ignoreAgentVersions, jc.IsFalse)
 }
 
 func (s *UpgradeJujuSuite) TestUpgradeJujuWithImplicitUploadNewerClient(c *gc.C) {
@@ -737,7 +591,6 @@
 	ctrl := gomock.NewController(c)
 	defer ctrl.Finish()
 	modelUpgrader := mocks.NewMockModelUpgraderAPI(ctrl)
-	modelUpgrader.EXPECT().BestAPIVersion().AnyTimes().Return(1)
 	modelUpgrader.EXPECT().UpgradeModel(
 		s.Model.ModelTag().Id(),
 		version.MustParse("1.100.0.1"),
@@ -745,14 +598,14 @@
 		false, false,
 	).Return(nil)
 
-	fakeAPI := &fakeUpgradeJujuAPINoState{
+	fakeAPI := &fakeJujuAPINoState{
 		name:           "dummy-model",
 		uuid:           "deadbeef-0bad-400d-8000-4b1d0d06f00d",
 		controllerUUID: "deadbeef-1bad-500d-9000-4b1d0d06f00d",
 		agentVersion:   "1.99.99",
 	}
 	s.PatchValue(&jujuversion.Current, version.MustParse("1.100.0"))
-	command := s.upgradeJujuCommand(fakeAPI, fakeAPI, nil, modelUpgrader, nil)
+	command := s.upgradeJujuCommand(fakeAPI, fakeAPI, modelUpgrader, nil)
 	_, err := cmdtesting.RunCommand(c, command)
 	c.Assert(err, jc.ErrorIsNil)
 	c.Assert(fakeAPI.tools, gc.Not(gc.HasLen), 0)
@@ -764,16 +617,15 @@
 	ctrl := gomock.NewController(c)
 	defer ctrl.Finish()
 	modelUpgrader := mocks.NewMockModelUpgraderAPI(ctrl)
-	modelUpgrader.EXPECT().BestAPIVersion().Return(1)
-
-	fakeAPI := &fakeUpgradeJujuAPINoState{
+
+	fakeAPI := &fakeJujuAPINoState{
 		name:           "dummy-model",
 		uuid:           "deadbeef-0000-400d-8000-4b1d0d06f00d",
 		controllerUUID: "deadbeef-1bad-500d-9000-4b1d0d06f00d",
 		agentVersion:   "1.99.99.1",
 	}
 	s.PatchValue(&jujuversion.Current, version.MustParse("1.99.99"))
-	command := s.upgradeJujuCommand(fakeAPI, fakeAPI, nil, modelUpgrader, nil)
+	command := s.upgradeJujuCommand(fakeAPI, fakeAPI, modelUpgrader, nil)
 	_, err := cmdtesting.RunCommand(c, command)
 	c.Assert(err, gc.ErrorMatches, "no more recent supported versions available")
 	c.Assert(fakeAPI.ignoreAgentVersions, jc.IsFalse)
@@ -782,7 +634,7 @@
 func (s *UpgradeJujuSuite) TestBlockUpgradeJujuWithRealUpload(c *gc.C) {
 	s.Reset(c)
 	s.PatchValue(&jujuversion.Current, version.MustParse("1.99.99"))
-	_, command := s.upgradeJujuCommandNoAPI(c, nil)
+	_, command := s.upgradeJujuCommandGoMock(c, nil)
 	// Block operation
 	s.BlockAllChanges(c, "TestBlockUpgradeJujuWithRealUpload")
 	_, err := cmdtesting.RunCommand(c, command, "--build-agent")
@@ -793,51 +645,24 @@
 	ctrl := gomock.NewController(c)
 	defer ctrl.Finish()
 	modelUpgrader := mocks.NewMockModelUpgraderAPI(ctrl)
-	modelUpgrader.EXPECT().BestAPIVersion().Return(1)
-
-	fakeAPI := &fakeUpgradeJujuAPINoState{
+
+	fakeAPI := &fakeJujuAPINoState{
 		name:           "dummy-model",
 		uuid:           "deadbeef-0000-400d-8000-4b1d0d06f00d",
 		controllerUUID: "deadbeef-1bad-500d-9000-4b1d0d06f00d",
 		agentVersion:   "1.99.99",
 	}
-	command := s.upgradeJujuCommand(fakeAPI, fakeAPI, nil, modelUpgrader, nil)
+	command := s.upgradeJujuCommand(fakeAPI, fakeAPI, modelUpgrader, nil)
 	_, err := cmdtesting.RunCommand(c, command, "--build-agent", "-m", "dummy-model")
 	c.Assert(err, gc.ErrorMatches, "--build-agent can only be used with the controller model")
 }
 
 func (s *UpgradeJujuSuite) TestFailUploadNoControllerModelPermission(c *gc.C) {
-	fakeAPI := NewFakeUpgradeJujuAPI(c, s.State)
+	fakeAPI := NewFakeJujuAPI(c, s.State)
 	fakeAPI.modelConfigErr = params.Error{Code: params.CodeUnauthorized}
-	command := s.upgradeJujuCommand(nil, nil, nil, nil, fakeAPI)
+	command := s.upgradeJujuCommand(nil, nil, nil, fakeAPI)
 	_, err := cmdtesting.RunCommand(c, command, "--build-agent")
 	c.Assert(err, gc.ErrorMatches, "--build-agent can only be used with the controller model but you don't have permission to access that model")
-}
-
-func (s *UpgradeJujuSuite) TestUpgradeJujuWithIgnoreAgentVersionsLegacy(c *gc.C) {
-	s.Reset(c)
-	ctrl := gomock.NewController(c)
-	defer ctrl.Finish()
-	modelManager := mocks.NewMockModelManagerAPI(ctrl)
-	modelManager.EXPECT().BestAPIVersion().AnyTimes().Return(9)
-	modelManager.EXPECT().ValidateModelUpgrade(s.Model.ModelTag(), false).Return(nil)
-	modelUpgrader := mocks.NewMockModelUpgraderAPI(ctrl)
-	modelUpgrader.EXPECT().BestAPIVersion().AnyTimes().Return(0)
-
-	fakeAPI := &fakeUpgradeJujuAPINoState{
-		name:           "dummy-model",
-		uuid:           "deadbeef-0bad-400d-8000-4b1d0d06f00d",
-		controllerUUID: "deadbeef-1bad-500d-9000-4b1d0d06f00d",
-		agentVersion:   "1.99.99",
-	}
-	s.PatchValue(&jujuversion.Current, version.MustParse("1.100.0"))
-	command := s.upgradeJujuCommand(fakeAPI, fakeAPI, modelManager, modelUpgrader, nil)
-	_, err := cmdtesting.RunCommand(c, command, "--ignore-agent-versions")
-	c.Assert(err, jc.ErrorIsNil)
-	c.Assert(fakeAPI.tools, gc.Not(gc.HasLen), 0)
-	c.Assert(fakeAPI.tools[0].Version.Number, gc.Equals, version.MustParse("1.100.0.1"))
-	c.Assert(fakeAPI.modelAgentVersion, gc.Equals, fakeAPI.tools[0].Version.Number)
-	c.Assert(fakeAPI.ignoreAgentVersions, jc.IsTrue)
 }
 
 func (s *UpgradeJujuSuite) TestUpgradeJujuWithIgnoreAgentVersions(c *gc.C) {
@@ -845,7 +670,6 @@
 	ctrl := gomock.NewController(c)
 	defer ctrl.Finish()
 	modelUpgrader := mocks.NewMockModelUpgraderAPI(ctrl)
-	modelUpgrader.EXPECT().BestAPIVersion().AnyTimes().Return(1)
 	modelUpgrader.EXPECT().UpgradeModel(
 		s.Model.ModelTag().Id(),
 		version.MustParse("1.100.0.1"),
@@ -853,104 +677,21 @@
 		true, false,
 	).Return(nil)
 
-	fakeAPI := &fakeUpgradeJujuAPINoState{
+	fakeAPI := &fakeJujuAPINoState{
 		name:           "dummy-model",
 		uuid:           "deadbeef-0bad-400d-8000-4b1d0d06f00d",
 		controllerUUID: "deadbeef-1bad-500d-9000-4b1d0d06f00d",
 		agentVersion:   "1.99.99",
 	}
 	s.PatchValue(&jujuversion.Current, version.MustParse("1.100.0"))
-	command := s.upgradeJujuCommand(fakeAPI, fakeAPI, nil, modelUpgrader, nil)
+	command := s.upgradeJujuCommand(fakeAPI, fakeAPI, modelUpgrader, nil)
 	_, err := cmdtesting.RunCommand(c, command, "--ignore-agent-versions")
 	c.Assert(err, jc.ErrorIsNil)
 	c.Assert(fakeAPI.tools, gc.Not(gc.HasLen), 0)
 	c.Assert(fakeAPI.tools[0].Version.Number, gc.Equals, version.MustParse("1.100.0.1"))
 }
 
-func (s *UpgradeJujuSuite) TestUpgradeJujuWithAgentStreamLegacy(c *gc.C) {
-	s.Reset(c)
-	ctrl := gomock.NewController(c)
-	defer ctrl.Finish()
-	modelManager := mocks.NewMockModelManagerAPI(ctrl)
-	modelManager.EXPECT().BestAPIVersion().AnyTimes().Return(9)
-	modelManager.EXPECT().ValidateModelUpgrade(s.Model.ModelTag(), false).Return(nil)
-	modelUpgrader := mocks.NewMockModelUpgraderAPI(ctrl)
-	modelUpgrader.EXPECT().BestAPIVersion().AnyTimes().Return(0)
-
-	fakeAPI := &fakeUpgradeJujuAPINoState{
-		name:           "dummy-model",
-		uuid:           "deadbeef-0bad-400d-8000-4b1d0d06f00d",
-		controllerUUID: "deadbeef-1bad-500d-9000-4b1d0d06f00d",
-		agentVersion:   "1.99.99",
-	}
-	s.PatchValue(&jujuversion.Current, version.MustParse("1.100.0"))
-	command := s.upgradeJujuCommand(fakeAPI, fakeAPI, modelManager, modelUpgrader, nil)
-	_, err := cmdtesting.RunCommand(c, command, "--agent-stream=proposed")
-	c.Assert(err, jc.ErrorIsNil)
-	c.Assert(fakeAPI.tools, gc.Not(gc.HasLen), 0)
-	c.Assert(fakeAPI.tools[0].Version.Number, gc.Equals, version.MustParse("1.100.0.1"))
-	c.Assert(fakeAPI.modelAgentVersion, gc.Equals, fakeAPI.tools[0].Version.Number)
-	c.Assert(fakeAPI.stream, gc.Equals, "proposed")
-}
-
-<<<<<<< HEAD
-=======
-func (s *UpgradeJujuSuite) TestUpgradeJujuWithAgentStream(c *gc.C) {
-	s.Reset(c)
-	ctrl := gomock.NewController(c)
-	defer ctrl.Finish()
-
-	fakeAPI := &fakeUpgradeJujuAPINoState{
-		name:           "dummy-model",
-		uuid:           "deadbeef-0bad-400d-8000-4b1d0d06f00d",
-		controllerUUID: "deadbeef-1bad-500d-9000-4b1d0d06f00d",
-		agentVersion:   "1.99.99",
-		facadeVersion:  5,
-	}
-
-	modelUpgrader := mocks.NewMockModelUpgraderAPI(ctrl)
-	modelUpgrader.EXPECT().BestAPIVersion().AnyTimes().Return(1)
-	modelUpgrader.EXPECT().UpgradeModel(
-		s.Model.ModelTag().Id(),
-		version.MustParse("1.100.0.1"),
-		"proposed",
-		false, false,
-	).Return(nil)
-
-	s.PatchValue(&jujuversion.Current, version.MustParse("1.100.0"))
-	command := s.upgradeJujuCommand(fakeAPI, fakeAPI, nil, modelUpgrader, nil)
-	_, err := cmdtesting.RunCommand(c, command, "--agent-stream=proposed")
-	c.Assert(err, jc.ErrorIsNil)
-	c.Assert(fakeAPI.tools, gc.Not(gc.HasLen), 0)
-	c.Assert(fakeAPI.tools[0].Version.Number, gc.Equals, version.MustParse("1.100.0.1"))
-}
-
-func (s *UpgradeJujuSuite) TestUpgradeJujuWithAgentStreamUnsupported(c *gc.C) {
-	s.Reset(c)
-	ctrl := gomock.NewController(c)
-	defer ctrl.Finish()
-	modelUpgrader := mocks.NewMockModelUpgraderAPI(ctrl)
-	modelUpgrader.EXPECT().BestAPIVersion().Return(1)
-
-	fakeAPI := &fakeUpgradeJujuAPINoState{
-		name:           "dummy-model",
-		uuid:           "deadbeef-0bad-400d-8000-4b1d0d06f00d",
-		controllerUUID: "deadbeef-1bad-500d-9000-4b1d0d06f00d",
-		agentVersion:   "1.99.99",
-		facadeVersion:  4,
-	}
-	s.PatchValue(&jujuversion.Current, version.MustParse("1.100.0"))
-	command := s.upgradeJujuCommand(fakeAPI, fakeAPI, nil, modelUpgrader, nil)
-	_, err := cmdtesting.RunCommand(c, command, "--agent-stream=proposed")
-	c.Assert(err, gc.ErrorMatches, `
-this version of Juju does not support specifying an agent-stream value
-different to that of the controller model. If you want to use "proposed" agents,
-you must first 'juju model-config -m controller agent-stream=proposed'.
-`)
-}
-
->>>>>>> c285fbc7
-type DryRunTest struct {
+type dryRunTest struct {
 	about             string
 	cmdArgs           []string
 	tools             []string
@@ -960,12 +701,12 @@
 }
 
 func (s *UpgradeJujuSuite) TestUpgradeDryRun(c *gc.C) {
-	s.assertUpgradeDryRun(c, "upgrade-model", s.upgradeJujuCommandNoAPI)
+	s.assertUpgradeDryRun(c, "upgrade-model", s.upgradeJujuCommandGoMock)
 }
 
 func (s *UpgradeBaseSuite) assertUpgradeDryRun(c *gc.C, command string, upgradeJujuCommand upgradeCommandFunc) {
 
-	tests := []DryRunTest{
+	tests := []dryRunTest{
 		{
 			about:          "dry run outputs and doesn't change anything when uploading agent binaries",
 			cmdArgs:        []string{"--build-agent", "--dry-run"},
@@ -1004,14 +745,28 @@
 		},
 	}
 
-	for i, test := range tests {
+	runTestCase := func(i int, test dryRunTest) {
 		c.Logf("\ntest %d: %s", i, test.about)
 		s.Reset(c)
 		tools.DefaultBaseURL = ""
 
 		s.setUpEnvAndTools(c, test.currentVersion, test.agentVersion, test.tools)
 
-		_, com := upgradeJujuCommand(c, nil)
+		ctrl, com := upgradeJujuCommand(c, nil)
+		goMocked := ctrl != nil
+		if goMocked {
+			defer ctrl.Finish()
+			vers := version.MustParse("2.1.3")
+			if len(test.cmdArgs) > 1 {
+				vers.Build = 1
+			}
+			s.modelUpgrader.EXPECT().UpgradeModel(
+				s.Model.ModelTag().Id(),
+				vers,
+				"",
+				false, true,
+			).Return(nil)
+		}
 		err := cmdtesting.InitCommand(com, test.cmdArgs)
 		c.Assert(err, jc.ErrorIsNil)
 
@@ -1019,14 +774,19 @@
 		err = com.Run(ctx)
 		c.Assert(err, jc.ErrorIsNil)
 
-		// Check agent version doesn't change
-		cfg, err := s.Model.ModelConfig()
-		c.Assert(err, jc.ErrorIsNil)
-		agentVer, ok := cfg.AgentVersion()
-		c.Assert(ok, jc.IsTrue)
-		c.Assert(agentVer, gc.Equals, version.MustParse(test.agentVersion))
+		if !goMocked {
+			// Check agent version doesn't change
+			cfg, err := s.Model.ModelConfig()
+			c.Assert(err, jc.ErrorIsNil)
+			agentVer, ok := cfg.AgentVersion()
+			c.Assert(ok, jc.IsTrue)
+			c.Assert(agentVer, gc.Equals, version.MustParse(test.agentVersion))
+		}
 		output := cmdtesting.Stderr(ctx)
 		c.Assert(output, gc.Equals, test.expectedCmdOutput)
+	}
+	for i, test := range tests {
+		runTestCase(i, test)
 	}
 }
 
@@ -1058,20 +818,22 @@
 	}
 }
 
+type differentMajorTest struct {
+	about             string
+	cmdArgs           []string
+	tools             []string
+	currentVersion    string
+	agentVersion      string
+	expectedVersion   string
+	expectedCmdOutput string
+	expectedLogOutput string
+	excludedLogOutput string
+	expectedErr       string
+	upgradeMap        map[int]version.Number
+}
+
 func (s *UpgradeJujuSuite) TestUpgradesDifferentMajor(c *gc.C) {
-	tests := []struct {
-		about             string
-		cmdArgs           []string
-		tools             []string
-		currentVersion    string
-		agentVersion      string
-		expectedVersion   string
-		expectedCmdOutput string
-		expectedLogOutput string
-		excludedLogOutput string
-		expectedErr       string
-		upgradeMap        map[int]version.Number
-	}{{
+	tests := []differentMajorTest{{
 		about:           "upgrade previous major to latest previous major",
 		tools:           []string{"5.0.1-ubuntu-amd64", "4.9.0-ubuntu-amd64"},
 		currentVersion:  "5.0.0-ubuntu-amd64",
@@ -1127,7 +889,8 @@
 		expectedErr:       "unable to upgrade to requested version",
 		upgradeMap:        map[int]version.Number{7: version.MustParse("6.7.8")},
 	}}
-	for i, test := range tests {
+
+	runTestCase := func(i int, test differentMajorTest) {
 		c.Logf("\ntest %d: %s", i, test.about)
 		s.Reset(c)
 		tools.DefaultBaseURL = ""
@@ -1135,7 +898,14 @@
 		s.setUpEnvAndTools(c, test.currentVersion, test.agentVersion, test.tools)
 
 		s.PatchValue(&upgradevalidation.MinMajorUpgradeVersion, test.upgradeMap)
-		_, command := s.upgradeJujuCommandNoAPI(c, nil)
+		ctrl, command := s.upgradeJujuCommandGoMock(c, nil)
+		defer ctrl.Finish()
+
+		if test.expectedErr == "" {
+			vers := version.MustParse(test.expectedVersion)
+			s.modelUpgrader.EXPECT().UpgradeModel(
+				coretesting.ModelTag.Id(), vers, "", false, false)
+		}
 		err := cmdtesting.InitCommand(command, test.cmdArgs)
 		c.Assert(err, jc.ErrorIsNil)
 
@@ -1144,15 +914,9 @@
 		if test.expectedErr != "" {
 			c.Check(err, gc.ErrorMatches, test.expectedErr)
 		} else if !c.Check(err, jc.ErrorIsNil) {
-			continue
-		}
-
-		// Check agent version doesn't change
-		cfg, err := s.Model.ModelConfig()
-		c.Assert(err, jc.ErrorIsNil)
-		agentVer, ok := cfg.AgentVersion()
-		c.Assert(ok, jc.IsTrue)
-		c.Check(agentVer, gc.Equals, version.MustParse(test.expectedVersion))
+			return
+		}
+
 		output := cmdtesting.Stderr(ctx)
 		if test.expectedCmdOutput != "" {
 			c.Check(output, gc.Equals, test.expectedCmdOutput)
@@ -1164,41 +928,20 @@
 			c.Check(c.GetTestLog(), gc.Not(jc.Contains), test.excludedLogOutput)
 		}
 	}
-}
-
-func (s *UpgradeJujuSuite) TestUpgradeUnknownSeriesInStreamsLegacy(c *gc.C) {
-	ctrl := gomock.NewController(c)
-	defer ctrl.Finish()
-	modelManager := mocks.NewMockModelManagerAPI(ctrl)
-	modelManager.EXPECT().BestAPIVersion().AnyTimes().Return(9)
-	modelManager.EXPECT().ValidateModelUpgrade(s.Model.ModelTag(), false).Return(nil)
-	modelUpgrader := mocks.NewMockModelUpgraderAPI(ctrl)
-	modelUpgrader.EXPECT().BestAPIVersion().AnyTimes().Return(0)
-
-	fakeAPI := NewFakeUpgradeJujuAPI(c, s.State)
-	fakeAPI.addTools("2.1.0-weird-amd64")
-
-	command := s.upgradeJujuCommand(fakeAPI, fakeAPI, modelManager, modelUpgrader, fakeAPI)
-	err := cmdtesting.InitCommand(command, []string{})
-	c.Assert(err, jc.ErrorIsNil)
-
-	err = command.Run(cmdtesting.Context(c))
-	c.Assert(err, gc.IsNil)
-
-	// ensure find tools was called
-	c.Assert(fakeAPI.findToolsCalled, jc.IsTrue)
-	c.Assert(fakeAPI.tools, gc.DeepEquals, []string{"2.1.0-weird-amd64", fakeAPI.nextVersion.String()})
+
+	for i, test := range tests {
+		runTestCase(i, test)
+	}
 }
 
 func (s *UpgradeJujuSuite) TestUpgradeUnknownSeriesInStreams(c *gc.C) {
 	ctrl := gomock.NewController(c)
 	defer ctrl.Finish()
 
-	fakeAPI := NewFakeUpgradeJujuAPI(c, s.State)
+	fakeAPI := NewFakeJujuAPI(c, s.State)
 	fakeAPI.addTools("2.1.0-weird-amd64")
 
 	modelUpgrader := mocks.NewMockModelUpgraderAPI(ctrl)
-	modelUpgrader.EXPECT().BestAPIVersion().AnyTimes().Return(1)
 	modelUpgrader.EXPECT().UpgradeModel(
 		s.Model.ModelTag().Id(),
 		fakeAPI.nextVersion.Number,
@@ -1206,7 +949,7 @@
 		false, false,
 	).Return(nil)
 
-	command := s.upgradeJujuCommand(fakeAPI, fakeAPI, nil, modelUpgrader, fakeAPI)
+	command := s.upgradeJujuCommand(fakeAPI, fakeAPI, modelUpgrader, fakeAPI)
 	err := cmdtesting.InitCommand(command, []string{})
 	c.Assert(err, jc.ErrorIsNil)
 
@@ -1218,33 +961,13 @@
 	c.Assert(fakeAPI.tools, gc.DeepEquals, []string{"2.1.0-weird-amd64", fakeAPI.nextVersion.String()})
 }
 
-func (s *UpgradeJujuSuite) TestUpgradeValidateModelLegacy(c *gc.C) {
-	ctrl := gomock.NewController(c)
-	defer ctrl.Finish()
-	modelManager := mocks.NewMockModelManagerAPI(ctrl)
-	modelManager.EXPECT().BestAPIVersion().AnyTimes().Return(9)
-	modelManager.EXPECT().ValidateModelUpgrade(s.Model.ModelTag(), false).Return(errors.Errorf(`a message from the server about the problem`))
-	modelUpgrader := mocks.NewMockModelUpgraderAPI(ctrl)
-	modelUpgrader.EXPECT().BestAPIVersion().AnyTimes().Return(0)
-
-	fakeAPI := NewFakeUpgradeJujuAPI(c, s.State)
-
-	command := s.upgradeJujuCommand(fakeAPI, fakeAPI, modelManager, modelUpgrader, fakeAPI)
-	err := cmdtesting.InitCommand(command, []string{})
-	c.Assert(err, jc.ErrorIsNil)
-
-	err = command.Run(cmdtesting.Context(c))
-	c.Assert(err, gc.ErrorMatches, `a message from the server about the problem`)
-}
-
 func (s *UpgradeJujuSuite) TestUpgradeValidateModel(c *gc.C) {
 	ctrl := gomock.NewController(c)
 	defer ctrl.Finish()
 
-	fakeAPI := NewFakeUpgradeJujuAPI(c, s.State)
+	fakeAPI := NewFakeJujuAPI(c, s.State)
 
 	modelUpgrader := mocks.NewMockModelUpgraderAPI(ctrl)
-	modelUpgrader.EXPECT().BestAPIVersion().AnyTimes().Return(1)
 	modelUpgrader.EXPECT().UpgradeModel(
 		s.Model.ModelTag().Id(),
 		fakeAPI.nextVersion.Number,
@@ -1252,50 +975,28 @@
 		false, false,
 	).Return(errors.Errorf(`a message from the server about the problem`))
 
-	command := s.upgradeJujuCommand(fakeAPI, fakeAPI, nil, modelUpgrader, fakeAPI)
+	command := s.upgradeJujuCommand(fakeAPI, fakeAPI, modelUpgrader, fakeAPI)
 	err := cmdtesting.InitCommand(command, []string{})
 	c.Assert(err, jc.ErrorIsNil)
 
 	err = command.Run(cmdtesting.Context(c))
 	c.Assert(err, gc.ErrorMatches, `a message from the server about the problem`)
-}
-
-func (s *UpgradeJujuSuite) TestUpgradeValidateModelNotImplementedNoErrorLegacy(c *gc.C) {
-	ctrl := gomock.NewController(c)
-	defer ctrl.Finish()
-	modelManager := mocks.NewMockModelManagerAPI(ctrl)
-	modelManager.EXPECT().BestAPIVersion().AnyTimes().Return(9)
-	modelManager.EXPECT().ValidateModelUpgrade(s.Model.ModelTag(), false).Return(errors.NotImplementedf(""))
-	modelUpgrader := mocks.NewMockModelUpgraderAPI(ctrl)
-	modelUpgrader.EXPECT().BestAPIVersion().AnyTimes().Return(0)
-
-	fakeAPI := NewFakeUpgradeJujuAPI(c, s.State)
-
-	command := s.upgradeJujuCommand(fakeAPI, fakeAPI, modelManager, modelUpgrader, fakeAPI)
-	err := cmdtesting.InitCommand(command, []string{})
-	c.Assert(err, jc.ErrorIsNil)
-
-	err = command.Run(cmdtesting.Context(c))
-	c.Assert(err, jc.ErrorIsNil)
 }
 
 func (s *UpgradeJujuSuite) TestUpgradeInProgress(c *gc.C) {
 	ctrl := gomock.NewController(c)
 	defer ctrl.Finish()
-	modelManager := mocks.NewMockModelManagerAPI(ctrl)
-
-	modelManager.EXPECT().BestAPIVersion().AnyTimes().Return(9)
-	modelManager.EXPECT().ValidateModelUpgrade(s.Model.ModelTag(), false).Return(nil)
-	modelUpgrader := mocks.NewMockModelUpgraderAPI(ctrl)
-	modelUpgrader.EXPECT().BestAPIVersion().AnyTimes().Return(0)
-
-	fakeAPI := NewFakeUpgradeJujuAPI(c, s.State)
-	fakeAPI.setVersionErr = &params.Error{
+
+	fakeAPI := NewFakeJujuAPI(c, s.State)
+	upgradeErr := &params.Error{
 		Message: "a message from the server about the problem",
 		Code:    params.CodeUpgradeInProgress,
 	}
 
-	command := s.upgradeJujuCommand(fakeAPI, fakeAPI, modelManager, modelUpgrader, fakeAPI)
+	modelUpgrader := mocks.NewMockModelUpgraderAPI(ctrl)
+	modelUpgrader.EXPECT().UpgradeModel(coretesting.ModelTag.Id(), fakeAPI.nextVersion.Number, "", false, false).Return(upgradeErr)
+
+	command := s.upgradeJujuCommand(fakeAPI, fakeAPI, modelUpgrader, fakeAPI)
 	err := cmdtesting.InitCommand(command, []string{})
 	c.Assert(err, jc.ErrorIsNil)
 
@@ -1311,17 +1012,14 @@
 func (s *UpgradeJujuSuite) TestBlockUpgradeInProgress(c *gc.C) {
 	ctrl := gomock.NewController(c)
 	defer ctrl.Finish()
-	modelManager := mocks.NewMockModelManagerAPI(ctrl)
-
-	modelManager.EXPECT().BestAPIVersion().AnyTimes().Return(9)
-	modelManager.EXPECT().ValidateModelUpgrade(s.Model.ModelTag(), false).Return(nil)
+
+	fakeAPI := NewFakeJujuAPI(c, s.State)
+	upgradeErr := apiservererrors.OperationBlockedError("the operation has been blocked")
+
 	modelUpgrader := mocks.NewMockModelUpgraderAPI(ctrl)
-	modelUpgrader.EXPECT().BestAPIVersion().AnyTimes().Return(0)
-
-	fakeAPI := NewFakeUpgradeJujuAPI(c, s.State)
-	fakeAPI.setVersionErr = apiservererrors.OperationBlockedError("the operation has been blocked")
-
-	command := s.upgradeJujuCommand(fakeAPI, fakeAPI, modelManager, modelUpgrader, fakeAPI)
+	modelUpgrader.EXPECT().UpgradeModel(coretesting.ModelTag.Id(), fakeAPI.nextVersion.Number, "", false, false).Return(upgradeErr)
+
+	command := s.upgradeJujuCommand(fakeAPI, fakeAPI, modelUpgrader, fakeAPI)
 	err := cmdtesting.InitCommand(command, []string{})
 	c.Assert(err, jc.ErrorIsNil)
 
@@ -1331,17 +1029,13 @@
 	s.AssertBlocked(c, err, ".*To enable changes.*")
 }
 
-func (s *UpgradeJujuSuite) TestResetPreviousUpgradeLegacy(c *gc.C) {
+func (s *UpgradeJujuSuite) TestResetPreviousUpgrade(c *gc.C) {
 	ctrl := gomock.NewController(c)
 	defer ctrl.Finish()
-	modelManager := mocks.NewMockModelManagerAPI(ctrl)
-
-	modelManager.EXPECT().BestAPIVersion().AnyTimes().Return(9)
-	modelManager.EXPECT().ValidateModelUpgrade(s.Model.ModelTag(), false).Times(11).Return(nil)
+
 	modelUpgrader := mocks.NewMockModelUpgraderAPI(ctrl)
-	modelUpgrader.EXPECT().BestAPIVersion().AnyTimes().Return(0)
-
-	fakeAPI := NewFakeUpgradeJujuAPI(c, s.State)
+
+	fakeAPI := NewFakeJujuAPI(c, s.State)
 	ctx := cmdtesting.Context(c)
 	var stdin bytes.Buffer
 	ctx.Stdin = &stdin
@@ -1354,7 +1048,17 @@
 
 		fakeAPI.reset()
 
-		command := s.upgradeJujuCommand(fakeAPI, fakeAPI, modelManager, modelUpgrader, fakeAPI)
+		if expect {
+			modelUpgrader.EXPECT().AbortModelUpgrade(s.Model.ModelTag().Id()).Return(nil)
+			modelUpgrader.EXPECT().UpgradeModel(
+				s.Model.ModelTag().Id(),
+				fakeAPI.nextVersion.Number,
+				"",
+				false, false,
+			).Return(nil)
+		}
+
+		command := s.upgradeJujuCommand(fakeAPI, fakeAPI, modelUpgrader, fakeAPI)
 		err := cmdtesting.InitCommand(command,
 			append([]string{"--reset-previous-upgrade"}, args...))
 		c.Assert(err, jc.ErrorIsNil)
@@ -1364,14 +1068,6 @@
 		} else {
 			c.Assert(err, gc.ErrorMatches, "previous upgrade not reset and no new upgrade triggered")
 		}
-
-		c.Assert(fakeAPI.abortCurrentUpgradeCalled, gc.Equals, expect)
-		expectedVersion := version.Number{}
-		if expect {
-			expectedVersion = fakeAPI.nextVersion.Number
-		}
-		c.Assert(fakeAPI.setVersionCalledWith, gc.Equals, expectedVersion)
-		c.Assert(fakeAPI.setIgnoreCalledWith, gc.Equals, false)
 	}
 
 	const expectUpgrade = true
@@ -1397,78 +1093,13 @@
 	}
 }
 
-func (s *UpgradeJujuSuite) TestResetPreviousUpgrade(c *gc.C) {
-	ctrl := gomock.NewController(c)
-	defer ctrl.Finish()
-
-	modelUpgrader := mocks.NewMockModelUpgraderAPI(ctrl)
-	modelUpgrader.EXPECT().BestAPIVersion().AnyTimes().Return(1)
-
-	fakeAPI := NewFakeUpgradeJujuAPI(c, s.State)
-	ctx := cmdtesting.Context(c)
-	var stdin bytes.Buffer
-	ctx.Stdin = &stdin
-
-	run := func(answer string, expect bool, args ...string) {
-		stdin.Reset()
-		if answer != "" {
-			stdin.WriteString(answer)
-		}
-
-		fakeAPI.reset()
-
-		if expect {
-			modelUpgrader.EXPECT().AbortModelUpgrade(s.Model.ModelTag().Id()).Return(nil)
-			modelUpgrader.EXPECT().UpgradeModel(
-				s.Model.ModelTag().Id(),
-				fakeAPI.nextVersion.Number,
-				"",
-				false, false,
-			).Return(nil)
-		}
-
-		command := s.upgradeJujuCommand(fakeAPI, fakeAPI, nil, modelUpgrader, fakeAPI)
-		err := cmdtesting.InitCommand(command,
-			append([]string{"--reset-previous-upgrade"}, args...))
-		c.Assert(err, jc.ErrorIsNil)
-		err = command.Run(ctx)
-		if expect {
-			c.Assert(err, jc.ErrorIsNil)
-		} else {
-			c.Assert(err, gc.ErrorMatches, "previous upgrade not reset and no new upgrade triggered")
-		}
-	}
-
-	const expectUpgrade = true
-	const expectNoUpgrade = false
-
-	// EOF on stdin - equivalent to answering no.
-	run("", expectNoUpgrade)
-
-	// -y on command line - no confirmation required
-	run("", expectUpgrade, "-y")
-
-	// --yes on command line - no confirmation required
-	run("", expectUpgrade, "--yes")
-
-	// various ways of saying "yes" to the prompt
-	for _, answer := range []string{"y", "Y", "yes", "YES"} {
-		run(answer, expectUpgrade)
-	}
-
-	// various ways of saying "no" to the prompt
-	for _, answer := range []string{"n", "N", "no", "foo"} {
-		run(answer, expectNoUpgrade)
-	}
-}
-
-func NewFakeUpgradeJujuAPI(c *gc.C, st *state.State) *fakeUpgradeJujuAPI {
+func NewFakeJujuAPI(c *gc.C, st *state.State) *fakeJujuAPI {
 	nextVersion := coretesting.CurrentVersion(c)
 	nextVersion.Minor++
 	m, err := st.Model()
 	c.Assert(err, jc.ErrorIsNil)
 
-	return &fakeUpgradeJujuAPI{
+	return &fakeJujuAPI{
 		c:           c,
 		st:          st,
 		m:           m,
@@ -1476,49 +1107,42 @@
 	}
 }
 
-type fakeUpgradeJujuAPI struct {
+type fakeJujuAPI struct {
 	ControllerAPI
-	c                         *gc.C
-	st                        *state.State
-	m                         *state.Model
-	nextVersion               version.Binary
-	setVersionErr             error
-	setUpgradeErr             error
-	modelConfigErr            error
-	abortCurrentUpgradeCalled bool
-	setVersionCalledWith      version.Number
-	setIgnoreCalledWith       bool
-	setStreamCalledWith       string
-	tools                     []string
-	findToolsCalled           bool
-}
-
-func (a *fakeUpgradeJujuAPI) reset() {
-	a.setVersionErr = nil
-	a.abortCurrentUpgradeCalled = false
-	a.setVersionCalledWith = version.Number{}
+	c                   *gc.C
+	st                  *state.State
+	m                   *state.Model
+	nextVersion         version.Binary
+	modelConfigErr      error
+	setIgnoreCalledWith bool
+	setStreamCalledWith string
+	tools               []string
+	findToolsCalled     bool
+}
+
+func (a *fakeJujuAPI) reset() {
 	a.setIgnoreCalledWith = false
 	a.tools = []string{}
 	a.findToolsCalled = false
 }
 
-func (a *fakeUpgradeJujuAPI) ControllerConfig() (controller.Config, error) {
+func (a *fakeJujuAPI) ControllerConfig() (controller.Config, error) {
 	return map[string]interface{}{
 		"caas-image-repo": "image-repo",
 	}, nil
 }
 
-func (a *fakeUpgradeJujuAPI) ModelConfig() (map[string]interface{}, error) {
+func (a *fakeJujuAPI) ModelConfig() (map[string]interface{}, error) {
 	return map[string]interface{}{
 		"uuid": a.st.ControllerModelUUID(),
 	}, a.modelConfigErr
 }
 
-func (a *fakeUpgradeJujuAPI) addTools(tools ...string) {
+func (a *fakeJujuAPI) addTools(tools ...string) {
 	a.tools = append(a.tools, tools...)
 }
 
-func (a *fakeUpgradeJujuAPI) ModelGet() (map[string]interface{}, error) {
+func (a *fakeJujuAPI) ModelGet() (map[string]interface{}, error) {
 
 	config, err := a.m.ModelConfig()
 	if err != nil {
@@ -1527,7 +1151,7 @@
 	return config.AllAttrs(), nil
 }
 
-func (a *fakeUpgradeJujuAPI) FindTools(majorVersion, minorVersion int, osType, arch, stream string) (
+func (a *fakeJujuAPI) FindTools(majorVersion, minorVersion int, osType, arch, stream string) (
 	result params.FindToolsResult, err error,
 ) {
 	a.findToolsCalled = true
@@ -1539,37 +1163,19 @@
 	}, nil
 }
 
-func (a *fakeUpgradeJujuAPI) UploadTools(r io.ReadSeeker, vers version.Binary, additionalSeries ...string) (coretools.List, error) {
+func (a *fakeJujuAPI) UploadTools(r io.ReadSeeker, vers version.Binary, additionalSeries ...string) (coretools.List, error) {
 	return nil, errors.New("not implemented")
 }
 
-func (a *fakeUpgradeJujuAPI) Status(patterns []string) (*params.FullStatus, error) {
+func (a *fakeJujuAPI) Status(patterns []string) (*params.FullStatus, error) {
 	return nil, errors.New("not implemented")
 }
-
-func (a *fakeUpgradeJujuAPI) AbortCurrentUpgrade() error {
-	a.abortCurrentUpgradeCalled = true
+func (a *fakeJujuAPI) Close() error {
 	return nil
 }
 
-func (a *fakeUpgradeJujuAPI) SetModelAgentVersion(v version.Number, stream string, ignoreAgentVersions bool) error {
-	a.setVersionCalledWith = v
-	a.setIgnoreCalledWith = ignoreAgentVersions
-	a.setStreamCalledWith = stream
-	return a.setVersionErr
-}
-
-func (a *fakeUpgradeJujuAPI) ValidateModelUpgrade(tag names.ModelTag, force bool) error {
-	return a.setUpgradeErr
-}
-
-func (a *fakeUpgradeJujuAPI) Close() error {
-	return nil
-}
-
 // Mock an API with no state
-type fakeUpgradeJujuAPINoState struct {
-	upgradeJujuAPI
+type fakeJujuAPINoState struct {
 	name                string
 	uuid                string
 	controllerUUID      string
@@ -1580,11 +1186,11 @@
 	stream              string
 }
 
-func (a *fakeUpgradeJujuAPINoState) Close() error {
+func (a *fakeJujuAPINoState) Close() error {
 	return nil
 }
 
-func (a *fakeUpgradeJujuAPINoState) FindTools(majorVersion, minorVersion int, osType, arch, stream string) (params.FindToolsResult, error) {
+func (a *fakeJujuAPINoState) FindTools(majorVersion, minorVersion int, osType, arch, stream string) (params.FindToolsResult, error) {
 	var result params.FindToolsResult
 	if len(a.tools) == 0 {
 		result.Error = apiservererrors.ServerError(errors.NotFoundf("tools"))
@@ -1594,7 +1200,7 @@
 	return result, nil
 }
 
-func (a *fakeUpgradeJujuAPINoState) UploadTools(r io.ReadSeeker, vers version.Binary, additionalSeries ...string) (coretools.List, error) {
+func (a *fakeJujuAPINoState) UploadTools(r io.ReadSeeker, vers version.Binary, additionalSeries ...string) (coretools.List, error) {
 	a.tools = coretools.List{&coretools.Tools{Version: vers}}
 	for _, s := range additionalSeries {
 		v := vers
@@ -1604,7 +1210,7 @@
 	return a.tools, nil
 }
 
-func (a *fakeUpgradeJujuAPINoState) Status(patterns []string) (*params.FullStatus, error) {
+func (a *fakeJujuAPINoState) Status(patterns []string) (*params.FullStatus, error) {
 	return &params.FullStatus{
 		Machines: map[string]params.MachineStatus{
 			"0": {Series: "focal"},
@@ -1612,14 +1218,7 @@
 	}, nil
 }
 
-func (a *fakeUpgradeJujuAPINoState) SetModelAgentVersion(version version.Number, stream string, ignoreAgentVersions bool) error {
-	a.modelAgentVersion = version
-	a.ignoreAgentVersions = ignoreAgentVersions
-	a.stream = stream
-	return nil
-}
-
-func (a *fakeUpgradeJujuAPINoState) ModelGet() (map[string]interface{}, error) {
+func (a *fakeJujuAPINoState) ModelGet() (map[string]interface{}, error) {
 	return dummy.SampleConfig().Merge(map[string]interface{}{
 		"name":            a.name,
 		"uuid":            a.uuid,
@@ -1628,10 +1227,6 @@
 	}), nil
 }
 
-func (a *fakeUpgradeJujuAPINoState) ValidateModelUpgrade(tag names.ModelTag, force bool) error {
-	return nil
-}
-
 type UpgradeCAASModelSuite struct {
 	UpgradeBaseSuite
 }
@@ -1683,7 +1278,7 @@
 }}
 
 func (s *UpgradeCAASModelSuite) upgradeModelCommand(*gc.C, *upgradeTest) (*gomock.Controller, cmd.Command) {
-	return nil, newUpgradeJujuCommandForTest(s.ControllerStore, nil, nil, nil, nil, nil)
+	return nil, newUpgradeJujuCommandForTest(s.ControllerStore, nil, nil, nil, nil)
 }
 
 func (s *UpgradeCAASModelSuite) TestUpgrade(c *gc.C) {
@@ -1849,15 +1444,15 @@
 	store jujuclient.ClientStore,
 	jujuClientAPI ClientAPI,
 	modelConfigAPI modelConfigAPI,
-	modelManagerAPI modelManagerAPI,
+	modelUpgrader ModelUpgraderAPI,
 	controllerAPI ControllerAPI,
 	options ...modelcmd.WrapOption,
 ) cmd.Command {
 	command := &upgradeJujuCommand{
 		baseUpgradeCommand: baseUpgradeCommand{
-			modelConfigAPI:  modelConfigAPI,
-			modelManagerAPI: modelManagerAPI,
-			controllerAPI:   controllerAPI,
+			modelConfigAPI:   modelConfigAPI,
+			modelUpgraderAPI: modelUpgrader,
+			controllerAPI:    controllerAPI,
 		},
 		jujuClientAPI: jujuClientAPI,
 	}
