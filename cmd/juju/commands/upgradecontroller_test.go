--- conflicted
+++ resolved
@@ -4,6 +4,7 @@
 package commands
 
 import (
+	"context"
 	"fmt"
 	"testing"
 
@@ -162,13 +163,8 @@
 `[1:])
 }
 
-<<<<<<< HEAD
 func (s *upgradeControllerSuite) TestUpgradeModelWithAgentVersionUploadLocalOfficial(c *tc.C) {
-	s.reset(c)
-=======
-func (s *upgradeControllerSuite) TestUpgradeModelWithAgentVersionUploadLocalOfficial(c *gc.C) {
 	s.resetOfficial(c, true)
->>>>>>> 99173974
 
 	s.PatchValue(&jujuversion.Current, func() semversion.Number {
 		v := jujuversion.Current
@@ -177,11 +173,9 @@
 	}())
 
 	s.PatchValue(&CheckCanImplicitUpload,
-<<<<<<< HEAD
-		func(model.ModelType, bool, semversion.Number, semversion.Number) bool { return true },
-=======
-		func(model.ModelType, bool, version.Number, string, version.Number) bool { return true },
->>>>>>> 99173974
+		func(context.Context, model.ModelType, bool, semversion.Number, string, semversion.Number) bool {
+			return true
+		},
 	)
 
 	ctrl, cmd := s.upgradeControllerCommand(c, false)
@@ -228,41 +222,40 @@
 `, builtVersion.Number, builtVersion.Number)[1:])
 }
 
-<<<<<<< HEAD
-func (s *upgradeControllerSuite) TestUpgradeModelWithAgentVersionAlreadyUpToDate(c *tc.C) {
-=======
-func (s *upgradeControllerSuite) TestUpgradeModelWithAgentVersionUploadLocalNonOfficial(c *gc.C) {
+func (s *upgradeControllerSuite) TestUpgradeModelWithAgentVersionUploadLocalNonOfficial(c *tc.C) {
 	s.reset(c)
 
-	s.PatchValue(&jujuversion.Current, func() version.Number {
+	s.PatchValue(&jujuversion.Current, func() semversion.Number {
 		v := jujuversion.Current
 		v.Build = 0
 		return v
 	}())
 
 	s.PatchValue(&CheckCanImplicitUpload,
-		func(model.ModelType, bool, version.Number, string, version.Number) bool { return true },
-	)
-
-	ctrl, cmd := s.upgradeControllerCommand(c, false)
-	defer ctrl.Finish()
-
-	agentVersion := coretesting.FakeVersionNumber
-	cfg := coretesting.FakeConfig().Merge(coretesting.Attrs{
-		"agent-version": agentVersion.String(),
-	})
-
-	c.Assert(agentVersion.Build, gc.Equals, 0)
+		func(context.Context, model.ModelType, bool, semversion.Number, string, semversion.Number) bool {
+			return true
+		},
+	)
+
+	ctrl, cmd := s.upgradeControllerCommand(c, false)
+	defer ctrl.Finish()
+
+	agentVersion := coretesting.FakeVersionNumber
+	cfg := coretesting.FakeConfig().Merge(coretesting.Attrs{
+		"agent-version": agentVersion.String(),
+	})
+
+	c.Assert(agentVersion.Build, tc.Equals, 0)
 	builtVersion := coretesting.CurrentVersion()
 	targetVersion := builtVersion.Number
 	builtVersion.Build++
 	gomock.InOrder(
-		s.modelConfigAPI.EXPECT().ModelGet().Return(cfg, nil),
-		s.modelUpgrader.EXPECT().UpgradeModel(
+		s.modelConfigAPI.EXPECT().ModelGet(gomock.Any()).Return(cfg, nil),
+		s.modelUpgrader.EXPECT().UpgradeModel(gomock.Any(),
 			coretesting.ModelTag.Id(), targetVersion,
 			"", false, false,
 		).Return(
-			version.Zero,
+			semversion.Zero,
 			errors.NotFoundf("available agent tool, upload required"),
 		),
 	)
@@ -270,41 +263,43 @@
 	_, err := cmdtesting.RunCommand(c, cmd,
 		"--agent-version", targetVersion.String(),
 	)
-	c.Assert(err, gc.ErrorMatches, "non official build not supported")
-}
-
-func (s *upgradeControllerSuite) TestUpgradeModelWithAgentVersionUploadLocalOfficialNoImplicitUpgrade(c *gc.C) {
+	c.Assert(err, tc.ErrorMatches, "non official build not supported")
+}
+
+func (s *upgradeControllerSuite) TestUpgradeModelWithAgentVersionUploadLocalOfficialNoImplicitUpgrade(c *tc.C) {
 	s.resetOfficial(c, true)
 
-	s.PatchValue(&jujuversion.Current, func() version.Number {
+	s.PatchValue(&jujuversion.Current, func() semversion.Number {
 		v := jujuversion.Current
 		v.Build = 0
 		return v
 	}())
 
 	s.PatchValue(&CheckCanImplicitUpload,
-		func(model.ModelType, bool, version.Number, string, version.Number) bool { return false },
-	)
-
-	ctrl, cmd := s.upgradeControllerCommand(c, false)
-	defer ctrl.Finish()
-
-	agentVersion := coretesting.FakeVersionNumber
-	cfg := coretesting.FakeConfig().Merge(coretesting.Attrs{
-		"agent-version": agentVersion.String(),
-	})
-
-	c.Assert(agentVersion.Build, gc.Equals, 0)
+		func(context.Context, model.ModelType, bool, semversion.Number, string, semversion.Number) bool {
+			return false
+		},
+	)
+
+	ctrl, cmd := s.upgradeControllerCommand(c, false)
+	defer ctrl.Finish()
+
+	agentVersion := coretesting.FakeVersionNumber
+	cfg := coretesting.FakeConfig().Merge(coretesting.Attrs{
+		"agent-version": agentVersion.String(),
+	})
+
+	c.Assert(agentVersion.Build, tc.Equals, 0)
 	builtVersion := coretesting.CurrentVersion()
 	targetVersion := builtVersion.Number
 	builtVersion.Build++
 	gomock.InOrder(
-		s.modelConfigAPI.EXPECT().ModelGet().Return(cfg, nil),
-		s.modelUpgrader.EXPECT().UpgradeModel(
+		s.modelConfigAPI.EXPECT().ModelGet(gomock.Any()).Return(cfg, nil),
+		s.modelUpgrader.EXPECT().UpgradeModel(gomock.Any(),
 			coretesting.ModelTag.Id(), targetVersion,
 			"", false, false,
 		).Return(
-			version.Zero,
+			semversion.Zero,
 			errors.NotFoundf("available agent tool, upload required"),
 		),
 	)
@@ -312,12 +307,11 @@
 	ctx, err := cmdtesting.RunCommand(c, cmd,
 		"--agent-version", targetVersion.String(),
 	)
-	c.Assert(err, jc.ErrorIsNil)
-	c.Assert(cmdtesting.Stderr(ctx), gc.Equals, "no upgrades available\n")
-}
-
-func (s *upgradeControllerSuite) TestUpgradeModelWithAgentVersionAlreadyUpToDate(c *gc.C) {
->>>>>>> 99173974
+	c.Assert(err, tc.ErrorIsNil)
+	c.Assert(cmdtesting.Stderr(ctx), tc.Equals, "no upgrades available\n")
+}
+
+func (s *upgradeControllerSuite) TestUpgradeModelWithAgentVersionAlreadyUpToDate(c *tc.C) {
 	s.reset(c)
 
 	ctrl, cmd := s.upgradeControllerCommand(c, false)
@@ -353,11 +347,9 @@
 	s.reset(c)
 
 	s.PatchValue(&CheckCanImplicitUpload,
-<<<<<<< HEAD
-		func(model.ModelType, bool, semversion.Number, semversion.Number) bool { return true },
-=======
-		func(model.ModelType, bool, version.Number, string, version.Number) bool { return true },
->>>>>>> 99173974
+		func(context.Context, model.ModelType, bool, semversion.Number, string, semversion.Number) bool {
+			return true
+		},
 	)
 
 	ctrl, cmd := s.upgradeControllerCommand(c, false)
@@ -399,11 +391,9 @@
 	s.reset(c)
 
 	s.PatchValue(&CheckCanImplicitUpload,
-<<<<<<< HEAD
-		func(model.ModelType, bool, semversion.Number, semversion.Number) bool { return false },
-=======
-		func(model.ModelType, bool, version.Number, string, version.Number) bool { return false },
->>>>>>> 99173974
+		func(context.Context, model.ModelType, bool, semversion.Number, string, semversion.Number) bool {
+			return false
+		},
 	)
 
 	ctrl, cmd := s.upgradeControllerCommand(c, false)
@@ -504,18 +494,14 @@
 `[1:])
 }
 
-<<<<<<< HEAD
 func (s *upgradeControllerSuite) reset(c *tc.C) {
-	s.PatchValue(&sync.BuildAgentTarball, toolstesting.GetMockBuildTools(c))
-=======
-func (s *upgradeControllerSuite) reset(c *gc.C) {
 	s.resetOfficial(c, false)
 }
 
-func (s *upgradeControllerSuite) resetOfficial(c *gc.C, official bool) {
+func (s *upgradeControllerSuite) resetOfficial(c *tc.C, official bool) {
 	s.PatchValue(&sync.BuildAgentTarball, func(
 		build bool, stream string,
-		getForceVersion func(version.Number) version.Number,
+		getForceVersion func(semversion.Number) semversion.Number,
 	) (*sync.BuiltAgent, error) {
 		result, err := toolstesting.GetMockBuildTools(c)(build, stream, getForceVersion)
 		if err != nil {
@@ -524,7 +510,6 @@
 		result.Official = official
 		return result, nil
 	})
->>>>>>> 99173974
 }
 
 func (s *upgradeControllerSuite) TestUpgradeModelWithBuildAgent(c *tc.C) {
@@ -655,108 +640,84 @@
 
 	// Not IAAS model.
 	canImplicitUpload := checkCanImplicitUpload(
+		c.Context(),
 		model.CAAS, true,
-<<<<<<< HEAD
 		semversion.MustParse("3.0.0"),
+		"",
 		semversion.MustParse("3.9.99.1"),
-=======
-		version.MustParse("3.0.0"),
-		"",
-		version.MustParse("3.9.99.1"),
->>>>>>> 99173974
 	)
 	c.Check(canImplicitUpload, tc.IsFalse)
 
 	// not official client.
 	canImplicitUpload = checkCanImplicitUpload(
+		c.Context(),
 		model.IAAS, false,
-<<<<<<< HEAD
 		semversion.MustParse("3.9.99"),
+		"",
 		semversion.MustParse("3.0.0"),
-=======
-		version.MustParse("3.9.99"),
-		"",
-		version.MustParse("3.0.0"),
->>>>>>> 99173974
 	)
 	c.Check(canImplicitUpload, tc.IsFalse)
 
 	// non newer client.
 	canImplicitUpload = checkCanImplicitUpload(
+		c.Context(),
 		model.IAAS, true,
-<<<<<<< HEAD
 		semversion.MustParse("2.9.99"),
+		"",
 		semversion.MustParse("3.0.0"),
-=======
-		version.MustParse("2.9.99"),
-		"",
-		version.MustParse("3.0.0"),
->>>>>>> 99173974
 	)
 	c.Check(canImplicitUpload, tc.IsFalse)
 
 	// client version with build number.
 	canImplicitUpload = checkCanImplicitUpload(
+		c.Context(),
 		model.IAAS, true,
-<<<<<<< HEAD
 		semversion.MustParse("3.0.0.1"),
+		"",
 		semversion.MustParse("3.0.0"),
-=======
-		version.MustParse("3.0.0.1"),
-		"",
-		version.MustParse("3.0.0"),
->>>>>>> 99173974
 	)
 	c.Check(canImplicitUpload, tc.IsTrue)
 
 	// agent version with build number.
 	canImplicitUpload = checkCanImplicitUpload(
+		c.Context(),
 		model.IAAS, true,
-<<<<<<< HEAD
 		semversion.MustParse("3.0.0"),
+		"",
 		semversion.MustParse("3.0.0.1"),
-=======
-		version.MustParse("3.0.0"),
-		"",
-		version.MustParse("3.0.0.1"),
->>>>>>> 99173974
 	)
 	c.Check(canImplicitUpload, tc.IsTrue)
 
 	// both client and agent version with build number == 0.
 	canImplicitUpload = checkCanImplicitUpload(
+		c.Context(),
 		model.IAAS, true,
-<<<<<<< HEAD
+		semversion.MustParse("3.1.0"),
+		"",
 		semversion.MustParse("3.0.0"),
-		semversion.MustParse("3.0.0"),
 	)
 	c.Check(canImplicitUpload, tc.IsFalse)
-=======
-		version.MustParse("3.1.0"),
-		"",
-		version.MustParse("3.0.0"),
-	)
-	c.Check(canImplicitUpload, jc.IsFalse)
 
 	// both client and agent version with build number == 0
 	// but grade is devel.
 	canImplicitUpload = checkCanImplicitUpload(
+		c.Context(),
 		model.IAAS, true,
-		version.MustParse("3.1.0"),
+		semversion.MustParse("3.1.0"),
 		"devel",
-		version.MustParse("3.0.0"),
-	)
-	c.Check(canImplicitUpload, jc.IsTrue)
+		semversion.MustParse("3.0.0"),
+	)
+	c.Check(canImplicitUpload, tc.IsTrue)
 
 	// both client and agent version are the same
 	// but grade is devel.
 	canImplicitUpload = checkCanImplicitUpload(
+		c.Context(),
 		model.IAAS, true,
-		version.MustParse("3.0.0.1"),
+		semversion.MustParse("3.0.0.1"),
 		"devel",
-		version.MustParse("3.0.0.1"),
-	)
-	c.Check(canImplicitUpload, jc.IsTrue)
-
->>>>>>> 99173974
+		semversion.MustParse("3.0.0.1"),
+	)
+	c.Check(canImplicitUpload, tc.IsTrue)
+
 }