--- conflicted
+++ resolved
@@ -502,10 +502,7 @@
 	"create-storage-pool",
 	"create-wallet",
 	"credentials",
-<<<<<<< HEAD
-=======
 	"dashboard",
->>>>>>> 1e3b7464
 	"debug-code",
 	"debug-hook",
 	"debug-hooks",
