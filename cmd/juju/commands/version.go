--- conflicted
+++ resolved
@@ -36,17 +36,12 @@
 	GitTreeState string `json:"git-tree-state,omitempty" yaml:"git-tree-state,omitempty"`
 	// Compiler reported by runtime.Compiler
 	Compiler string `json:"compiler" yaml:"compiler"`
-<<<<<<< HEAD
-	// OfficialBuild is a monotonic integer set by Jenkins.
-	OfficialBuild int `json:"official-build,omitempty" yaml:"official-build,omitempty"`
-=======
 	// OfficialBuildNumber is a monotonic integer set by Jenkins.
 	OfficialBuildNumber int `json:"official-build-number,omitempty" yaml:"official-build-number,omitempty"`
 	// Official is true if this is an official build.
 	Official bool `json:"official" yaml:"official"`
 	// Grade reflects the snap grade value.
 	Grade string `json:"grade,omitempty" yaml:"grade,omitempty"`
->>>>>>> 2da8de8a
 	// GoBuildTags is the build tags used to build the binary.
 	GoBuildTags string `json:"go-build-tags,omitempty" yaml:"go-build-tags,omitempty"`
 }
@@ -94,13 +89,6 @@
 		Release: coreos.HostOSTypeName(),
 	}
 	detail := versionDetail{
-<<<<<<< HEAD
-		Version:      current,
-		GitCommit:    jujuversion.GitCommit,
-		GitTreeState: jujuversion.GitTreeState,
-		Compiler:     jujuversion.Compiler,
-		GoBuildTags:  jujuversion.GoBuildTags,
-=======
 		Version:             current,
 		GitCommit:           jujuversion.GitCommit,
 		GitTreeState:        jujuversion.GitTreeState,
@@ -109,7 +97,6 @@
 		OfficialBuildNumber: jujuversion.OfficialBuild,
 		Official:            isOfficialClient(),
 		Grade:               jujuversion.Grade,
->>>>>>> 2da8de8a
 	}
 
 	v.version = detail.Version
