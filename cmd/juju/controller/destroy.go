--- conflicted
+++ resolved
@@ -218,16 +218,6 @@
 	}
 	store := c.ClientStore()
 
-<<<<<<< HEAD
-	if c.ConfirmationCommandBase.NeedsConfirmation() {
-		fmt.Fprintf(ctx.Stdout, destroySysMsg, controllerName)
-		if err := jujucmd.UserConfirmName(controllerName, "controller", ctx); err != nil {
-			return errors.Annotate(err, "controller destruction")
-		}
-	}
-
-=======
->>>>>>> 5ee11fef
 	// Attempt to connect to the API.  If we can't, fail the destroy.  Users will
 	// need to use the controller kill command if we can't connect.
 	api, err := c.getControllerAPI()
@@ -240,10 +230,6 @@
 	controllerEnviron, err := c.getControllerEnviron(ctx, store, controllerName, api)
 	if err != nil {
 		return errors.Annotate(err, "getting controller environ")
-	}
-
-	if err := c.ConfirmationCommandBase.Run(ctx); err != nil {
-		return errors.Trace(err)
 	}
 
 	if c.ConfirmationCommandBase.NeedsConfirmation() {
