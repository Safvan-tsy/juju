--- conflicted
+++ resolved
@@ -226,13 +226,8 @@
 				Config:         cfg,
 			}
 			var env environs.CloudDestroyer
-<<<<<<< HEAD
 			if cloud.CloudTypeIsCAAS(model.CloudSpec.Type) {
-				env, err = caas.Open(cloudProvider, openParams)
-=======
-			if model.CloudSpec.Type == cloud.CloudTypeCAAS {
 				env, err = caas.Open(stdcontext.TODO(), cloudProvider, openParams)
->>>>>>> bf28a2db
 			} else {
 				env, err = environs.Open(stdcontext.TODO(), cloudProvider, openParams)
 			}
