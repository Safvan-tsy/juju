// Copyright 2016 Canonical Ltd.
// Licensed under the AGPLv3, see LICENCE file for details.

package controller

import (
	"bytes"
	"context"
	"fmt"
	"sort"
	"strings"

	"github.com/juju/errors"
	"github.com/juju/gnuflag"
	"github.com/juju/names/v6"

	"github.com/juju/juju/api"
	"github.com/juju/juju/api/base"
	cloudapi "github.com/juju/juju/api/client/cloud"
	"github.com/juju/juju/api/client/modelmanager"
	jujucloud "github.com/juju/juju/cloud"
	jujucmd "github.com/juju/juju/cmd"
	"github.com/juju/juju/cmd/juju/common"
	"github.com/juju/juju/cmd/modelcmd"
	coremodel "github.com/juju/juju/core/model"
	"github.com/juju/juju/core/output"
	"github.com/juju/juju/environs"
	"github.com/juju/juju/internal/cmd"
	"github.com/juju/juju/jujuclient"
	"github.com/juju/juju/rpc/params"
)

// NewAddModelCommand returns a command to add a model.
func NewAddModelCommand() cmd.Command {
	command := &addModelCommand{
		newAddModelAPI: func(caller base.APICallCloser) AddModelAPI {
			return modelmanager.NewClient(caller)
		},
		newCloudAPI: func(caller base.APICallCloser) CloudAPI {
			return cloudapi.NewClient(caller)
		},
		providerRegistry: environs.GlobalProviderRegistry(),
	}
	command.CanClearCurrentModel = true
	return modelcmd.WrapController(command)
}

// addModelCommand calls the API to add a new model.
type addModelCommand struct {
	modelcmd.ControllerCommandBase
	apiRoot          api.Connection
	newAddModelAPI   func(base.APICallCloser) AddModelAPI
	newCloudAPI      func(base.APICallCloser) CloudAPI
	providerRegistry environs.ProviderRegistry

	Name           string
	Owner          string
	CredentialName string
	CloudRegion    string
	Config         common.ConfigFlag
	noSwitch       bool
}

const addModelHelpDoc = `
Adding a model is typically done in order to run a specific workload.

To add a model, you must specify a model name. Model names can be duplicated
across controllers but must be unique per user for any given controller.
In other words, Alice and Bob can each have their own model called "secret" but
Alice can have only one model called "secret" in a controller.
Model names may only contain lowercase letters, digits and hyphens, and
may not start with a hyphen.

To add a model, Juju requires a credential:
* if you have a default (or just one) credential defined at client
  (i.e. in ` + "`credentials.yaml`" + `), then juju will use that;
* if you have no default (and multiple) credentials defined at the client,
  then you must specify one using ` + "`--credential`" + `;
* as the admin user you can omit the credential,
  and the credential used to bootstrap will be used.

To add a credential for add-model, use one of the ` + "`juju add-credential` " + `or
` + "`juju autoload-credentials` " + `commands. These will add credentials
to the Juju client, which ` + "`juju add-model` " + `will upload to the controller
as necessary.

You may also supply model-specific configuration as well as a
cloud/region to which this model will be deployed. The cloud/region and credentials
are the ones used to create any future resources within the model.

If no cloud/region is specified, then the model will be deployed to
the same cloud/region as the controller model. If a region is specified
without a cloud qualifier, then it is assumed to be in the same cloud
as the controller model.

<<<<<<< HEAD
=======
When adding ` + "`--config`" + `, the ` + "`default-series` " + `key is deprecated in favour of
` + "`default-base`" + `, e.g. ` + "`ubuntu@22.04`" + `.

>>>>>>> 556ca264
`

const addModelHelpExamples = `
    juju add-model mymodel
    juju add-model mymodel us-east-1
    juju add-model mymodel aws/us-east-1
    juju add-model mymodel --config my-config.yaml --config image-stream=daily
    juju add-model mymodel --credential credential_name --config authorized-keys="ssh-rsa ..."
`

func (c *addModelCommand) Info() *cmd.Info {
	return jujucmd.Info(&cmd.Info{
		Name:     "add-model",
		Args:     "<model name> [cloud|region|(cloud/region)]",
		Purpose:  "Adds a workload model.",
		Doc:      strings.TrimSpace(addModelHelpDoc),
		Examples: addModelHelpExamples,
		SeeAlso: []string{
			"model-config",
			"model-defaults",
			"add-credential",
			"autoload-credentials",
		},
	})
}

func (c *addModelCommand) SetFlags(f *gnuflag.FlagSet) {
	c.ControllerCommandBase.SetFlags(f)
	f.StringVar(&c.Owner, "owner", "", "Specify the user who will own the model, if not the current user")
	f.StringVar(&c.CredentialName, "credential", "", "Specify the credential to be used by the model")
	f.Var(&c.Config, "config", "Specify the path to a YAML model configuration file or individual configuration options (`--config config.yaml [--config key=value ...]`)")
	f.BoolVar(&c.noSwitch, "no-switch", false, "Choose not to switch to the newly created model")
}

func (c *addModelCommand) Init(args []string) error {
	if len(args) == 0 {
		return common.MissingModelNameError("add-model")
	}
	c.Name, args = args[0], args[1:]

	if len(args) > 0 {
		c.CloudRegion, args = args[0], args[1:]
	}

	if !names.IsValidModelName(c.Name) {
		return errors.Errorf("%q is not a valid name: model names may only contain lowercase letters, digits and hyphens", c.Name)
	}

	if c.Owner != "" && !names.IsValidUser(c.Owner) {
		return errors.Errorf("%q is not a valid user", c.Owner)
	}

	return cmd.CheckEmpty(args)
}

type AddModelAPI interface {
	CreateModel(
		ctx context.Context,
		name string, qualifier coremodel.Qualifier,
		cloudName, cloudRegion string,
		cloudCredential names.CloudCredentialTag,
		config map[string]interface{},
	) (base.ModelInfo, error)
}

type CloudAPI interface {
	Clouds(ctx context.Context) (map[names.CloudTag]jujucloud.Cloud, error)
	Cloud(context.Context, names.CloudTag) (jujucloud.Cloud, error)
	UserCredentials(context.Context, names.UserTag, names.CloudTag) ([]names.CloudCredentialTag, error)
	AddCredential(ctx context.Context, tag string, credential jujucloud.Credential) error
}

func (c *addModelCommand) newAPIRoot(ctx context.Context) (api.Connection, error) {
	if c.apiRoot != nil {
		return c.apiRoot, nil
	}
	return c.NewAPIRoot(ctx)
}

func (c *addModelCommand) Run(ctx *cmd.Context) error {
	controllerName, err := c.ControllerName()
	if err != nil {
		return errors.Trace(err)
	}
	root, err := c.newAPIRoot(ctx)
	if err != nil {
		return errors.Annotate(err, "opening API connection")
	}
	defer root.Close()

	store := c.ClientStore()
	accountDetails, err := store.AccountDetails(controllerName)
	if err != nil {
		return errors.Trace(err)
	}

	modelCreator := accountDetails.User
	if c.Owner != "" {
		if !names.IsValidUser(c.Owner) {
			return errors.Errorf("%q is not a valid user name", c.Owner)
		}
		modelCreator = names.NewUserTag(c.Owner).Id()
	}
	forUserSuffix := fmt.Sprintf(" for user '%s'", names.NewUserTag(modelCreator).Name())

	attrs, err := c.getConfigValues(ctx)
	if err != nil {
		return errors.Trace(err)
	}

	cloudClient := c.newCloudAPI(root)
	var cloudTag names.CloudTag
	var cloud jujucloud.Cloud
	var cloudRegion string
	if c.CloudRegion != "" {
		cloudTag, cloud, cloudRegion, err = c.getCloudRegion(ctx, cloudClient)
		if err != nil {
			logger.Errorf(context.TODO(), "%v", err)
			ctx.Infof("Use 'juju clouds' to see a list of all available clouds or 'juju add-cloud' to a add one.")
			return cmd.ErrSilent
		}
	} else {
		if cloudTag, cloud, err = maybeGetControllerCloud(ctx, cloudClient); err != nil {
			return errors.Trace(err)
		}
	}

	// Find a local credential to use with the new model.
	// If credential was found on the controller, it will be nil in return.
	credential, credentialTag, credentialRegion, err := c.findCredential(ctx, cloudClient, &findCredentialParams{
		cloudTag:     cloudTag,
		cloudRegion:  cloudRegion,
		cloud:        cloud,
		modelCreator: modelCreator,
	})
	if err != nil {
		logger.Errorf(context.TODO(), "%v", err)
		ctx.Infof("Use \n* 'juju add-credential -c' to upload a credential to a controller or\n" +
			"* 'juju autoload-credentials' to add credentials from local files or\n" +
			"* 'juju add-model --credential' to use a local credential.\n" +
			"Use 'juju credentials' to list all available credentials.\n")
		return cmd.ErrSilent
	}

	// If the use has not specified an explicit cloud region,
	// use any default region from the credential.
	if cloudRegion == "" {
		cloudRegion = credentialRegion
	}

	// Upload the credential if it was explicitly set and we have found it locally.
	if c.CredentialName != "" && credential != nil {
		ctx.Infof("Uploading credential '%s' to controller", credentialTag.Id())
		if err := cloudClient.AddCredential(ctx, credentialTag.String(), *credential); err != nil {
			ctx.Infof("Failed to upload credential: %v", err)
			return cmd.ErrSilent
		}
	}

	addModelClient := c.newAddModelAPI(root)
	// At the moment, the model qualifier is set to the user who creates the model.
	qualifier := coremodel.QualifierFromUserTag(names.NewUserTag(modelCreator))
	model, err := addModelClient.CreateModel(ctx, c.Name, qualifier, cloudTag.Id(), cloudRegion, credentialTag, attrs)
	if err != nil {
		if strings.HasPrefix(errors.Cause(err).Error(), "getting credential") {
			err = errors.NewNotFound(nil,
				fmt.Sprintf("%v\nSee `juju add-credential %s --help` for instructions", err, cloudTag.Id()))
			return errors.Trace(err)
		}
		err = params.TranslateWellKnownError(err)
		switch {
		case errors.Is(err, errors.Unauthorized):
			common.PermissionsMessage(ctx.Stderr, "add a model")
		case errors.Is(err, errors.NotValid) && cloud.Type == jujucloud.CloudTypeKubernetes:
			// Workaround for https://bugs.launchpad.net/juju/+bug/1994454
			return errors.Errorf("cannot create model %[1]q: a namespace called %[1]q already exists on this k8s cluster. Please pick a different model name.", c.Name)
		}
		return errors.Trace(err)
	}

	messageFormat := "Added '%s' model"
	messageArgs := []interface{}{c.Name}

	details := jujuclient.ModelDetails{
		ModelUUID: model.UUID,
		ModelType: model.Type,
	}
	if modelCreator == accountDetails.User {
		if err := store.UpdateModel(controllerName, c.Name, details); err != nil {
			return errors.Trace(err)
		}
		if !c.noSwitch {
			if err := store.SetCurrentController(controllerName); err != nil {
				return errors.Trace(err)
			}
			if err := store.SetCurrentModel(controllerName, c.Name); err != nil {
				return errors.Trace(err)
			}
		}
	}

	if c.CloudRegion != "" || model.CloudRegion != "" {
		// The user explicitly requested a cloud/region,
		// or the cloud supports multiple regions. Whichever
		// the case, tell the user which cloud/region the
		// model was deployed to.
		cloudRegion := model.Cloud
		if model.CloudRegion != "" {
			cloudRegion += "/" + model.CloudRegion
		}
		messageFormat += " on %s"
		messageArgs = append(messageArgs, cloudRegion)
	}
	if model.CloudCredential != "" {
		if !names.IsValidCloudCredential(model.CloudCredential) {
			return errors.NotValidf("cloud credential ID %q", model.CloudCredential)
		}
		tag := names.NewCloudCredentialTag(model.CloudCredential)
		credentialName := tag.Name()
		if tag.Owner().Id() != modelCreator {
			credentialName = fmt.Sprintf("%s/%s", tag.Owner().Id(), credentialName)
		}
		messageFormat += " with credential '%s'"
		messageArgs = append(messageArgs, credentialName)
	}

	messageFormat += forUserSuffix

	// "Added '<model>' model [on <cloud>/<region>] [with credential '<credential>'] for user '<user namePart>'"
	ctx.Infof(messageFormat, messageArgs...)

	ctx.Infof("To use \"juju ssh\", \"juju scp\" and \"juju debug-hooks\" ssh public keys need to be added to the model with \"juju add-ssh-key\"")

	return nil
}

func (c *addModelCommand) getCloudRegion(ctx context.Context, cloudClient CloudAPI) (cloudTag names.CloudTag, cloud jujucloud.Cloud, cloudRegion string, err error) {
	fail := func(err error) (names.CloudTag, jujucloud.Cloud, string, error) {
		return names.CloudTag{}, jujucloud.Cloud{}, "", err
	}

	var cloudName string
	sep := strings.IndexRune(c.CloudRegion, '/')
	if sep >= 0 {
		// User specified "cloud/region".
		cloudName, cloudRegion = c.CloudRegion[:sep], c.CloudRegion[sep+1:]
		if !names.IsValidCloud(cloudName) {
			return fail(errors.NotValidf("cloud name %q", cloudName))
		}
		cloudTag = names.NewCloudTag(cloudName)
		if cloud, err = cloudClient.Cloud(ctx, cloudTag); err != nil {
			return fail(errors.Trace(err))
		}
	} else {
		// User specified "cloud" or "region". We'll try first
		// for cloud (check if it's a valid cloud name, and
		// whether there is a cloud by that name), and then
		// as a region within the default cloud.
		if names.IsValidCloud(c.CloudRegion) {
			cloudName = c.CloudRegion
		} else {
			cloudRegion = c.CloudRegion
		}
		if cloudName != "" {
			cloudTag = names.NewCloudTag(cloudName)
			cloud, err = cloudClient.Cloud(ctx, cloudTag)
			if params.IsCodeNotFound(err) {
				// No such cloud with the specified name,
				// so we'll try the name as a region in
				// the default cloud.
				cloudRegion, cloudName = cloudName, ""
			} else if err != nil {
				return fail(errors.Trace(err))
			}
		}
		if cloudName == "" {
			cloudTag, cloud, err = maybeGetControllerCloud(ctx, cloudClient)
			if err != nil {
				return fail(errors.Trace(err))
			}
		}
	}
	if cloudRegion != "" {
		// A region has been specified, make sure it exists.
		if _, err := jujucloud.RegionByName(cloud.Regions, cloudRegion); err != nil {
			if cloudRegion == c.CloudRegion {
				// The string is not in the format cloud/region,
				// so we should tell that the user that it is
				// neither a cloud nor a region in the
				// controller's cloud.
				clouds, err := cloudClient.Clouds(ctx)
				if err != nil {
					return fail(errors.Annotate(err, "querying supported clouds"))
				}
				return fail(unsupportedCloudOrRegionError(clouds, c.CloudRegion))
			}
			return fail(errors.Trace(err))
		}
	}
	return cloudTag, cloud, cloudRegion, nil
}

func unsupportedCloudOrRegionError(clouds map[names.CloudTag]jujucloud.Cloud, cloudRegion string) (err error) {
	cloudNames := make([]string, 0, len(clouds))
	for tag := range clouds {
		cloudNames = append(cloudNames, tag.Id())
	}
	sort.Strings(cloudNames)

	var buf bytes.Buffer
	tw := output.TabWriter(&buf)
	fmt.Fprintln(tw, "Cloud\tRegions")
	for _, cloudName := range cloudNames {
		cloud := clouds[names.NewCloudTag(cloudName)]
		regionNames := make([]string, len(cloud.Regions))
		for i, region := range cloud.Regions {
			regionNames[i] = region.Name
		}
		fmt.Fprintf(tw, "%s\t%s\n", cloudName, strings.Join(regionNames, ", "))
	}
	tw.Flush()

	var prefix string
	switch len(clouds) {
	case 0:
		return errors.New(`
you do not have add-model access to any clouds on this controller.
Please ask the controller administrator to grant you add-model permission
for a particular cloud to which you want to add a model.`[1:])
	case 1:
		for cloudTag := range clouds {
			prefix = fmt.Sprintf(`
%q is neither a cloud supported by this controller,
nor a region in the controller's default cloud %q.`[1:],
				cloudRegion, cloudTag.Id())
		}
	default:
		prefix = `
this controller manages more than one cloud.
Please specify which cloud/region to use:

    juju add-model [options] <model-name> cloud[/region]
`[1:]
	}
	return errors.Errorf("%s\nThe clouds/regions supported by this controller are:\n\n%s", prefix, buf.String())
}

func maybeGetControllerCloud(ctx context.Context, cloudClient CloudAPI) (names.CloudTag, jujucloud.Cloud, error) {
	clouds, err := cloudClient.Clouds(ctx)
	if err != nil {
		return names.CloudTag{}, jujucloud.Cloud{}, errors.Trace(err)
	}
	if len(clouds) != 1 {
		return names.CloudTag{}, jujucloud.Cloud{}, unsupportedCloudOrRegionError(clouds, "")
	}
	for cloudTag, cloud := range clouds {
		return cloudTag, cloud, nil
	}
	panic("unreachable")
}

var ambiguousDetectedCredentialError = errors.New(`
more than one credential detected. Add all detected credentials
to the client with:

    juju autoload-credentials

and then run the add-model command again with the --credential option.`[1:],
)

var ambiguousCredentialError = errors.New(`
more than one credential is available. List credentials with:

    juju credentials

and then run the add-model command again with the --credential option.`[1:],
)

type findCredentialParams struct {
	cloudTag     names.CloudTag
	cloud        jujucloud.Cloud
	cloudRegion  string
	modelCreator string
}

// findCredential finds a suitable credential to use for the new model.
// The credential will first be searched for locally and then on the
// controller. If a credential is found locally then it's value will be
// returned as the first return value. If it is found on the controller
// this will be nil as there is no need to upload it in that case.
func (c *addModelCommand) findCredential(ctx *cmd.Context, cloudClient CloudAPI, p *findCredentialParams) (_ *jujucloud.Credential, _ names.CloudCredentialTag, cloudRegion string, _ error) {
	if c.CredentialName == "" {
		return c.findUnspecifiedCredential(ctx, cloudClient, p)
	}
	return c.findSpecifiedCredential(ctx, cloudClient, p)
}

func (c *addModelCommand) findUnspecifiedCredential(ctx *cmd.Context, cloudClient CloudAPI, p *findCredentialParams) (_ *jujucloud.Credential, _ names.CloudCredentialTag, cloudRegion string, _ error) {
	fail := func(err error) (*jujucloud.Credential, names.CloudCredentialTag, string, error) {
		return nil, names.CloudCredentialTag{}, "", err
	}
	// If the user has not specified a credential, and the cloud advertises
	// itself as supporting the "empty" auth-type, then return immediately.
	for _, authType := range p.cloud.AuthTypes {
		if authType == jujucloud.EmptyAuthType {
			return nil, names.CloudCredentialTag{}, p.cloudRegion, nil
		}
	}

	// No credential has been specified, so see if there is one already on the controller we can use.
	credOwnerTag := names.NewUserTag(p.modelCreator)
	credentialTags, err := cloudClient.UserCredentials(ctx, credOwnerTag, p.cloudTag)
	if err != nil {
		return fail(errors.Trace(err))
	}
	var credentialTag names.CloudCredentialTag
	if len(credentialTags) == 1 {
		credentialTag = credentialTags[0]
	}

	if (credentialTag != names.CloudCredentialTag{}) {
		// If the controller already has a credential, see if
		// there is a local version that has an associated
		// region.
		credential, _, cloudRegion, err := c.findLocalCredential(ctx, p, credentialTag.Name())
		if errors.Is(err, errors.NotFound) {
			// No local credential; use the region
			// specified by the user, if any.
			cloudRegion = p.cloudRegion
		} else if err != nil {
			return fail(errors.Trace(err))
		}
		// If there is a credential in the controller use it even if we don't have a local version.
		return credential, credentialTag, cloudRegion, nil
	}
	// There is not a default credential on the controller (either
	// there are no credentials, or there is more than one). Look for
	// a local credential we might use.
	credential, credentialName, cloudRegion, err := c.findLocalCredential(ctx, p, "")
	if err != nil {
		return fail(errors.Trace(err))
	}
	// We've got a local credential to use.
	credentialTag, err = common.ResolveCloudCredentialTag(
		credOwnerTag, p.cloudTag, credentialName,
	)
	if err != nil {
		return fail(errors.Trace(err))
	}
	return credential, credentialTag, cloudRegion, nil
}

func (c *addModelCommand) findSpecifiedCredential(ctx *cmd.Context, cloudClient CloudAPI, p *findCredentialParams) (_ *jujucloud.Credential, _ names.CloudCredentialTag, cloudRegion string, _ error) {
	fail := func(err error) (*jujucloud.Credential, names.CloudCredentialTag, string, error) {
		return nil, names.CloudCredentialTag{}, "", err
	}
	// Look for a local credential with the specified name
	credential, credentialName, cloudRegion, err := c.findLocalCredential(ctx, p, c.CredentialName)
	if err != nil && !errors.Is(err, errors.NotFound) {
		return fail(errors.Trace(err))
	}
	if credential != nil {
		// We found a local credential with the specified name.
		credOwnerTag := names.NewUserTag(p.modelCreator)
		credentialTag, err := common.ResolveCloudCredentialTag(
			credOwnerTag, p.cloudTag, credentialName,
		)
		if err != nil {
			return fail(errors.Trace(err))
		}
		return credential, credentialTag, cloudRegion, nil
	}

	// There was no local credential with that name, check the controller
	credOwnerTag := names.NewUserTag(p.modelCreator)
	credentialTags, err := cloudClient.UserCredentials(ctx, credOwnerTag, p.cloudTag)
	if err != nil {
		return fail(errors.Trace(err))
	}
	credentialTag, err := common.ResolveCloudCredentialTag(
		credOwnerTag, p.cloudTag, c.CredentialName,
	)
	if err != nil {
		return fail(errors.Trace(err))
	}
	credentialId := credentialTag.Id()
	for _, tag := range credentialTags {
		if tag.Id() != credentialId {
			continue
		}
		ctx.Infof("Using credential '%s' cached in controller", c.CredentialName)
		return nil, credentialTag, "", nil
	}
	// Cannot find a credential with the correct name
	return fail(errors.NotFoundf("credential '%s'", c.CredentialName))
}

func (c *addModelCommand) findLocalCredential(ctx *cmd.Context, p *findCredentialParams, name string) (_ *jujucloud.Credential, credentialName, cloudRegion string, _ error) {
	fail := func(err error) (*jujucloud.Credential, string, string, error) {
		return nil, "", "", err
	}
	provider, err := c.providerRegistry.Provider(p.cloud.Type)
	if err != nil {
		return fail(errors.Trace(err))
	}
	credential, credentialName, cloudRegion, _, err := common.GetOrDetectCredential(
		ctx, c.ClientStore(), provider, modelcmd.GetCredentialsParams{
			Cloud:          p.cloud,
			CloudRegion:    p.cloudRegion,
			CredentialName: name,
		},
	)
	if err == nil {
		return credential, credentialName, cloudRegion, nil
	}
	switch errors.Cause(err) {
	case modelcmd.ErrMultipleCredentials:
		return fail(ambiguousCredentialError)
	case common.ErrMultipleDetectedCredentials:
		return fail(ambiguousDetectedCredentialError)
	}
	return fail(errors.Trace(err))
}

func (c *addModelCommand) getConfigValues(ctx *cmd.Context) (map[string]interface{}, error) {
	configValues, err := c.Config.ReadAttrs(ctx)
	if err != nil {
		return nil, errors.Annotate(err, "unable to parse config")
	}
	coercedValues, err := common.ConformYAML(configValues)
	if err != nil {
		return nil, errors.Annotatef(err, "unable to parse config")
	}
	attrs, ok := coercedValues.(map[string]interface{})
	if !ok {
		return nil, errors.New("params must contain a YAML map with string keys")
	}
	return attrs, nil
}<|MERGE_RESOLUTION|>--- conflicted
+++ resolved
@@ -93,12 +93,6 @@
 without a cloud qualifier, then it is assumed to be in the same cloud
 as the controller model.
 
-<<<<<<< HEAD
-=======
-When adding ` + "`--config`" + `, the ` + "`default-series` " + `key is deprecated in favour of
-` + "`default-base`" + `, e.g. ` + "`ubuntu@22.04`" + `.
-
->>>>>>> 556ca264
 `
 
 const addModelHelpExamples = `
