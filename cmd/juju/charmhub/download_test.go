// Copyright 2020 Canonical Ltd.
// Licensed under the AGPLv3, see LICENCE file for details.

package charmhub

import (
	"context"
	"io"
	"net/url"

	"github.com/golang/mock/gomock"
	"github.com/juju/cmd/v3/cmdtesting"
	"github.com/juju/errors"
	jc "github.com/juju/testing/checkers"
	gc "gopkg.in/check.v1"

	"github.com/juju/juju/charmhub"
	"github.com/juju/juju/charmhub/transport"
	"github.com/juju/juju/cmd/juju/charmhub/mocks"
	"github.com/juju/juju/core/arch"
	"github.com/juju/juju/jujuclient"
	"github.com/juju/juju/jujuclient/jujuclienttesting"
	"github.com/juju/juju/testing"
)

type downloadSuite struct {
	testing.FakeJujuXDGDataHomeSuite
	store *jujuclient.MemStore

	charmHubAPI *mocks.MockCharmHubClient
	file        *mocks.MockReadSeekCloser
	filesystem  *mocks.MockFilesystem
}

var _ = gc.Suite(&downloadSuite{})

func (s *downloadSuite) SetUpTest(c *gc.C) {
	s.FakeJujuXDGDataHomeSuite.SetUpTest(c)
	s.store = jujuclienttesting.MinimalStore()
}

func (s *downloadSuite) TestInitNoArgs(c *gc.C) {
	command := &downloadCommand{
		charmHubCommand: s.newCharmHubCommand(),
	}
	err := command.Init([]string{})
	c.Assert(err, gc.ErrorMatches, "expected a charm or bundle name")
}

func (s *downloadSuite) TestInitErrorCSSchema(c *gc.C) {
	command := &downloadCommand{
		charmHubCommand: s.newCharmHubCommand(),
	}
	err := command.Init([]string{"cs:test"})
	c.Assert(errors.Is(err, errors.NotValid), jc.IsTrue)
}

func (s *downloadSuite) TestInitSuccess(c *gc.C) {
	s.testInitSuccess(c, "test")
}

func (s *downloadSuite) TestInitSuccessWithSchema(c *gc.C) {
	s.testInitSuccess(c, "ch:test")
}

func (s *downloadSuite) testInitSuccess(c *gc.C, charmName string) {
	command := &downloadCommand{
		charmHubCommand: s.newCharmHubCommand(),
	}
	err := command.Init([]string{charmName})
	c.Assert(err, jc.ErrorIsNil)
}

func (s *downloadSuite) TestRun(c *gc.C) {
	defer s.setUpMocks(c).Finish()

	url := "http://example.org/"

	s.expectRefresh(url)
	s.expectDownload(c, url)
	s.expectFilesystem(c)

	command := &downloadCommand{
		charmHubCommand: s.newCharmHubCommand(),
	}
	command.SetFilesystem(s.filesystem)
	err := cmdtesting.InitCommand(command, []string{"test"})
	c.Assert(err, jc.ErrorIsNil)

	ctx := commandContextForTest(c)
	err = command.Run(ctx)
	c.Assert(err, jc.ErrorIsNil)
	c.Assert(cmdtesting.Stderr(ctx), gc.Matches, "(?s)"+`
Fetching charm "test" revision 123 using "stable" channel and base "amd64/ubuntu/22.04"
Install the "test" charm with:
    juju deploy ./test_r123\.charm
`[1:])
}

func (s *downloadSuite) TestRunWithStdout(c *gc.C) {
	defer s.setUpMocks(c).Finish()

	url := "http://example.org/"

	s.expectRefresh(url)
	s.expectDownload(c, url)

	command := &downloadCommand{
		charmHubCommand: s.newCharmHubCommand(),
	}
	err := cmdtesting.InitCommand(command, []string{"test", "-"})
	c.Assert(err, jc.ErrorIsNil)

	ctx := commandContextForTest(c)
	err = command.Run(ctx)
	c.Assert(err, jc.ErrorIsNil)
}

func (s *downloadSuite) TestRunWithCustomCharmHubURL(c *gc.C) {
	defer s.setUpMocks(c).Finish()

	url := "http://example.org/"

	s.expectRefresh(url)
	s.expectDownload(c, url)
	s.expectFilesystem(c)

	command := &downloadCommand{
		charmHubCommand: s.newCharmHubCommand(),
	}
	command.SetFilesystem(s.filesystem)
	err := cmdtesting.InitCommand(command, []string{"--charmhub-url=" + url, "test"})
	c.Assert(err, jc.ErrorIsNil)

	ctx := commandContextForTest(c)
	err = command.Run(ctx)
	c.Assert(err, jc.ErrorIsNil)
}

func (s *downloadSuite) TestRunWithUnsupportedSeriesPicksFirstSuggestion(c *gc.C) {
	defer s.setUpMocks(c).Finish()

<<<<<<< HEAD
	s.expectRefreshUnsupportedBase()
=======
	url := "http://example.org/"

	s.expectRefreshUnsupportedSeries()
	s.expectRefresh(url)
	s.expectDownload(c, url)
	s.expectFilesystem(c)

	command := &downloadCommand{
		charmHubCommand: s.newCharmHubCommand(),
	}
	command.SetFilesystem(s.filesystem)
	err := cmdtesting.InitCommand(command, []string{"test"})
	c.Assert(err, jc.ErrorIsNil)

	ctx := commandContextForTest(c)
	err = command.Run(ctx)
	c.Assert(err, jc.ErrorIsNil)
}

func (s *downloadSuite) TestRunWithUnsupportedSeriesReturnsSecondAttempt(c *gc.C) {
	defer s.setUpMocks(c).Finish()

	s.expectRefreshUnsupportedSeries()
	s.expectRefreshUnsupportedSeries()
>>>>>>> cf87eae1

	command := &downloadCommand{
		charmHubCommand: s.newCharmHubCommand(),
	}
	command.SetFilesystem(s.filesystem)
	err := cmdtesting.InitCommand(command, []string{"test"})
	c.Assert(err, jc.ErrorIsNil)

	ctx := commandContextForTest(c)
	err = command.Run(ctx)
<<<<<<< HEAD
	c.Assert(err, gc.ErrorMatches, `"test" does not support base "ubuntu@22.04" in channel "stable".  Supported bases are: ubuntu@14.04, ubuntu@16.04, ubuntu@18.04.`)
=======
	c.Assert(err, gc.ErrorMatches, `"test" does not support series ".*" in channel "stable".  Supported series are: bionic, trusty, xenial.`)
>>>>>>> cf87eae1
}

func (s *downloadSuite) TestRunWithNoStableRelease(c *gc.C) {
	defer s.setUpMocks(c).Finish()

	s.expectRefreshUnsupportedBase()

	command := &downloadCommand{
		charmHubCommand: s.newCharmHubCommand(),
	}
	command.SetFilesystem(s.filesystem)
	err := cmdtesting.InitCommand(command, []string{"test", "--channel", "foo/stable"})
	c.Assert(err, jc.ErrorIsNil)

	ctx := commandContextForTest(c)
	err = command.Run(ctx)
	c.Assert(err, gc.ErrorMatches, `"test" has no releases in channel "foo/stable". Type
    juju info test
for a list of supported channels.`)
}

func (s *downloadSuite) TestRunWithCustomInvalidCharmHubURL(c *gc.C) {
	defer s.setUpMocks(c).Finish()

	url := "meshuggah"

	command := &downloadCommand{
		charmHubCommand: s.newCharmHubCommand(),
	}
	err := cmdtesting.InitCommand(command, []string{"--charmhub-url=" + url, "test"})
	c.Assert(err, gc.ErrorMatches, `invalid charmhub-url: parse "meshuggah": invalid URI for request`)
}

func (s *downloadSuite) TestRunWithInvalidStdout(c *gc.C) {
	defer s.setUpMocks(c).Finish()

	command := &downloadCommand{
		charmHubCommand: s.newCharmHubCommand(),
	}
	err := cmdtesting.InitCommand(command, []string{"test", "_"})
	c.Assert(err, gc.ErrorMatches, `expected a charm or bundle name, followed by hyphen to pipe to stdout`)
}

func (s *downloadSuite) newCharmHubCommand() *charmHubCommand {
	return &charmHubCommand{
		arches: arch.AllArches(),
		CharmHubClientFunc: func(charmhub.Config) (CharmHubClient, error) {
			return s.charmHubAPI, nil
		},
	}
}

func (s *downloadSuite) setUpMocks(c *gc.C) *gomock.Controller {
	ctrl := gomock.NewController(c)

	s.charmHubAPI = mocks.NewMockCharmHubClient(ctrl)

	s.file = mocks.NewMockReadSeekCloser(ctrl)
	s.filesystem = mocks.NewMockFilesystem(ctrl)

	return ctrl
}

func (s *downloadSuite) expectRefresh(charmHubURL string) {
	s.charmHubAPI.EXPECT().Refresh(gomock.Any(), gomock.Any()).DoAndReturn(func(ctx context.Context, cfg charmhub.RefreshConfig) ([]transport.RefreshResponse, error) {
		instanceKey := charmhub.ExtractConfigInstanceKey(cfg)

		return []transport.RefreshResponse{{
			InstanceKey: instanceKey,
			Entity: transport.RefreshEntity{
				Type: transport.CharmType,
				Name: "test",
				Download: transport.Download{
					HashSHA256: "e3b0c44298fc1c149afbf4c8996fb92427ae41e4649b934ca495991b7852b855",
					URL:        charmHubURL,
				},
				Revision: 123,
			},
		}}, nil
	})
}

func (s *downloadSuite) expectRefreshUnsupportedBase() {
	s.charmHubAPI.EXPECT().Refresh(gomock.Any(), gomock.Any()).DoAndReturn(func(ctx context.Context, cfg charmhub.RefreshConfig) ([]transport.RefreshResponse, error) {
		instanceKey := charmhub.ExtractConfigInstanceKey(cfg)

		return []transport.RefreshResponse{{
			InstanceKey: instanceKey,
			Entity: transport.RefreshEntity{
				Type: transport.CharmType,
				Name: "test",
			},
			Error: &transport.APIError{
				Code:    "revision-not-found",
				Message: "No revision was found in the Store.",
				Extra: transport.APIErrorExtra{
					Releases: []transport.Release{
						{
							Base:    transport.Base{Architecture: "amd64", Name: "ubuntu", Channel: "18.04"},
							Channel: "stable",
						},
						{
							Base:    transport.Base{Architecture: "amd64", Name: "ubuntu", Channel: "14.04"},
							Channel: "stable",
						},
						{
							Base:    transport.Base{Architecture: "amd64", Name: "ubuntu", Channel: "14.04"},
							Channel: "candidate",
						},
						{
							Base:    transport.Base{Architecture: "amd64", Name: "ubuntu", Channel: "16.04"},
							Channel: "stable",
						},
						{
							Base:    transport.Base{Architecture: "amd64", Name: "ubuntu", Channel: "20.04"},
							Channel: "beta",
						},
						{
							Base:    transport.Base{Architecture: "amd64", Name: "ubuntu", Channel: "14.04"},
							Channel: "edge",
						},
					},
					DefaultBases: nil,
				}},
		}}, nil
	})
}

func (s *downloadSuite) expectDownload(c *gc.C, charmHubURL string) {
	resourceURL, err := url.Parse(charmHubURL)
	c.Assert(err, jc.ErrorIsNil)
	s.charmHubAPI.EXPECT().Download(gomock.Any(), resourceURL, "test_r123.charm", gomock.Any()).Return(nil)
}

func (s *downloadSuite) expectFilesystem(c *gc.C) {
	s.file.EXPECT().Read(gomock.Any()).Return(0, io.EOF).AnyTimes()
	s.file.EXPECT().Close().Return(nil)
	s.filesystem.EXPECT().Open("test_r123.charm").Return(s.file, nil)
}<|MERGE_RESOLUTION|>--- conflicted
+++ resolved
@@ -140,12 +140,9 @@
 func (s *downloadSuite) TestRunWithUnsupportedSeriesPicksFirstSuggestion(c *gc.C) {
 	defer s.setUpMocks(c).Finish()
 
-<<<<<<< HEAD
+	url := "http://example.org/"
+
 	s.expectRefreshUnsupportedBase()
-=======
-	url := "http://example.org/"
-
-	s.expectRefreshUnsupportedSeries()
 	s.expectRefresh(url)
 	s.expectDownload(c, url)
 	s.expectFilesystem(c)
@@ -165,9 +162,8 @@
 func (s *downloadSuite) TestRunWithUnsupportedSeriesReturnsSecondAttempt(c *gc.C) {
 	defer s.setUpMocks(c).Finish()
 
-	s.expectRefreshUnsupportedSeries()
-	s.expectRefreshUnsupportedSeries()
->>>>>>> cf87eae1
+	s.expectRefreshUnsupportedBase()
+	s.expectRefreshUnsupportedBase()
 
 	command := &downloadCommand{
 		charmHubCommand: s.newCharmHubCommand(),
@@ -178,11 +174,7 @@
 
 	ctx := commandContextForTest(c)
 	err = command.Run(ctx)
-<<<<<<< HEAD
 	c.Assert(err, gc.ErrorMatches, `"test" does not support base "ubuntu@22.04" in channel "stable".  Supported bases are: ubuntu@14.04, ubuntu@16.04, ubuntu@18.04.`)
-=======
-	c.Assert(err, gc.ErrorMatches, `"test" does not support series ".*" in channel "stable".  Supported series are: bionic, trusty, xenial.`)
->>>>>>> cf87eae1
 }
 
 func (s *downloadSuite) TestRunWithNoStableRelease(c *gc.C) {
