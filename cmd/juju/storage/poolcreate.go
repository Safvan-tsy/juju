// Copyright 2015 Canonical Ltd.
// Licensed under the AGPLv3, see LICENCE file for details.

package storage

import (
<<<<<<< HEAD
	"context"
=======
	"slices"
>>>>>>> a53a3ca4
	"strings"

	"github.com/juju/errors"
	"github.com/juju/utils/v4/keyvalues"

	jujucmd "github.com/juju/juju/cmd"
	"github.com/juju/juju/cmd/modelcmd"
	"github.com/juju/juju/core/model"
	"github.com/juju/juju/internal/cmd"
	k8sconstants "github.com/juju/juju/internal/provider/kubernetes/constants"
)

// PoolCreateAPI defines the API methods that pool create command uses.
type PoolCreateAPI interface {
	Close() error
	CreatePool(ctx context.Context, pname, ptype string, pconfig map[string]interface{}) error
}

// disallowedAttrKeys defines storage attribute keys that users are not allowed to set
// as these keys are reserved for internal use.
var disallowedAttrKeys = []string{"name", "type"}

const poolCreateCommandDoc = `
Further reading:

- https://documentation.ubuntu.com/juju/3.6/reference/storage/#storage-pool
- https://documentation.ubuntu.com/juju/3.6/reference/storage/#storage-provider

`

const poolCreateCommandExamples = `
    juju create-storage-pool ebsrotary ebs volume-type=standard
    juju create-storage-pool gcepd storage-provisioner=kubernetes.io/gce-pd [storage-mode=RWX|RWO|ROX] parameters.type=pd-standard

`

// NewPoolCreateCommand returns a command that creates or defines a storage pool
func NewPoolCreateCommand() cmd.Command {
	cmd := &poolCreateCommand{}
	cmd.newAPIFunc = func(ctx context.Context) (PoolCreateAPI, error) {
		return cmd.NewStorageAPI(ctx)
	}
	return modelcmd.Wrap(cmd)
}

// poolCreateCommand lists storage pools.
type poolCreateCommand struct {
	PoolCommandBase
	newAPIFunc func(ctx context.Context) (PoolCreateAPI, error)
	poolName   string
	// TODO(anastasiamac 2015-01-29) type will need to become optional
	// if type is unspecified, use the environment's default provider type
	provider string
	attrs    map[string]interface{}
}

// Init implements Command.Init.
func (c *poolCreateCommand) Init(args []string) (err error) {
	modelType, err := c.ModelType(context.TODO())
	if err != nil {
		return errors.Trace(err)
	}
	if modelType == model.CAAS && len(args) > 0 {
		if len(args) == 1 {
			args = []string{args[0], string(k8sconstants.StorageProviderType)}
		}
		if strings.Contains(args[1], "=") {
			newArgs := []string{args[0], string(k8sconstants.StorageProviderType)}
			args = append(newArgs, args[1:]...)
		}
	}
	if len(args) < 2 {
		return errors.New("pool creation requires names, provider type and optional attributes for configuration")
	}

	c.poolName = args[0]
	c.provider = args[1]

	// poolName and provider can contain any character, except for '='.
	// However, the last arguments are always expected to be key=value pairs.
	// Since it's possible for users to mistype, we want to check here for cases
	// such as:
	//    $ juju create-storage-pool poolName key=value
	//    $ juju create-storage-pool key=value poolName
	// as either a provider or a pool name are missing.

	if strings.Contains(c.poolName, "=") || strings.Contains(c.provider, "=") {
		return errors.New("pool creation requires names and provider type before optional attributes for configuration")
	}

	options, err := keyvalues.Parse(args[2:], false)
	if err != nil {
		return err
	}

	c.attrs = make(map[string]interface{})
	if len(options) == 0 {
		return nil
	}
	for key, value := range options {
		if slices.Contains(disallowedAttrKeys, key) {
			return errors.NotValidf("attribute %q", key)
		}
		c.attrs[key] = value
	}
	return nil
}

// Info implements Command.Info.
func (c *poolCreateCommand) Info() *cmd.Info {
	return jujucmd.Info(&cmd.Info{
		Name:     "create-storage-pool",
		Args:     "<name> <storage provider> [<key>=<value> [<key>=<value>...]]",
		Purpose:  "Create or define a storage pool.",
		Doc:      poolCreateCommandDoc,
		Examples: poolCreateCommandExamples,
		SeeAlso: []string{
			"remove-storage-pool",
			"update-storage-pool",
			"storage-pools",
		},
	})
}

// Run implements Command.Run.
func (c *poolCreateCommand) Run(ctx *cmd.Context) (err error) {
	api, err := c.newAPIFunc(ctx)
	if err != nil {
		return err
	}
	defer api.Close()
	return api.CreatePool(ctx, c.poolName, c.provider, c.attrs)
}<|MERGE_RESOLUTION|>--- conflicted
+++ resolved
@@ -4,11 +4,8 @@
 package storage
 
 import (
-<<<<<<< HEAD
 	"context"
-=======
 	"slices"
->>>>>>> a53a3ca4
 	"strings"
 
 	"github.com/juju/errors"
