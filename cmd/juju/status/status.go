// Copyright 2015 Canonical Ltd.
// Licensed under the AGPLv3, see LICENCE file for details.

package status

import (
	"fmt"
	"io"
	"os"
	"strconv"
	"strings"
	"time"

	"github.com/juju/clock"
	"github.com/juju/cmd/v3"
	"github.com/juju/collections/set"
	"github.com/juju/errors"
	"github.com/juju/gnuflag"
	"github.com/juju/loggo"
	"github.com/juju/viddy"

	"github.com/juju/juju/api/client/client"
	jujucmd "github.com/juju/juju/cmd"
	"github.com/juju/juju/cmd/juju/storage"
	"github.com/juju/juju/cmd/modelcmd"
	"github.com/juju/juju/core/output"
	"github.com/juju/juju/juju/osenv"
	"github.com/juju/juju/rpc/params"
)

var logger = loggo.GetLogger("juju.cmd.juju.status")

type statusAPI interface {
	Status(*client.StatusArgs) (*params.FullStatus, error)
	Close() error
}

// NewStatusCommand returns a new command, which reports on the
// runtime state of various system entities.
func NewStatusCommand() cmd.Command {
	return modelcmd.Wrap(&statusCommand{
		checkProvidedIgnoredFlagF: func() set.Strings { return set.NewStrings() },
	})
}

// Clock defines the methods needed for the status command.
type Clock interface {
	After(time.Duration) <-chan time.Time
}

type statusCommand struct {
	modelcmd.ModelCommandBase
	out       cmd.Output
	patterns  []string
	isoTime   bool
	statusAPI statusAPI
	clock     Clock

	retryCount int
	retryDelay time.Duration

	color   bool
	noColor bool

	// integrations indicates if the integrations/relations section is displayed
	integrations bool
	relations    bool

	// checkProvidedIgnoredFlagF indicates whether ignored options were provided by the user
	checkProvidedIgnoredFlagF func() set.Strings

	// storage indicates if 'storage' section is displayed
	storage bool

	// watch indicates the time to wait between consecutive status queries
	watch time.Duration
}

var usageSummary = `
Report the status of the model, its machines, applications and units.`[1:]

var usageDetails = `
Report the model's status, optionally filtered by names of applications or
units. When selectors are present, filter the report to exclude entities that
do not match.

    juju status [<selector> [...]]

<selector> selects machines, units or applications from the model to display.
Wildcard characters (*) enable multiple entities to be matched at the same
time.

    (<machine>|<unit>|<application>)[*]

When an entity that matches <selector> is integrated with other applications, the 
status of those applications will also be presented. By default (without a 
<selector>) the status of all applications and their units will be displayed.


Altering the output format

The '--format' option allows you to specify how the status report is formatted.

  --format=tabular  (default)
                    Display information about all aspects of the model in a 
                    human-centric manner. Omits some information by default.
                    Use the '--integrations' and '--storage' options to include
                    all available information.

  --format=line
  --format=short
  --format=oneline
                    Reports information from units. Includes their IP address,
                    open ports and the status of the workload and agent.

  --format=summary
                    Reports aggregated information about the model. Includes 
                    a description of subnets and ports that are in use, the
                    counts of applications, units, and machines by status code.

  --format=json
  --format=yaml
                    Provide information in a JSON or YAML formats for 
                    programmatic use.
`

const usageExamples = `
Report the status of units hosted on machine 0:

    juju status 0

Report the status of the the mysql application:

    juju status mysql

Report the status for applications that start with nova-:

    juju status nova-*

Include information about storage and integrations in output:

    juju status --storage --integrations

Provide output as valid JSON:

    juju status --format=json

Watch the status every five seconds:

    juju status --watch 5s

Show only applications/units in active status:

    juju status active

Show only applications/units in error status:

    juju status error
`

func (c *statusCommand) Info() *cmd.Info {
	return jujucmd.Info(&cmd.Info{
		Name:     "status",
		Args:     "[<selector> [...]]",
		Purpose:  usageSummary,
		Doc:      usageDetails,
		Examples: usageExamples,
		SeeAlso: []string{
			"machines",
			"show-model",
			"show-status-log",
			"storage",
		},
	})
}

func (c *statusCommand) SetFlags(f *gnuflag.FlagSet) {
	c.ModelCommandBase.SetFlags(f)
	f.BoolVar(&c.isoTime, "utc", false, "Display timestamps in the UTC timezone")

	f.BoolVar(&c.color, "color", false, "Use ANSI color codes in tabular output")
	f.BoolVar(&c.noColor, "no-color", false, "Disable ANSI color codes in tabular output")
	f.BoolVar(&c.integrations, "integrations", false, "Show 'integrations' section in tabular output")
	f.BoolVar(&c.relations, "relations", false, "The same as '--integrations'")
	f.BoolVar(&c.storage, "storage", false, "Show 'storage' section in tabular output")

	f.IntVar(&c.retryCount, "retry-count", 3, "Number of times to retry API failures")
	f.DurationVar(&c.retryDelay, "retry-delay", 100*time.Millisecond, "Time to wait between retry attempts")

	f.DurationVar(&c.watch, "watch", 0, "Watch the status every period of time")

	c.checkProvidedIgnoredFlagF = func() set.Strings {
		ignoredFlagForNonTabularFormat := set.NewStrings(
			"integrations",
			"relations",
			"storage",
		)
		provided := set.NewStrings()
		f.Visit(func(flag *gnuflag.Flag) {
			if ignoredFlagForNonTabularFormat.Contains(flag.Name) {
				provided.Add(flag.Name)
			}

		})
		return provided
	}

	defaultFormat := "tabular"

	c.out.AddFlags(f, defaultFormat, map[string]cmd.Formatter{
		"yaml":    c.formatYaml,
		"json":    c.formatJson,
		"short":   c.formatOneline,
		"oneline": c.formatOneline,
		"line":    c.formatOneline,
		"tabular": c.FormatTabular,
		"summary": c.formatSummary,
	})
}

func (c *statusCommand) Init(args []string) error {
	c.patterns = args
	// If use of ISO time not specified on command line,
	// check env var.
	if !c.isoTime {
		var err error
		envVarValue := os.Getenv(osenv.JujuStatusIsoTimeEnvKey)
		if envVarValue != "" {
			if c.isoTime, err = strconv.ParseBool(envVarValue); err != nil {
				return errors.Annotatef(err, "invalid %s env var, expected true|false", osenv.JujuStatusIsoTimeEnvKey)
			}
		}
	}
	if c.clock == nil {
		c.clock = clock.WallClock
	}

	if c.color && c.noColor {
		return errors.Errorf("cannot mix --no-color and --color")
	}

	return nil
}

func (c *statusCommand) getStatusAPI() (statusAPI, error) {
	if c.statusAPI == nil {
		api, err := c.NewAPIClient()
		if err != nil {
			return nil, errors.Trace(err)
		}
		c.statusAPI = api
	}
	return c.statusAPI, nil
}

<<<<<<< HEAD
func (c *statusCommand) getStorageAPI() (storage.StorageListAPI, error) {
	if c.storageAPI == nil {
		root, err := c.NewAPIRoot()
		if err != nil {
			return nil, err
		}
		c.storageAPI = storageapi.NewClient(root)
	}
	return c.storageAPI, nil
}

=======
>>>>>>> cfe48455
func (c *statusCommand) close() {
	// We really don't care what the errors are if there are some.
	// The user can't do anything about it.  Just try.
	if c.statusAPI != nil {
		c.statusAPI.Close()
	}
}

<<<<<<< HEAD
func (c *statusCommand) getStatus() (*params.FullStatus, error) {
	apiclient, err := c.getStatusAPI()
=======
func (c *statusCommand) getStatus(includeStorage bool) (*params.FullStatus, error) {
	apiclient, err := newAPIClientForStatus(c)
>>>>>>> cfe48455
	if err != nil {
		return nil, errors.Trace(err)
	}
	return apiclient.Status(&client.StatusArgs{
		Patterns:       c.patterns,
		IncludeStorage: includeStorage,
	})
}

<<<<<<< HEAD
func (c *statusCommand) getStorageInfo(ctx *cmd.Context) (*storage.CombinedStorage, error) {
	apiclient, err := c.getStorageAPI()
	if err != nil {
		return nil, errors.Trace(err)
=======
func (c *statusCommand) runStatus(ctx *cmd.Context) error {
	showIntegrations := c.integrations || c.relations
	showStorage := c.storage
	if c.out.Name() != "tabular" {
		showIntegrations = true
		showStorage = true
		providedIgnoredFlags := c.checkProvidedIgnoredFlagF()
		if !providedIgnoredFlags.IsEmpty() {
			// For non-tabular formats this is redundant and needs to be mentioned to the user.
			joinedMsg := strings.Join(providedIgnoredFlags.SortedValues(), ", ")
			if providedIgnoredFlags.Size() > 1 {
				joinedMsg += " options are"
			} else {
				joinedMsg += " option is"
			}
			ctx.Infof("provided %s always enabled in non tabular formats", joinedMsg)
		}
>>>>>>> cfe48455
	}

	// Always attempt to get the status at least once, and retry if it fails.
	status, err := c.getStatus(showStorage)
	if err != nil && !modelcmd.IsModelMigratedError(err) {
		for i := 0; i < c.retryCount; i++ {
			// fun bit - make sure a new api connection is used for each new call
			c.SetModelAPI(nil)
			// Wait for a bit before retries.
			<-c.clock.After(c.retryDelay)
			status, err = c.getStatus(showStorage)
			if err == nil || modelcmd.IsModelMigratedError(err) {
				break
			}
		}
	}

	if err != nil {
		if status == nil {
			// Status call completely failed, there is nothing to report
			return errors.Trace(err)
		}
		// Display any error, but continue to print status if some was returned
		fmt.Fprintf(ctx.Stderr, "%v\n", err)
	} else if status == nil {
		return errors.Errorf("unable to obtain the current status")
	}

	controllerName, err := c.ControllerName()
	if err != nil {
		return errors.Trace(err)
	}
	activeBranch, err := c.ActiveBranch()
	if err != nil {
		return errors.Trace(err)
	}

	formatterParams := NewStatusFormatterParams{
		Status:         status,
		ControllerName: controllerName,
		OutputName:     c.out.Name(),
		ISOTime:        c.isoTime,
		ShowRelations:  showIntegrations,
		ActiveBranch:   activeBranch,
	}
	if showStorage {
		// TODO: move this into StatusFormatter
		storageInfo, err := storage.CombinedStorageFromParams(status.Storage, status.Filesystems, status.Volumes)
		if err != nil {
			return errors.Trace(err)
		}
		formatterParams.Storage = storageInfo
		if storageInfo == nil || storageInfo.Empty() {
			if c.out.Name() == "tabular" {
				// hide storage section for tabular view if nothing to show.
				formatterParams.Storage = nil
			}
		}
	}

	formatted, err := NewStatusFormatter(formatterParams).Format()
	if err != nil {
		return errors.Trace(err)
	}

	if err = c.out.Write(ctx, formatted); err != nil {
		return err
	}

	if !status.IsEmpty() {
		return nil
	}
	if len(c.patterns) == 0 {
		modelName, err := c.ModelIdentifier()
		if err != nil {
			return err
		}
		// A change was made in cmd/v3.0.2 output.go that broke the consistency in output for the
		// default formatter by removing the newline delimiter. Hence we prefix '\n' in the text below.
		// https://github.com/juju/cmd/commit/be22fa661a798055c801f1511aee226db249ef95
		ctx.Infof("\nModel %q is empty.", modelName)
	} else {
		plural := func() string {
			if len(c.patterns) == 1 {
				return ""
			}
			return "s"
		}
		ctx.Infof("Nothing matched specified filter%v.", plural())
	}

	return nil
}

// statusArgsWithoutWatchFlag returns all args cut off '--watch' flag of status commands
// and the value of '--watch' flag
func (c *statusCommand) statusArgsWithoutWatchFlag(args []string) []string {
	var jujuStatusArgsWithoutWatchFlag []string

	for i := range args {
		if args[i] == "--watch" {
			jujuStatusArgsWithoutWatchFlag = append(args[:i], args[i+2:]...)
			if !c.noColor {
				jujuStatusArgsWithoutWatchFlag = append(jujuStatusArgsWithoutWatchFlag, "--color")
			}
			break
		}
	}

	return jujuStatusArgsWithoutWatchFlag
}

func (c *statusCommand) Run(ctx *cmd.Context) error {
	defer c.close()

	if c.watch != 0 {
		jujuStatusArgs := c.statusArgsWithoutWatchFlag(os.Args)

		viddyArgs := append([]string{"--no-title", "--interval", c.watch.String()}, jujuStatusArgs...)

		// Define tview styles and launch preconfiged Viddy watcher
		app := viddy.NewPreconfigedViddy(viddyArgs)
		if err := app.Run(); err != nil {
			return errors.Annotate(err, "unable to run Viddy (watcher for status command)")
		}
	} else {
		err := c.runStatus(ctx)
		if err != nil {
			return err
		}
	}

	return nil
}

func (c *statusCommand) formatYaml(writer io.Writer, value interface{}) error {
	var noColor bool

	if _, ok := os.LookupEnv("NO_COLOR"); (ok || os.Getenv("TERM") == "dumb") && !c.color || c.noColor {
		return cmd.FormatYaml(writer, value)
	}

	if noColor && c.color {
		return output.FormatYamlWithColor(writer, value)
	}

	if isTerminal(writer) && !noColor {
		return output.FormatYamlWithColor(writer, value)
	}

	if !isTerminal(writer) && c.color {
		return output.FormatYamlWithColor(writer, value)
	}

	return cmd.FormatYaml(writer, value)
}

func (c *statusCommand) formatOneline(writer io.Writer, value interface{}) error {
	if _, ok := os.LookupEnv("NO_COLOR"); (ok || os.Getenv("TERM") == "dumb") && !c.color || c.noColor {
		return FormatOneline(writer, false, value)
	}

	if c.color {
		return FormatOneline(writer, c.color, value)
	}

	if isTerminal(writer) && !c.noColor {
		return FormatOneline(writer, true, value)
	}

	if !isTerminal(writer) && c.color {
		return FormatOneline(writer, true, value)
	}

	return FormatOneline(writer, false, value)
}

func (c *statusCommand) formatJson(writer io.Writer, value interface{}) error {
	if _, ok := os.LookupEnv("NO_COLOR"); (ok || os.Getenv("TERM") == "dumb") && !c.color || c.noColor {
		return cmd.FormatJson(writer, value)
	}
	// NO_COLOR="" and --color=true
	if c.color {
		return output.FormatJsonWithColor(writer, value)
	}

	if isTerminal(writer) && !c.noColor {
		return output.FormatJsonWithColor(writer, value)
	}

	if !isTerminal(writer) && c.color {
		return output.FormatJsonWithColor(writer, value)
	}

	return cmd.FormatJson(writer, value)
}

func (c *statusCommand) FormatTabular(writer io.Writer, value interface{}) error {
	if c.noColor {
		if _, ok := os.LookupEnv("NO_COLOR"); !ok {
			defer os.Unsetenv("NO_COLOR")
			os.Setenv("NO_COLOR", "")
		}
	}

	return FormatTabular(writer, c.color, value)
}<|MERGE_RESOLUTION|>--- conflicted
+++ resolved
@@ -253,20 +253,6 @@
 	return c.statusAPI, nil
 }
 
-<<<<<<< HEAD
-func (c *statusCommand) getStorageAPI() (storage.StorageListAPI, error) {
-	if c.storageAPI == nil {
-		root, err := c.NewAPIRoot()
-		if err != nil {
-			return nil, err
-		}
-		c.storageAPI = storageapi.NewClient(root)
-	}
-	return c.storageAPI, nil
-}
-
-=======
->>>>>>> cfe48455
 func (c *statusCommand) close() {
 	// We really don't care what the errors are if there are some.
 	// The user can't do anything about it.  Just try.
@@ -275,13 +261,8 @@
 	}
 }
 
-<<<<<<< HEAD
-func (c *statusCommand) getStatus() (*params.FullStatus, error) {
+func (c *statusCommand) getStatus(includeStorage bool) (*params.FullStatus, error) {
 	apiclient, err := c.getStatusAPI()
-=======
-func (c *statusCommand) getStatus(includeStorage bool) (*params.FullStatus, error) {
-	apiclient, err := newAPIClientForStatus(c)
->>>>>>> cfe48455
 	if err != nil {
 		return nil, errors.Trace(err)
 	}
@@ -291,12 +272,6 @@
 	})
 }
 
-<<<<<<< HEAD
-func (c *statusCommand) getStorageInfo(ctx *cmd.Context) (*storage.CombinedStorage, error) {
-	apiclient, err := c.getStorageAPI()
-	if err != nil {
-		return nil, errors.Trace(err)
-=======
 func (c *statusCommand) runStatus(ctx *cmd.Context) error {
 	showIntegrations := c.integrations || c.relations
 	showStorage := c.storage
@@ -314,7 +289,6 @@
 			}
 			ctx.Infof("provided %s always enabled in non tabular formats", joinedMsg)
 		}
->>>>>>> cfe48455
 	}
 
 	// Always attempt to get the status at least once, and retry if it fails.
