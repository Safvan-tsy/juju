package main

import (
	"bytes"
	"fmt"
	"io/ioutil"
	"os"
	"os/exec"
	"path/filepath"
	"sort"
	"strings"

	"launchpad.net/gnuflag"
	"launchpad.net/juju-core/cmd"
	"launchpad.net/juju-core/environs"
	"launchpad.net/juju-core/log"
)

const JujuPluginPrefix = "juju-"

func RunPlugin(ctx *cmd.Context, subcommand string, args []string) error {
<<<<<<< HEAD
	plugin := &PluginCommand{name: "juju-" + subcommand}
=======
	plugin := &PluginCommand{name: JujuPluginPrefix + subcommand}

>>>>>>> 8d0d96bc
	flags := gnuflag.NewFlagSet(subcommand, gnuflag.ContinueOnError)
	flags.SetOutput(ioutil.Discard)
	plugin.SetFlags(flags)
	cmd.ParseArgs(plugin, flags, args)
	plugin.Init(flags.Args())
	err := plugin.Run(ctx)
	_, execError := err.(*exec.Error)
	// exec.Error results are for when the executable isn't found, in
	// those cases, drop through.
	if !execError {
		return err
	}
	return fmt.Errorf("unrecognized command: juju %s", subcommand)
}

type PluginCommand struct {
	EnvCommandBase
	name string
	args []string
}

// Info is just a stub so that PluginCommand implements cmd.Command.
// Since this is never actually called, we can happily return nil.
func (*PluginCommand) Info() *cmd.Info {
	return nil
}

func (c *PluginCommand) Init(args []string) error {
	c.args = args
	return nil
}

func (c *PluginCommand) Run(ctx *cmd.Context) error {
	env := c.EnvName
	if env == "" {
		// Passing through the empty string reads the default environments.yaml file.
		environments, err := environs.ReadEnvirons("")
		if err != nil {
			log.Errorf("could not read the environments.yaml file: %s", err)
			return fmt.Errorf("could not read the environments.yaml file")
		}
		env = environments.Default
	}

	os.Setenv("JUJU_ENV", env)
	command := exec.Command(c.name, c.args...)

	// Now hook up stdin, stdout, stderr
	command.Stdin = ctx.Stdin
	command.Stdout = ctx.Stdout
	command.Stderr = ctx.Stderr
	// And run it!
	return command.Run()
}

<<<<<<< HEAD
type PluginDescription struct {
	name        string
	description string
}

const PluginTopicText = `Juju Plugins

Plugins are implemented as stand-alone executable files somewhere in the user's PATH.
The executable command must be of the format juju-<plugin name>.

`

func PluginHelpTopic() string {
	output := &bytes.Buffer{}
	fmt.Fprintf(output, PluginTopicText)

	existingPlugins := GetPluginDescriptions()

	if len(existingPlugins) == 0 {
		fmt.Fprintf(output, "No plugins found.\n")
	} else {
		longest := 0
		for _, plugin := range existingPlugins {
			if len(plugin.name) > longest {
				longest = len(plugin.name)
			}
		}
		for _, plugin := range existingPlugins {
			fmt.Fprintf(output, "%-*s  %s\n", longest, plugin.name, plugin.description)
		}
	}

	return output.String()
}

// GetPluginDescriptions runs each plugin with "--description".  If the plugin
// takes longer than DescriptionTimeout to return, the subprocess is killed
// and the description becomes an error message.
func GetPluginDescriptions() []PluginDescription {
	plugins := findPlugins()
	results := []PluginDescription{}
	if len(plugins) == 0 {
		return results
	}
	// create a channel with enough backing for each plugin
	description := make(chan PluginDescription, len(plugins))

	// exec the command, and wait only for the timeout before killing the process
	for _, plugin := range plugins {
		go func(plugin string) {
			result := PluginDescription{name: plugin}
			defer func() {
				description <- result
			}()
			cmd := exec.Command(plugin, "--description")
			output, err := cmd.CombinedOutput()

			if err == nil {
				// trim to only get the first line
				result.description = strings.SplitN(string(output), "\n", 2)[0]
			} else {
				result.description = fmt.Sprintf("error occurred running '%s --description'", plugin)
				log.Errorf("'%s --description': %s", plugin, err)
			}
		}(plugin)
	}
	resultMap := map[string]PluginDescription{}
	// gather the results at the end
	for _ = range plugins {
		result := <-description
		resultMap[result.name] = result
	}
	// plugins array is already sorted, use this to get the results in order
	for _, plugin := range plugins {
		// Strip the 'juju-' off the start of the plugin name in the results
		result := resultMap[plugin]
		result.name = result.name[5:]
		results = append(results, result)
	}
	return results
}

=======
// findPlugins searches the current PATH for executable files that start with
// JujuPluginPrefix.
>>>>>>> 8d0d96bc
func findPlugins() []string {
	path := os.Getenv("PATH")
	plugins := []string{}
	for _, name := range filepath.SplitList(path) {
		fullpath := filepath.Join(name, JujuPluginPrefix+"*")
		matches, err := filepath.Glob(fullpath)
		// If this errors we don't care and continue
		if err != nil {
			continue
		}
		for _, match := range matches {
			info, err := os.Stat(match)
			// Again, if stat fails, we don't care
			if err != nil {
				continue
			}
			// Don't be too anal about the exec bit, but check to see if it is executable.
			if (info.Mode() & 0111) != 0 {
				plugins = append(plugins, filepath.Base(match))
			}
		}
	}
	sort.Strings(plugins)
	return plugins
}<|MERGE_RESOLUTION|>--- conflicted
+++ resolved
@@ -19,12 +19,7 @@
 const JujuPluginPrefix = "juju-"
 
 func RunPlugin(ctx *cmd.Context, subcommand string, args []string) error {
-<<<<<<< HEAD
-	plugin := &PluginCommand{name: "juju-" + subcommand}
-=======
 	plugin := &PluginCommand{name: JujuPluginPrefix + subcommand}
-
->>>>>>> 8d0d96bc
 	flags := gnuflag.NewFlagSet(subcommand, gnuflag.ContinueOnError)
 	flags.SetOutput(ioutil.Discard)
 	plugin.SetFlags(flags)
@@ -80,7 +75,6 @@
 	return command.Run()
 }
 
-<<<<<<< HEAD
 type PluginDescription struct {
 	name        string
 	description string
@@ -163,10 +157,8 @@
 	return results
 }
 
-=======
 // findPlugins searches the current PATH for executable files that start with
 // JujuPluginPrefix.
->>>>>>> 8d0d96bc
 func findPlugins() []string {
 	path := os.Getenv("PATH")
 	plugins := []string{}
