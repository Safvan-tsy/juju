--- conflicted
+++ resolved
@@ -23,9 +23,5 @@
 	// really be moved into "juju/osenv".
 	c.Assert(testbase.FindJujuCoreImports(c, "launchpad.net/juju-core/cmd"),
 		gc.DeepEquals,
-<<<<<<< HEAD
-		[]string{"errors", "juju/osenv", "names", "version"})
-=======
-		[]string{"juju/arch", "juju/osenv", "names", "version"})
->>>>>>> 4514d096
+		[]string{"errors", "juju/arch", "juju/osenv", "names", "version"})
 }