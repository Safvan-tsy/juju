#!/bin/sh -e
[ -n "${GOPATH:-}" ] && export "PATH=${GOPATH}/bin:${PATH}"

# Always ignore SC2230 ('which' is non-standard. Use builtin 'command -v' instead.)
export SHELLCHECK_OPTS="-e SC2230 -e SC2039 -e SC2028 -e SC2002 -e SC2005"
export BOOTSTRAP_REUSE_LOCAL="${BOOTSTRAP_REUSE_LOCAL:-}"
export BOOTSTRAP_REUSE="${BOOTSTRAP_REUSE:-false}"
export BOOTSTRAP_PROVIDER="${BOOTSTRAP_PROVIDER:-lxd}"
export RUN_SUBTEST="${RUN_SUBTEST:-}"

OPTIND=1
VERBOSE=1
TEST_VERBOSE=1
RUN_ALL="false"
SKIP_LIST=""
ARITFACT_FILE=""
OUTPUT_FILE=""

import_subdir_files() {
    test "$1"
    local file
    for file in "$1"/*.sh; do
        # shellcheck disable=SC1090
        . "$file"
    done
}

import_subdir_files includes

# If adding a test suite, then ensure to add it here to be picked up!
TEST_NAMES="static_analysis \
            appdata \
            branches \
            cli \
            controller \
            deploy \
            hook_tools \
            machine \
<<<<<<< HEAD
            smoke \
            model"
=======
            relations \
            smoke"
>>>>>>> d2c02ec9

# Show test suites, can be used to test if a test suite is available or not.
show_test_suites() {
    output=""
    for test in ${TEST_NAMES}; do
        name=$(echo "${test}" | sed -E "s/^run_//g" | sed -E "s/_/ /g")
        # shellcheck disable=SC2086
        output="${output}\n${test}"
    done
    echo "${output}" | column -t -s "|"
    exit 0
}

show_help() {
    version=$(juju version)
    echo ""
    echo "$(red 'Juju test suite')"
    echo "¯¯¯¯¯¯¯¯¯¯¯¯¯¯¯"
    echo "Juju tests suite expects you to have a Juju available on your \$PATH,"
    echo "so that if a tests needs to bootstrap it can just use that one"
    echo "directly."
    echo ""
    echo "Juju Version:"
    echo "¯¯¯¯¯¯¯¯¯¯¯¯¯"
    echo "Using juju version: $(green "${version}")"
    echo ""
    echo "Usage:"
    echo "¯¯¯¯¯¯"
    echo "Flags should appear $(red 'before') arguments."
    echo ""
    echo "cmd [-h] [-vV] [-A] [-s test] [-a file] [-x file] [-r] [-l controller] [-p provider type <lxd|aws>]"
    echo ""
    echo "    $(green 'cmd -h')        Display this help message"
    echo "    $(green 'cmd -v')        Verbose and debug messages"
    echo "    $(green 'cmd -V')        Very verbose and debug messages"
    echo "    $(green 'cmd -t')        Test Verbose and debug messages"
    echo "    $(green 'cmd -A')        Run all the test suites"
    echo "    $(green 'cmd -s')        Skip tests using a comma seperated list"
    echo "    $(green 'cmd -a')        Create an atifact file"
    echo "    $(green 'cmd -x')        Output file from streaming the output"
    echo "    $(green 'cmd -r')        Reuse bootstrapped controller between testing suites"
    echo "    $(green 'cmd -l')        Local bootstrapped controller name to reuse"
    echo "    $(green 'cmd -p')        Bootstrap provider to use when bootstrapping <lxd|aws>"
    echo ""
    echo "Tests:"
    echo "¯¯¯¯¯¯"
    echo "Available tests:"
    echo ""

    # Let's use the TEST_NAMES to print out what's available
    output=""
    for test in ${TEST_NAMES}; do
        name=$(echo "${test}" | sed -E "s/^run_//g" | sed -E "s/_/ /g")
        # shellcheck disable=SC2086
        output="${output}\n    $(green ${test})|Runs the ${name}"
    done
    echo "${output}" | column -t -s "|"

    echo ""
    echo "Examples:"
    echo "¯¯¯¯¯¯¯¯¯"
    echo "Run a singular test:"
    echo ""
    echo "    $(green 'cmd static_analysis test_static_analysis_go')"
    echo ""
    echo "Run static analysis tests, but skip the go static analysis tests:"
    echo ""
    echo "    $(green 'cmd -s test_static_analysis_go static_analysis')"
    echo ""
    echo "Run a more verbose output and save that to an artifact tar (it"
    echo "requires piping the output from stdout and stderr into a output.log,"
    echo "which is then copied into the artifact tar file on test cleanup):"
    echo ""
    echo "    $(green 'cmd -V -a artifact.tar.gz -x output.log 2>&1|tee output.log')"
    exit 1
}

while getopts "hH?:vVtAsaxrlp" opt; do
    case "${opt}" in
    h|\?)
        show_help
        ;;
    H)
        show_test_suites
        ;;
    v)
        VERBOSE=2
        shift
        ;;
    V)
        VERBOSE=3
        shift
        alias juju="juju --debug"
        ;;
    t)
        TEST_VERBOSE=3
        shift
        alias juju="juju --debug"
        ;;
    A)
        RUN_ALL="true"
        shift
        ;;
    s)
        SKIP_LIST="${2}"
        shift 2
        ;;
    a)
        ARITFACT_FILE="${2}"
        shift 2
        ;;
    x)
        OUTPUT_FILE="${2}"
        shift 2
        ;;
    r)
        export BOOTSTRAP_REUSE="true"
        shift
        ;;
    l)
        export BOOTSTRAP_REUSE_LOCAL="${2}"
        export BOOTSTRAP_REUSE="true"
        CLOUD=$(juju show-controller "${2}" --format=json | jq -r ".[\"${2}\"] | .details | .cloud")
        export BOOTSTRAP_PROVIDER="${CLOUD}"
        shift 2
        ;;
    p)
        export BOOTSTRAP_PROVIDER="${2}"
        shift 2
        ;;
    *)
        echo "Unexpected argument ${opt}" >&2
        exit 1
    esac
done

shift $((OPTIND-1))

[ "${1:-}" = "--" ] && shift

export VERBOSE="${VERBOSE}"
export TEST_VERBOSE="${TEST_VERBOSE}"
export SKIP_LIST="${SKIP_LIST}"

if [ "$#" -eq 0 ]; then
    if [ "${RUN_ALL}" != "true" ]; then
        echo "$(red '---------------------------------------')"
        echo "$(red 'Run with -A to run all the test suites.')"
        echo "$(red '---------------------------------------')"
        echo ""
        show_help
        exit 1
    fi
fi

echo ""

echo "==> Checking for dependencies"
check_dependencies curl jq shellcheck

if [ "${USER:-'root'}" = "root" ]; then
    echo "The testsuite must not be run as root." >&2
    exit 1
fi

cleanup() {
    # Allow for failures and stop tracing everything
    set +ex

    # Allow for inspection
    if [ -n "${TEST_INSPECT:-}" ]; then
        if [ "${TEST_RESULT}" != "success" ]; then
            echo "==> TEST DONE: ${TEST_CURRENT_DESCRIPTION}"
        fi
        echo "==> Test result: ${TEST_RESULT}"
        echo "Tests Completed (${TEST_RESULT}): hit enter to continue"

        # shellcheck disable=SC2034
        read -r nothing
    fi

    echo "==> Cleaning up"

    cleanup_jujus

    echo ""
    if [ "${TEST_RESULT}" != "success" ]; then
        echo "==> TESTS DONE: ${TEST_CURRENT_DESCRIPTION}"
        if [ -f "${TEST_DIR}/${TEST_CURRENT}.log" ]; then
            echo "==> RUN OUTPUT: ${TEST_CURRENT}"
            cat "${TEST_DIR}/${TEST_CURRENT}.log" | sed 's/^/    | /g'
            echo ""
        fi
    fi
    echo "==> Test result: ${TEST_RESULT}"

    # Move any artifacts to the choosen location
    if [ -n "${ARITFACT_FILE}" ]; then
        echo "==> Test artifact: ${ARITFACT_FILE}"
        if [ -f "${OUTPUT_FILE}" ]; then
            cp "${OUTPUT_FILE}" "${TEST_DIR}"
        fi
        TAR_OUTPUT=$(tar -C "${TEST_DIR}" --transform s/./artifacts/ -zcvf "${ARITFACT_FILE}" ./ 2>&1)
        # shellcheck disable=SC2181
        if [ $? -ne 0 ]; then
            echo "${TAR_OUTPUT}"
            exit 1
        fi
    fi

    if [ "${TEST_RESULT}" = "success" ]; then
        rm -rf "${TEST_DIR}"
        echo "==> Tests Removed: ${TEST_DIR}"
    fi

    echo "==> TEST COMPLETE"
}

TEST_CURRENT=setup
TEST_RESULT=failure

trap cleanup EXIT HUP INT TERM

# Setup test directory
TEST_DIR=$(mktemp -d tmp.XXX | xargs -I % echo "$(pwd)/%")

run_test() {
    TEST_CURRENT=${1}
    TEST_CURRENT_DESCRIPTION=${2:-${1}}
    TEST_CURRENT_NAME=${TEST_CURRENT#"test_"}

    if [ -n "${4}" ]; then
        TEST_CURRENT=${4}
    fi

    import_subdir_files "suites/${TEST_CURRENT_NAME}"

    echo "==> TEST BEGIN: ${TEST_CURRENT_DESCRIPTION}"
    START_TIME=$(date +%s)
    ${TEST_CURRENT}
    END_TIME=$(date +%s)

    echo "==> TEST DONE: ${TEST_CURRENT_DESCRIPTION} ($((END_TIME-START_TIME))s)"
}

# allow for running a specific set of tests
if [ "$#" -gt 0 ]; then
    # shellcheck disable=SC2143
    if [ "$(echo "${2}" | grep -E "^run_")" ]; then
        TEST="$(grep -lr "run \"${2}\"" "suites/${1}" | xargs sed -rn 's/.*(test_\w+)\s+?\(\)\s+?\{/\1/p')"
        if [ -z "${TEST}" ]; then
            echo "==> Unable to find parent test for ${2}."
            echo "    Try and run the parent test directly."
            exit 1
        fi

        export RUN_SUBTEST="${2}"
        echo "==> Running subtest: ${2}"
        run_test "test_${1}" "" "" "${TEST}"
        TEST_RESULT=success
        exit
    fi

    run_test "test_${1}" "" "$@"
    TEST_RESULT=success
    exit
fi

for test in ${TEST_NAMES}; do
    name=$(echo "${test}" | sed -E "s/^run_//g" | sed -E "s/_/ /g")
    run_test "test_${test}" "${name}"
done

TEST_RESULT=success<|MERGE_RESOLUTION|>--- conflicted
+++ resolved
@@ -36,13 +36,9 @@
             deploy \
             hook_tools \
             machine \
-<<<<<<< HEAD
+            relations \
             smoke \
             model"
-=======
-            relations \
-            smoke"
->>>>>>> d2c02ec9
 
 # Show test suites, can be used to test if a test suite is available or not.
 show_test_suites() {
