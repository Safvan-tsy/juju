check_secrets() {
	juju --show-log deploy easyrsa
	juju --show-log deploy etcd
	juju --show-log integrate etcd easyrsa

	wait_for "active" '.applications["easyrsa"] | ."application-status".current'
	wait_for "active" '.applications["etcd"] | ."application-status".current' 900
	wait_for "easyrsa" "$(idle_condition "easyrsa" 0)"
	wait_for "etcd" "$(idle_condition "etcd" 0)"
	wait_for "active" "$(workload_status "etcd" 0).current"

	echo "Apps deployed, creating secrets"
	secret_owned_by_easyrsa_0=$(juju exec --unit easyrsa/0 -- secret-add --owner unit owned-by=easyrsa/0)
	secret_owned_by_easyrsa_0_id=${secret_owned_by_easyrsa_0##*/}
	secret_owned_by_easyrsa=$(juju exec --unit easyrsa/0 -- secret-add owned-by=easyrsa-app)
	secret_owned_by_easyrsa_id=${secret_owned_by_easyrsa##*/}

	echo "Set same content again for $secret_owned_by_easyrsa."
	juju exec --unit easyrsa/0 -- secret-set "$secret_owned_by_easyrsa_id" owned-by=easyrsa-app

	echo "Checking secret ids"
	check_contains "$(juju exec --unit easyrsa/0 -- secret-ids)" "$secret_owned_by_easyrsa_id"
	check_contains "$(juju exec --unit easyrsa/0 -- secret-ids)" "$secret_owned_by_easyrsa_0_id"

	echo "Set a label for the unit owned secret $secret_owned_by_easyrsa_0."
	juju exec --unit easyrsa/0 -- secret-set "$secret_owned_by_easyrsa_0" --label=easyrsa_0
	echo "Set a consumer label for the app owned secret $secret_owned_by_easyrsa."
	juju exec --unit easyrsa/0 -- secret-get "$secret_owned_by_easyrsa" --label=easyrsa-app

	echo "Checking: secret-get by URI - content"
	check_contains "$(juju exec --unit easyrsa/0 -- secret-get "$secret_owned_by_easyrsa_0")" 'owned-by: easyrsa/0'
	check_contains "$(juju exec --unit easyrsa/0 -- secret-get "$secret_owned_by_easyrsa")" 'owned-by: easyrsa-app'

	echo "Checking: secret-get by URI - metadata"
	check_contains "$(juju exec --unit easyrsa/0 -- secret-info-get "$secret_owned_by_easyrsa_0" --format json | jq ".${secret_owned_by_easyrsa_0_id}.owner")" 'unit'
	check_contains "$(juju exec --unit easyrsa/0 -- secret-info-get "$secret_owned_by_easyrsa" --format json | jq ".${secret_owned_by_easyrsa_id}.owner")" 'application'
	check_contains "$(juju exec --unit easyrsa/0 -- secret-info-get "$secret_owned_by_easyrsa" --format json | jq ".${secret_owned_by_easyrsa_id}.revision")" '1'

	echo "Checking: secret-get by label or consumer label - content"
	check_contains "$(juju exec --unit easyrsa/0 -- secret-get --label=easyrsa_0)" 'owned-by: easyrsa/0'
	check_contains "$(juju exec --unit easyrsa/0 -- secret-get --label=easyrsa-app)" 'owned-by: easyrsa-app'

	echo "Checking: secret-get by label - metadata"
	check_contains "$(juju exec --unit easyrsa/0 -- secret-info-get --label=easyrsa_0 --format json | jq ".${secret_owned_by_easyrsa_0_id}.label")" 'easyrsa_0'

	relation_id=$(juju --show-log show-unit easyrsa/0 --format json | jq '."easyrsa/0"."relation-info"[0]."relation-id"')
	juju exec --unit easyrsa/0 -- secret-grant "$secret_owned_by_easyrsa_0" -r "$relation_id"
	juju exec --unit easyrsa/0 -- secret-grant "$secret_owned_by_easyrsa" -r "$relation_id"

	echo "Checking: secret-get by URI - consume content by ID"
	check_contains "$(juju exec --unit etcd/0 -- secret-get "$secret_owned_by_easyrsa_0" --label=consumer_label_secret_owned_by_easyrsa_0)" 'owned-by: easyrsa/0'
	check_contains "$(juju exec --unit etcd/0 -- secret-get "$secret_owned_by_easyrsa" --label=consumer_label_secret_owned_by_easyrsa)" 'owned-by: easyrsa-app'

	echo "Checking: secret-get by URI - consume content by label"
	check_contains "$(juju exec --unit etcd/0 -- secret-get --label=consumer_label_secret_owned_by_easyrsa_0)" 'owned-by: easyrsa/0'
	check_contains "$(juju exec --unit etcd/0 -- secret-get --label=consumer_label_secret_owned_by_easyrsa)" 'owned-by: easyrsa-app'

	echo "Set different content for $secret_owned_by_easyrsa."
	juju exec --unit easyrsa/0 -- secret-set "$secret_owned_by_easyrsa_id" foo=bar
	check_contains "$(juju exec --unit easyrsa/0 -- secret-info-get "$secret_owned_by_easyrsa" --format json | jq ".${secret_owned_by_easyrsa_id}.revision")" '2'
	check_contains "$(juju exec --unit easyrsa/0 -- secret-get --refresh "$secret_owned_by_easyrsa")" 'foo: bar'

	echo "Checking: secret-revoke by relation ID"
	juju exec --unit easyrsa/0 -- secret-revoke "$secret_owned_by_easyrsa" --relation "$relation_id"
	check_contains "$(juju exec --unit etcd/0 -- secret-get "$secret_owned_by_easyrsa" 2>&1)" 'is not allowed to read this secret'

	echo "Checking: secret-revoke by app name"
	juju exec --unit easyrsa/0 -- secret-revoke "$secret_owned_by_easyrsa_0" --app etcd
	check_contains "$(juju exec --unit etcd/0 -- secret-get "$secret_owned_by_easyrsa_0" 2>&1)" 'is not allowed to read this secret'

	echo "Checking: secret-remove"
	juju exec --unit easyrsa/0 -- secret-remove "$secret_owned_by_easyrsa_0"
	check_contains "$(juju exec --unit easyrsa/0 -- secret-get "$secret_owned_by_easyrsa_0" 2>&1)" 'not found'
	juju exec --unit easyrsa/0 -- secret-remove "$secret_owned_by_easyrsa"
	check_contains "$(juju exec --unit easyrsa/0 -- secret-get "$secret_owned_by_easyrsa" 2>&1)" 'not found'
}

run_user_secrets() {
	echo

	model_name=${1}

	app_name='easyrsa-user-secrets'
	juju --show-log deploy easyrsa "$app_name"

<<<<<<< HEAD
	wait_for "active" '.applications["easyrsa-user-secrets"] | ."application-status".current'

	# create user secrets.
=======
	# first test the creation of a large secret which encodes to approx 1MB in size.
	echo "data: $(cat /dev/zero | tr '\0' A | head -c 749500)" >"${TEST_DIR}/secret.txt"
	secret_uri=$(juju add-secret big --file "${TEST_DIR}/secret.txt")
	secret_short_uri=${secret_uri##*:}
	check_contains "$(juju show-secret big --reveal | yq ".${secret_short_uri}.content.data" | grep -o A | wc -l)" 749500
	juju --show-log remove-secret big

	# test user secret revisions and grants.
>>>>>>> 01ce0e80
	secret_uri=$(juju --show-log add-secret mysecret owned-by="$model_name-1" --info "this is a user secret")
	secret_short_uri=${secret_uri##*:}

	check_contains "$(juju --show-log show-secret mysecret --revisions | yq ".${secret_short_uri}.description")" 'this is a user secret'

	# set same content again for revision 1.
	juju --show-log update-secret "$secret_uri" owned-by="$model_name-1"
	check_contains "$(juju --show-log show-secret "$secret_uri" --revisions | yq ".${secret_short_uri}.description")" 'this is a user secret'
	check_contains "$(juju --show-log show-secret "$secret_uri" | yq ".${secret_short_uri}.revision")" '1'

	# create a new revision 2.
	juju --show-log update-secret "$secret_uri" --info info owned-by="$model_name-2"
	check_contains "$(juju --show-log show-secret "$secret_uri" --revisions | yq ".${secret_short_uri}.description")" 'info'

	# grant secret to the app, and now the application can access the revision 2.
	check_contains "$(juju exec --unit "$app_name"/0 -- secret-get "$secret_uri" 2>&1)" 'is not allowed to read this secret'
	juju --show-log grant-secret mysecret "$app_name"
	check_contains "$(juju exec --unit "$app_name/0" -- secret-get $secret_short_uri)" "owned-by: $model_name-2"

	# create a new revision 3.
	juju --show-log update-secret "$secret_uri" owned-by="$model_name-3"

	check_contains "$(juju --show-log show-secret $secret_uri --revisions | yq .${secret_short_uri}.revision)" '3'
	check_contains "$(juju --show-log show-secret $secret_uri --revisions | yq .${secret_short_uri}.owner)" "<model>"
	check_contains "$(juju --show-log show-secret $secret_uri --revisions | yq .${secret_short_uri}.description)" 'info'
	check_num_secret_revisions "$secret_uri" "$secret_short_uri" 3

	check_contains "$(juju --show-log show-secret $secret_uri --reveal --revision 1 | yq .${secret_short_uri}.content)" "owned-by: $model_name-1"
	check_contains "$(juju --show-log show-secret $secret_uri --reveal --revision 2 | yq .${secret_short_uri}.content)" "owned-by: $model_name-2"
	check_contains "$(juju --show-log show-secret $secret_uri --reveal --revision 3 | yq .${secret_short_uri}.content)" "owned-by: $model_name-3"

	# turn on --auto-prune
	juju --show-log update-secret mysecret --auto-prune=true

	# revision 1 should be pruned.
	# revision 2 is still been used by the app, so it should not be pruned.
	# revision 3 is the latest revision, so it should not be pruned.
	check_num_secret_revisions "$secret_uri" "$secret_short_uri" 2
	check_contains "$(juju --show-log show-secret $secret_uri --reveal --revision 2 | yq .${secret_short_uri}.content)" "owned-by: $model_name-2"
	check_contains "$(juju --show-log show-secret $secret_uri --reveal --revision 3 | yq .${secret_short_uri}.content)" "owned-by: $model_name-3"

	check_contains "$(juju exec --unit "$app_name/0" -- secret-get $secret_short_uri --peek)" "owned-by: $model_name-3"
	check_contains "$(juju exec --unit "$app_name/0" -- secret-get $secret_short_uri --refresh)" "owned-by: $model_name-3"
	check_contains "$(juju exec --unit "$app_name/0" -- secret-get $secret_short_uri)" "owned-by: $model_name-3"

	# revision 2 should be pruned.
	# revision 3 is the latest revision, so it should not be pruned.
	check_num_secret_revisions "$secret_uri" "$secret_short_uri" 1
	check_contains "$(juju --show-log show-secret $secret_uri --reveal --revision 3 | yq .${secret_short_uri}.content)" "owned-by: $model_name-3"

	juju --show-log revoke-secret mysecret "$app_name"
	check_contains "$(juju exec --unit "$app_name"/0 -- secret-get "$secret_uri" 2>&1)" 'is not allowed to read this secret'

	juju --show-log remove-secret mysecret
	check_contains "$(juju --show-log secrets --format yaml | yq length)" '0'
}

run_secrets_juju() {
	echo

	model_name='model-secrets-juju'
	add_model "$model_name"
	check_secrets
	run_user_secrets "$model_name"
	destroy_model "$model_name"
}

test_secrets_juju() {
	if [ "$(skip 'test_secrets_juju')" ]; then
		echo "==> TEST SKIPPED: test_secrets_juju"
		return
	fi

	(
		set_verbosity

		cd .. || exit

		run "run_secrets_juju"
	)
}<|MERGE_RESOLUTION|>--- conflicted
+++ resolved
@@ -82,12 +82,9 @@
 
 	app_name='easyrsa-user-secrets'
 	juju --show-log deploy easyrsa "$app_name"
-
-<<<<<<< HEAD
+	
 	wait_for "active" '.applications["easyrsa-user-secrets"] | ."application-status".current'
 
-	# create user secrets.
-=======
 	# first test the creation of a large secret which encodes to approx 1MB in size.
 	echo "data: $(cat /dev/zero | tr '\0' A | head -c 749500)" >"${TEST_DIR}/secret.txt"
 	secret_uri=$(juju add-secret big --file "${TEST_DIR}/secret.txt")
@@ -96,7 +93,6 @@
 	juju --show-log remove-secret big
 
 	# test user secret revisions and grants.
->>>>>>> 01ce0e80
 	secret_uri=$(juju --show-log add-secret mysecret owned-by="$model_name-1" --info "this is a user secret")
 	secret_short_uri=${secret_uri##*:}
 
