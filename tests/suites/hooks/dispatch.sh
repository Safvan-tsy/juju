--- conflicted
+++ resolved
@@ -10,13 +10,7 @@
 	# log level is WARNING.
 	juju model-config logging-config="<root>=INFO"
 
-<<<<<<< HEAD
-	# TODO - upgrade the charm to support focal
-	juju deploy juju-qa-ubuntu-plus --channel=beta --series focal --force
-
-=======
 	juju deploy ./testcharms/charms/ubuntu-plus
->>>>>>> 20b8212e
 	wait_for "ubuntu-plus" "$(idle_condition "ubuntu-plus")"
 
 	juju debug-log --include unit-ubuntu-plus-0 | grep -q "via hook dispatching script: dispatch" || true
