name: juju
<<<<<<< HEAD
version: 3.6.9
=======
version: 3.5.8
>>>>>>> 2da8de8a
summary: Juju - a model-driven operator lifecycle manager for K8s and machines
license: AGPL-3.0
description: |
  A model-driven **universal operator lifecycle manager** for multi cloud and hybrid cloud application management on K8s and machines.

  **What is an operator lifecycle manager?**
  Kubernetes operators are containers with operations code, that drive your applications on K8s. Juju is an operator lifecycle manager that manages the installation, integration and configuration of operators on the cluster. Juju also extends the idea of operators to traditional application management on Linux and Windows servers, or cloud instances.

  **Model-driven operations and integration**
  Organise your operators into models, which group together applications that can be tightly integrated on the same substrate and operated by the same team. Capture resource allocation, storage, networking and integration information in the model to simplify ongoing operations.

  **Better day-2 operations**
  Each operator code package, called a charm, declares methods for actions like backup, restore, or security audit. Calling these methods provides remote administration of the application with no low-level access required.

  **Learn more**

   - https://juju.is/
   - https://discourse.charmhub.io/
   - https://github.com/juju/juju

  **Note**
  This snap needs to read any relevant locally stored cloud credentials in order to manage resources on your behalf in a specified cloud.
  It also can read private ssh keys. The privileged interface auto connections include:
   - lxd
   - ssh-keys

confinement: strict
grade: devel
base: core24

apps:
  juju:
    environment:
      # Make sure we access snap binaries first (i.e. juju-metadata lp:1759013)
      PATH: "$SNAP/bin:$SNAP/usr/bin:$SNAP/opt/jaas/bin:/snap/bin:$PATH"
    command: bin/juju
    plugs:
      - network
      - network-bind
      - ssh-keys
      - lxd
      # Needed to read the JAAS plugin binary
      - jaas-plugin
      # Needed so that juju can still use the real ~/.local/share/juju.
      - dot-local-share-juju
      # Needed to read lxd config.
      - config-lxd
      # Needed to read ~/.kube, ~/.novarc, ~/.aws etc.
      - dot-aws
      - dot-azure
      - dot-google
      - dot-kubernetes
      - dot-maas
      - dot-openstack
      - dot-oracle
      # Needed so that arbitrary cloud/credential yaml files can be read and backups written.
      - home
      # Needed to that SSO via the web browser can work.
      - desktop
  fetch-oci:
    daemon: oneshot
    command: wrappers/fetch-oci
    start-timeout: 1m
    stop-timeout: 35s
    plugs:
      - network

parts:
  wrappers:
    plugin: dump
    source: snap/local

<<<<<<< HEAD
  musl-compat:
    source: https://github.com/juju/musl-compat.git
    source-type: git
    source-depth: 1
    plugin: nil
    build-packages:
      - musl-tools
    override-build: |
      set -ex

      MACHINE_TYPE="$(gcc -dumpmachine | awk -F'-' '{print $1}')"
      if [ "${MACHINE_TYPE}" = "powerpc64le" ]; then
      cat <<EOM | tee -a "/usr/lib/powerpc64le-linux-musl/musl-gcc.specs"
      %rename cpp_options x_cpp_options

      *cpp_options:
      -mlong-double-64 %(x_cpp_options)

      %rename cc1 x_cc1

      *cc1:
      -mlong-double-64 %(x_cc1)

      EOM
      fi
      ln -s $(pwd)/include/sys/queue.h /usr/include/${MACHINE_TYPE}-linux-musl/sys/queue.h || true
      ln -s /usr/include/${MACHINE_TYPE}-linux-gnu/asm /usr/include/${MACHINE_TYPE}-linux-musl/asm || true
      ln -s /usr/include/asm-generic /usr/include/${MACHINE_TYPE}-linux-musl/asm-generic || true
      ln -s /usr/include/linux /usr/include/${MACHINE_TYPE}-linux-musl/linux || true

  libtirpc:
    after:
      - musl-compat
    source: https://git.launchpad.net/ubuntu/+source/libtirpc
    source-branch: applied/ubuntu/noble
    source-type: git
    source-depth: 1
    plugin: nil
    build-packages:
      - musl-tools
=======
  musl:
    source: https://musl.libc.org/releases/musl-1.2.3.tar.gz
    source-type: tar
    plugin: autotools
    build-packages:
      - gcc
      - automake
      - wget
    override-build: |
      set -ex

      CUSTOM_CFLAGS=""
      MACHINE_TYPE=$(uname -m)
      if [ "${MACHINE_TYPE}" = "ppc64le" ]; then
        MACHINE_TYPE="powerpc64le"
        CUSTOM_CFLAGS="-mlong-double-64"
      fi

      ./configure CFLAGS="${CUSTOM_CFLAGS}"
      make install

      ln -s /usr/include/${MACHINE_TYPE}-linux-gnu/asm /usr/local/musl/include/asm
      ln -s /usr/include/asm-generic /usr/local/musl/include/asm-generic
      ln -s /usr/include/linux /usr/local/musl/include/linux

  musl-compat:
    source: https://github.com/juju/musl-compat.git
    source-type: git
    source-depth: 1
    plugin: nil
    override-build: |
      set -ex

      ln -s $(pwd)/include/sys/queue.h /usr/local/musl/include/sys/queue.h

  libtirpc:
    after:
      - musl
      - musl-compat
    source: https://salsa.debian.org/debian/libtirpc.git
    source-tag: upstream/1.3.3
    source-type: git
    source-depth: 1
    plugin: autotools
    build-packages:
>>>>>>> 2da8de8a
      - automake
      - make
    override-build: |
      set -ex

<<<<<<< HEAD
      export CC="musl-gcc"
      export PKG_CONFIG_PATH="${CRAFT_STAGE}/snap-linux-musl/lib/pkgconfig"

      chmod +x autogen.sh
      autoupdate
      ./autogen.sh
      ./configure --disable-shared --disable-gssapi --prefix "${CRAFT_STAGE}/snap-linux-musl"
      
      make install
=======
      CUSTOM_CFLAGS=""
      if [ "$(uname -m)" = "ppc64le" ]; then
        CUSTOM_CFLAGS="-mlong-double-64"
      fi

      export PATH=/usr/local/musl/bin:$PATH
      export CC=musl-gcc

      chmod +x autogen.sh
      ./autogen.sh
      ./configure --disable-shared --disable-gssapi CFLAGS="${CUSTOM_CFLAGS}"
      make

      mkdir -p $SNAPCRAFT_PART_INSTALL/libtirpc
      cp -r $SNAPCRAFT_PART_BUILD/tirpc $SNAPCRAFT_PART_INSTALL/libtirpc/tirpc
      cp -r $SNAPCRAFT_PART_BUILD/src $SNAPCRAFT_PART_INSTALL/libtirpc/src
    stage:
    - -*.*
>>>>>>> 2da8de8a

  libnsl:
    after:
      - libtirpc
    source: https://github.com/thkukuk/libnsl.git
    source-tag: v2.0.0
    source-type: git
    source-depth: 1
<<<<<<< HEAD
    plugin: nil
    build-packages:
      - musl-tools
=======
    plugin: autotools
    build-packages:
>>>>>>> 2da8de8a
      - automake
      - make
    override-build: |
      set -ex

<<<<<<< HEAD
      export CC="musl-gcc"
      export PKG_CONFIG_PATH="${CRAFT_STAGE}/snap-linux-musl/lib/pkgconfig"
=======
      CUSTOM_CFLAGS=""
      if [ "$(uname -m)" = "ppc64le" ]; then
        CUSTOM_CFLAGS="-mlong-double-64"
      fi

      export PATH=/usr/local/musl/bin:$PATH
      export CC=musl-gcc
>>>>>>> 2da8de8a

      ./autogen.sh
      autoreconf -i
      autoconf

<<<<<<< HEAD
      ./configure --disable-shared --prefix "${CRAFT_STAGE}/snap-linux-musl"
      
      make install

  libuv:
    after:
      - musl-compat
    source: https://git.launchpad.net/ubuntu/+source/libuv1
    source-branch: applied/ubuntu/noble
    source-type: git
    source-depth: 1
    plugin: nil
    build-packages:
      - musl-tools
=======
      CFLAGS="-I${SNAPCRAFT_STAGE}/libtirpc/tirpc ${CUSTOM_CFLAGS}" \
            LDFLAGS="-L${SNAPCRAFT_STAGE}/libtirpc/src" \
            TIRPC_CFLAGS="-I${SNAPCRAFT_STAGE}/libtirpc/tirpc" \
            TIRPC_LIBS="-L${SNAPCRAFT_STAGE}/libtirpc/src" \
            ./configure --disable-shared

      mkdir -p $SNAPCRAFT_PART_INSTALL/libnsl
      cp -r $SNAPCRAFT_PART_BUILD/src $SNAPCRAFT_PART_INSTALL/libnsl/src
    stage:
    - -*.*

  libuv:
    after:
      - musl
      - musl-compat
    source: https://github.com/libuv/libuv.git
    source-tag: v1.44.2
    source-type: git
    source-depth: 1
    plugin: autotools
    build-packages:
>>>>>>> 2da8de8a
      - automake
      - make
    override-build: |
      set -ex

<<<<<<< HEAD
      export CC="musl-gcc"
      export PKG_CONFIG_PATH="${CRAFT_STAGE}/snap-linux-musl/lib/pkgconfig"

      ./autogen.sh
      ./configure --disable-shared --prefix "${CRAFT_STAGE}/snap-linux-musl"

      make install

  libsqlite3:
    after:
      - musl-compat
    source: https://git.launchpad.net/ubuntu/+source/sqlite3
    source-branch: applied/ubuntu/noble
    source-type: git
    source-depth: 1
    plugin: nil
    build-packages:
      - musl-tools
=======
      CUSTOM_CFLAGS=""
      if [ "$(uname -m)" = "ppc64le" ]; then
        CUSTOM_CFLAGS="-mlong-double-64"
      fi

      export PATH=/usr/local/musl/bin:$PATH
      export CC=musl-gcc

      # For some reason, we need the .so files as well. We should investigate
      # why that's required for linking.

      ./autogen.sh

      CFLAGS="${CUSTOM_CFLAGS}" \
        ./configure
      make

      mkdir -p $SNAPCRAFT_PART_INSTALL/libuv
      cp -r $SNAPCRAFT_PART_BUILD/include $SNAPCRAFT_PART_INSTALL/libuv/include
      cp -r $SNAPCRAFT_PART_BUILD/.libs $SNAPCRAFT_PART_INSTALL/libuv/.libs

      mkdir -p $SNAPCRAFT_PART_INSTALL/libs
      cp -r $SNAPCRAFT_PART_BUILD/.libs/* $SNAPCRAFT_PART_INSTALL/libs
    stage:
    - -*.*

  libsqlite3:
    after:
      - musl
      - musl-compat
    source: https://github.com/sqlite/sqlite.git
    source-tag: version-3.40.0
    source-type: git
    source-depth: 1
    plugin: autotools
    build-packages:
>>>>>>> 2da8de8a
      - automake
      - make
    override-build: |
      set -ex

<<<<<<< HEAD
      export CC="musl-gcc"
      export PKG_CONFIG_PATH="${CRAFT_STAGE}/snap-linux-musl/lib/pkgconfig"

      ./configure --disable-shared --prefix "${CRAFT_STAGE}/snap-linux-musl"
      make install

  liblz4:
    after:
      - musl-compat
    source: https://git.launchpad.net/ubuntu/+source/lz4
    source-branch: applied/ubuntu/noble
    source-type: git
    source-depth: 1
    plugin: nil
    build-packages:
      - musl-tools
=======
      export PATH=/usr/local/musl/bin:$PATH
      export CC=musl-gcc

      CUSTOM_CFLAGS=""
      if [ "$(uname -m)" = "ppc64le" ]; then
        CUSTOM_CFLAGS="-mlong-double-64"
      fi

      CFLAGS="${CUSTOM_CFLAGS}" \
        ./configure --disable-shared
      make CFLAGS="${CUSTOM_CFLAGS}"

      mkdir -p $SNAPCRAFT_PART_INSTALL/libsqlite3
      cp -r $SNAPCRAFT_PART_BUILD/*.* $SNAPCRAFT_PART_INSTALL/libsqlite3

      mkdir -p $SNAPCRAFT_PART_INSTALL/libs
      cp -r $SNAPCRAFT_PART_BUILD/.libs/*.a $SNAPCRAFT_PART_INSTALL/libs

      mkdir -p $SNAPCRAFT_PART_INSTALL/libs/include
      cp -r $SNAPCRAFT_PART_BUILD/*.h $SNAPCRAFT_PART_INSTALL/libs/include
    stage:
    - -*.*

  liblz4:
    after:
      - musl
      - musl-compat
    source: https://github.com/lz4/lz4.git
    source-tag: v1.9.4
    source-type: git
    source-depth: 1
    plugin: make
    build-packages:
>>>>>>> 2da8de8a
      - make
    override-build: |
      set -ex

<<<<<<< HEAD
      export CC="musl-gcc"
      export PKG_CONFIG_PATH="${CRAFT_STAGE}/snap-linux-musl/lib/pkgconfig"

      cd lib
      make install PREFIX="${CRAFT_STAGE}/snap-linux-musl" BUILD_SHARED=no BUILD_STATIC=yes
=======
      export PATH=/usr/local/musl/bin:$PATH
      export CC=musl-gcc

      CUSTOM_CFLAGS=""
      if [ "$(uname -m)" = "ppc64le" ]; then
        CUSTOM_CFLAGS="-mlong-double-64"
      fi

      CFLAGS="${CUSTOM_CFLAGS}" \
        make lib

      mkdir -p $SNAPCRAFT_PART_INSTALL/liblz4
      cp -r $SNAPCRAFT_PART_BUILD/lib $SNAPCRAFT_PART_INSTALL/liblz4/lib

      mkdir -p $SNAPCRAFT_PART_INSTALL/libs
      cp -r $SNAPCRAFT_PART_BUILD/lib/*.a $SNAPCRAFT_PART_INSTALL/libs
      cp -r $SNAPCRAFT_PART_BUILD/lib/*.so* $SNAPCRAFT_PART_INSTALL/libs
    stage:
    - -*.*

  libraft:
    after:
      - libuv
      - liblz4
    source: https://github.com/canonical/raft.git
    source-tag: v0.17.1
    source-type: git
    source-depth: 1
    plugin: autotools
    build-packages:
      - automake
      - make
    override-build: |
      set -ex

      export PATH=/usr/local/musl/bin:$PATH
      export CC=musl-gcc

      CUSTOM_CFLAGS=""
      if [ "$(uname -m)" = "ppc64le" ]; then
        CUSTOM_CFLAGS="-mlong-double-64"
      fi

      autoreconf -i
      CFLAGS="-I${SNAPCRAFT_STAGE}/libuv/include -I${SNAPCRAFT_STAGE}/liblz4/lib ${CUSTOM_CFLAGS}" \
            LDFLAGS="-L${SNAPCRAFT_STAGE}/libuv/.libs -L${SNAPCRAFT_STAGE}/liblz4/lib" \
            UV_CFLAGS="-I${SNAPCRAFT_STAGE}/libuv/include" \
            UV_LIBS="-L${SNAPCRAFT_STAGE}/libuv/.libs" \
            LZ4_CFLAGS="-I${SNAPCRAFT_STAGE}/liblz4/lib" \
            LZ4_LIBS="-L${SNAPCRAFT_STAGE}/liblz4/lib" \
            ./configure --disable-shared
      make

      mkdir -p $SNAPCRAFT_PART_INSTALL/libraft
      cp -r $SNAPCRAFT_PART_BUILD/include $SNAPCRAFT_PART_INSTALL/libraft/include
      cp -r $SNAPCRAFT_PART_BUILD/.libs $SNAPCRAFT_PART_INSTALL/libraft/.libs

      mkdir -p $SNAPCRAFT_PART_INSTALL/libs
      cp -r $SNAPCRAFT_PART_BUILD/.libs/*.a $SNAPCRAFT_PART_INSTALL/libs

      mkdir -p $SNAPCRAFT_PART_INSTALL/libs/include
      cp -r $SNAPCRAFT_PART_BUILD/include/* $SNAPCRAFT_PART_INSTALL/libs/include
    stage:
    - -*.*
>>>>>>> 2da8de8a

  libdqlite:
    after:
      - libnsl
<<<<<<< HEAD
      - liblz4
      - libuv
      - libsqlite3
    source: https://github.com/canonical/dqlite.git
    source-tag: v1.16.7
    source-type: git
    source-depth: 1
    plugin: nil
    build-packages:
      - musl-tools
=======
      - libraft
      - libsqlite3
    source: https://github.com/canonical/dqlite.git
    source-tag: v1.14.0
    source-type: git
    source-depth: 1
    plugin: autotools
    build-packages:
>>>>>>> 2da8de8a
      - automake
      - autopoint
      - gettext
      - libtool
<<<<<<< HEAD
=======
      - libsqlite3-dev
>>>>>>> 2da8de8a
      - make
      - pkg-config
      - tcl
      - tclsh
    override-build: |
      set -ex

<<<<<<< HEAD
      export CC="musl-gcc"
      export PKG_CONFIG_PATH="${CRAFT_STAGE}/snap-linux-musl/lib/pkgconfig"

      autoreconf -i
      ./configure --disable-shared --enable-build-raft --prefix "${CRAFT_STAGE}/snap-linux-musl"

      make install
=======
      export PATH=/usr/local/musl/bin:$PATH
      export CC=musl-gcc

      CUSTOM_CFLAGS=""
      if [ "$(uname -m)" = "ppc64le" ]; then
        CUSTOM_CFLAGS="-mlong-double-64"
      fi

      autoreconf -i
      CFLAGS="-I${SNAPCRAFT_STAGE}/libraft/include -I${SNAPCRAFT_STAGE}/libsqlite3 -I${SNAPCRAFT_STAGE}/libuv/include -I${SNAPCRAFT_STAGE}/liblz4/lib -I/usr/local/musl/include -Werror=implicit-function-declaration ${CUSTOM_CFLAGS}" \
            LDFLAGS="-L${SNAPCRAFT_STAGE}/libraft/.libs -L${SNAPCRAFT_STAGE}/libuv/.libs -L${SNAPCRAFT_STAGE}/liblz4/lib -L${SNAPCRAFT_STAGE}/libnsl/src" \
            RAFT_CFLAGS="-I${SNAPCRAFT_STAGE}/libraft/include" \
            RAFT_LIBS="-L${SNAPCRAFT_STAGE}/libraft/.libs" \
            UV_CFLAGS="-I${SNAPCRAFT_STAGE}/libuv/include" \
            UV_LIBS="-L${SNAPCRAFT_STAGE}/libuv/.libs" \
            SQLITE_CFLAGS="-I${SNAPCRAFT_STAGE}/libsqlite3" \
            ./configure --disable-shared --enable-debug
      make

      mkdir -p $SNAPCRAFT_PART_INSTALL/libdqlite
      cp -r $SNAPCRAFT_PART_BUILD/.libs $SNAPCRAFT_PART_INSTALL/libdqlite/.libs

      mkdir -p $SNAPCRAFT_PART_INSTALL/libs
      cp -r $SNAPCRAFT_PART_BUILD/.libs/*.a $SNAPCRAFT_PART_INSTALL/libs

      mkdir -p $SNAPCRAFT_PART_INSTALL/libs/include
      cp -r $SNAPCRAFT_PART_BUILD/include/* $SNAPCRAFT_PART_INSTALL/libs/include
    stage:
    - -*.*
>>>>>>> 2da8de8a

  jujud:
    after:
      - libdqlite
<<<<<<< HEAD
    plugin: nil
    source: .
    build-snaps:
      - go/1.24/stable
    build-packages:
      - musl-tools
    override-build: |
      set -ex

      # TODO: use make plugin.
      export CC=musl-gcc
      export PKG_CONFIG_PATH="${CRAFT_STAGE}/snap-linux-musl/lib/pkgconfig"
      export PACKAGES="libuv dqlite liblz4 sqlite3"
      export GOBIN="${CRAFT_PART_INSTALL}/bin"
      export CGO_ENABLED=1
      export CGO_CFLAGS="$(pkg-config --cflags ${PACKAGES})"
      export CGO_LDFLAGS="$(pkg-config --libs ${PACKAGES}) -Wl,-z,stack-size=1048576"
      export CGO_LDFLAGS_ALLOW="(-Wl,-wrap,pthread_create)|(-Wl,-z,now)"
      export GO_LDFLAGS='-s -w -extldflags "-static" -linkmode "external" -X github.com/juju/juju/version.GitCommit= -X github.com/juju/juju/version.GitTreeState= -X github.com/juju/juju/version.build='
      go mod download
      go install -tags libsqlite3,dqlite -ldflags "${GO_LDFLAGS}" github.com/juju/juju/cmd/jujud
=======
    plugin: juju-go
    go-channel: 1.23/stable
    source: .
    go-packages:
      - github.com/juju/juju/cmd/jujud-controller
    go-external-strings:
      github.com/juju/juju/version.GitCommit: ""
      github.com/juju/juju/version.GitTreeState: ""
      github.com/juju/juju/version.build: ""
      github.com/juju/juju/version.Grade: ""
    go-static: true
    go-strip: true
    go-buildtags: ["libsqlite3", "dqlite"]
    go-cgo-enabled: "1"
    go-cgo-cc: "musl-gcc"
    go-cgo-cflags: "-I/usr/local/musl/include"
    go-cgo-ldflags: "-luv -lraft -ldqlite -llz4 -lsqlite3"
    go-cgo-ldflags-allow: "(-Wl,-wrap,pthread_create)|(-Wl,-z,now)"
    override-build: |
      snapcraftctl build
      mv ${SNAPCRAFT_PART_INSTALL}/bin/jujud-controller ${SNAPCRAFT_PART_INSTALL}/bin/jujud
>>>>>>> 2da8de8a

  juju:
    after:
      - jujud
<<<<<<< HEAD
    plugin: nil
    source: .
    build-snaps:
      - go/1.24/stable
    override-build: |
      set -ex

      # TODO: use make plugin.
      export GOBIN="${CRAFT_PART_INSTALL}/bin"
      export CGO_ENABLED=0
      export GO_LDFLAGS='-s -w -extldflags "-static" -X github.com/juju/juju/version.GitCommit= -X github.com/juju/juju/version.GitTreeState= -X github.com/juju/juju/version.build='
      go mod download
      go install -ldflags "${GO_LDFLAGS}" github.com/juju/juju/cmd/juju github.com/juju/juju/cmd/jujuc github.com/juju/juju/cmd/plugins/juju-metadata

      mkdir -p ${CRAFT_PART_INSTALL}/bash_completions
      cp -a etc/bash_completion.d/juju* ${CRAFT_PART_INSTALL}/bash_completions/.
      jujud=${CRAFT_STAGE}/bin/jujud
=======
    plugin: juju-go
    go-channel: 1.23/stable
    # The source can be your local tree or github
    # source: https://github.com/juju/juju.git
    # If you pull a remote, set source-depth to 1 to make the fetch shorter
    # source-depth: 1
    # source: file:///full/file/path
    # By default, reuse existing tree
    source: .
    # TODO(wallyworld) - uncomment source-type once LP:1860526 is fixed.
    #source-type: git
    # You can grab a specific tag, commit, or branch
    # source-tag: juju-2.0.2
    # source-commit: a83896d913d7e43c960e441c1e41612116d92d46
    # source-branch: develop
    # apply patches before building
    go-packages:
      - github.com/juju/juju/cmd/juju
      - github.com/juju/juju/cmd/jujuc
      - github.com/juju/juju/cmd/plugins/juju-metadata
    go-external-strings:
      github.com/juju/juju/version.GitCommit: ""
      github.com/juju/juju/version.GitTreeState: ""
      github.com/juju/juju/version.build: ""
      github.com/juju/juju/version.Grade: ""
    go-static: true
    go-strip: true
    override-build: |
      snapcraftctl build

      mkdir -p ${SNAPCRAFT_PART_INSTALL}/bash_completions
      cp -a etc/bash_completion.d/juju* ${SNAPCRAFT_PART_INSTALL}/bash_completions/.
      # If you are releasing a build with public streams, copy in the agent directly
      # If needed, grab the agent from streams
      # curl http://streams.canonical.com/juju/tools/agent/$SNAPCRAFT_PROJECT_VERSION/juju-$SNAPCRAFT_PROJECT_VERSION-ubuntu-amd64.tgz | tar xz -C ${SNAPCRAFT_PART_INSTALL}/bin/
      jujud=${SNAPCRAFT_STAGE}/bin/jujud
>>>>>>> 2da8de8a
      version=$($jujud version)
      hash=$(sha256sum $jujud | cut -d " " -f 1)
      cat > jujud-versions.yaml <<EOF
      versions:
        - version: $version
          sha256: $hash
      EOF
<<<<<<< HEAD
      cp -a jujud-versions.yaml ${CRAFT_PART_INSTALL}/bin
    stage-packages:
      - openssh-client
=======
      cp -a jujud-versions.yaml ${SNAPCRAFT_PART_INSTALL}/bin
    stage-packages:
      - openssh-client

  dqlite-cleanup:
    # This ensures that we clean up the dqlite clean up files.
    after:
      - juju
    plugin: nil
    source: .
    override-prime: |
      snapcraftctl prime

      # This forces the removal of the *.a files. We require them for compiling
      # but not for runtime linking.
      rm -rf $SNAPCRAFT_PRIME/lib*
>>>>>>> 2da8de8a

hooks:
  connect-plug-peers: {}
  disconnect-plug-peers: {}
  post-refresh: {}

slots:
  juju-bin:
    interface: content
    content: juju
    source:
      read:
        - $SNAP/bin

plugs:
  peers:
    interface: content
    content: microk8s
    target: $SNAP_DATA/microk8s

  jaas-plugin:
    interface: content
    content: jaas-plugin
<<<<<<< HEAD
    target: $SNAP/opt/jaas/bin
=======
    target: $SNAP/usr/bin
>>>>>>> 2da8de8a

  dot-local-share-juju:
    interface: personal-files
    write:
      - $HOME/.local/share/juju

  config-lxd:
    interface: personal-files
    read:
      - $HOME/snap/lxd/common/config

  dot-aws:
    interface: personal-files
    read:
      - $HOME/.aws

  dot-azure:
    interface: personal-files
    read:
      - $HOME/.azure

  dot-google:
    interface: personal-files
    read:
      - $HOME/.config/gcloud

  dot-kubernetes:
    interface: personal-files
    read:
      - $HOME/.kube

  dot-maas:
    interface: personal-files
    read:
      - $HOME/.maasrc

  dot-oracle:
    interface: personal-files
    read:
      - $HOME/.oci

  dot-openstack:
    interface: personal-files
    read:
      - $HOME/.novarc
<|MERGE_RESOLUTION|>--- conflicted
+++ resolved
@@ -1,9 +1,5 @@
 name: juju
-<<<<<<< HEAD
 version: 3.6.9
-=======
-version: 3.5.8
->>>>>>> 2da8de8a
 summary: Juju - a model-driven operator lifecycle manager for K8s and machines
 license: AGPL-3.0
 description: |
@@ -76,7 +72,6 @@
     plugin: dump
     source: snap/local
 
-<<<<<<< HEAD
   musl-compat:
     source: https://github.com/juju/musl-compat.git
     source-type: git
@@ -117,59 +112,11 @@
     plugin: nil
     build-packages:
       - musl-tools
-=======
-  musl:
-    source: https://musl.libc.org/releases/musl-1.2.3.tar.gz
-    source-type: tar
-    plugin: autotools
-    build-packages:
-      - gcc
-      - automake
-      - wget
-    override-build: |
-      set -ex
-
-      CUSTOM_CFLAGS=""
-      MACHINE_TYPE=$(uname -m)
-      if [ "${MACHINE_TYPE}" = "ppc64le" ]; then
-        MACHINE_TYPE="powerpc64le"
-        CUSTOM_CFLAGS="-mlong-double-64"
-      fi
-
-      ./configure CFLAGS="${CUSTOM_CFLAGS}"
-      make install
-
-      ln -s /usr/include/${MACHINE_TYPE}-linux-gnu/asm /usr/local/musl/include/asm
-      ln -s /usr/include/asm-generic /usr/local/musl/include/asm-generic
-      ln -s /usr/include/linux /usr/local/musl/include/linux
-
-  musl-compat:
-    source: https://github.com/juju/musl-compat.git
-    source-type: git
-    source-depth: 1
-    plugin: nil
-    override-build: |
-      set -ex
-
-      ln -s $(pwd)/include/sys/queue.h /usr/local/musl/include/sys/queue.h
-
-  libtirpc:
-    after:
-      - musl
-      - musl-compat
-    source: https://salsa.debian.org/debian/libtirpc.git
-    source-tag: upstream/1.3.3
-    source-type: git
-    source-depth: 1
-    plugin: autotools
-    build-packages:
->>>>>>> 2da8de8a
-      - automake
-      - make
-    override-build: |
-      set -ex
-
-<<<<<<< HEAD
+      - automake
+      - make
+    override-build: |
+      set -ex
+
       export CC="musl-gcc"
       export PKG_CONFIG_PATH="${CRAFT_STAGE}/snap-linux-musl/lib/pkgconfig"
 
@@ -179,26 +126,6 @@
       ./configure --disable-shared --disable-gssapi --prefix "${CRAFT_STAGE}/snap-linux-musl"
       
       make install
-=======
-      CUSTOM_CFLAGS=""
-      if [ "$(uname -m)" = "ppc64le" ]; then
-        CUSTOM_CFLAGS="-mlong-double-64"
-      fi
-
-      export PATH=/usr/local/musl/bin:$PATH
-      export CC=musl-gcc
-
-      chmod +x autogen.sh
-      ./autogen.sh
-      ./configure --disable-shared --disable-gssapi CFLAGS="${CUSTOM_CFLAGS}"
-      make
-
-      mkdir -p $SNAPCRAFT_PART_INSTALL/libtirpc
-      cp -r $SNAPCRAFT_PART_BUILD/tirpc $SNAPCRAFT_PART_INSTALL/libtirpc/tirpc
-      cp -r $SNAPCRAFT_PART_BUILD/src $SNAPCRAFT_PART_INSTALL/libtirpc/src
-    stage:
-    - -*.*
->>>>>>> 2da8de8a
 
   libnsl:
     after:
@@ -207,37 +134,21 @@
     source-tag: v2.0.0
     source-type: git
     source-depth: 1
-<<<<<<< HEAD
-    plugin: nil
-    build-packages:
-      - musl-tools
-=======
-    plugin: autotools
-    build-packages:
->>>>>>> 2da8de8a
-      - automake
-      - make
-    override-build: |
-      set -ex
-
-<<<<<<< HEAD
-      export CC="musl-gcc"
-      export PKG_CONFIG_PATH="${CRAFT_STAGE}/snap-linux-musl/lib/pkgconfig"
-=======
-      CUSTOM_CFLAGS=""
-      if [ "$(uname -m)" = "ppc64le" ]; then
-        CUSTOM_CFLAGS="-mlong-double-64"
-      fi
-
-      export PATH=/usr/local/musl/bin:$PATH
-      export CC=musl-gcc
->>>>>>> 2da8de8a
+    plugin: nil
+    build-packages:
+      - musl-tools
+      - automake
+      - make
+    override-build: |
+      set -ex
+
+      export CC="musl-gcc"
+      export PKG_CONFIG_PATH="${CRAFT_STAGE}/snap-linux-musl/lib/pkgconfig"
 
       ./autogen.sh
       autoreconf -i
       autoconf
 
-<<<<<<< HEAD
       ./configure --disable-shared --prefix "${CRAFT_STAGE}/snap-linux-musl"
       
       make install
@@ -252,35 +163,11 @@
     plugin: nil
     build-packages:
       - musl-tools
-=======
-      CFLAGS="-I${SNAPCRAFT_STAGE}/libtirpc/tirpc ${CUSTOM_CFLAGS}" \
-            LDFLAGS="-L${SNAPCRAFT_STAGE}/libtirpc/src" \
-            TIRPC_CFLAGS="-I${SNAPCRAFT_STAGE}/libtirpc/tirpc" \
-            TIRPC_LIBS="-L${SNAPCRAFT_STAGE}/libtirpc/src" \
-            ./configure --disable-shared
-
-      mkdir -p $SNAPCRAFT_PART_INSTALL/libnsl
-      cp -r $SNAPCRAFT_PART_BUILD/src $SNAPCRAFT_PART_INSTALL/libnsl/src
-    stage:
-    - -*.*
-
-  libuv:
-    after:
-      - musl
-      - musl-compat
-    source: https://github.com/libuv/libuv.git
-    source-tag: v1.44.2
-    source-type: git
-    source-depth: 1
-    plugin: autotools
-    build-packages:
->>>>>>> 2da8de8a
-      - automake
-      - make
-    override-build: |
-      set -ex
-
-<<<<<<< HEAD
+      - automake
+      - make
+    override-build: |
+      set -ex
+
       export CC="musl-gcc"
       export PKG_CONFIG_PATH="${CRAFT_STAGE}/snap-linux-musl/lib/pkgconfig"
 
@@ -299,50 +186,11 @@
     plugin: nil
     build-packages:
       - musl-tools
-=======
-      CUSTOM_CFLAGS=""
-      if [ "$(uname -m)" = "ppc64le" ]; then
-        CUSTOM_CFLAGS="-mlong-double-64"
-      fi
-
-      export PATH=/usr/local/musl/bin:$PATH
-      export CC=musl-gcc
-
-      # For some reason, we need the .so files as well. We should investigate
-      # why that's required for linking.
-
-      ./autogen.sh
-
-      CFLAGS="${CUSTOM_CFLAGS}" \
-        ./configure
-      make
-
-      mkdir -p $SNAPCRAFT_PART_INSTALL/libuv
-      cp -r $SNAPCRAFT_PART_BUILD/include $SNAPCRAFT_PART_INSTALL/libuv/include
-      cp -r $SNAPCRAFT_PART_BUILD/.libs $SNAPCRAFT_PART_INSTALL/libuv/.libs
-
-      mkdir -p $SNAPCRAFT_PART_INSTALL/libs
-      cp -r $SNAPCRAFT_PART_BUILD/.libs/* $SNAPCRAFT_PART_INSTALL/libs
-    stage:
-    - -*.*
-
-  libsqlite3:
-    after:
-      - musl
-      - musl-compat
-    source: https://github.com/sqlite/sqlite.git
-    source-tag: version-3.40.0
-    source-type: git
-    source-depth: 1
-    plugin: autotools
-    build-packages:
->>>>>>> 2da8de8a
-      - automake
-      - make
-    override-build: |
-      set -ex
-
-<<<<<<< HEAD
+      - automake
+      - make
+    override-build: |
+      set -ex
+
       export CC="musl-gcc"
       export PKG_CONFIG_PATH="${CRAFT_STAGE}/snap-linux-musl/lib/pkgconfig"
 
@@ -359,122 +207,19 @@
     plugin: nil
     build-packages:
       - musl-tools
-=======
-      export PATH=/usr/local/musl/bin:$PATH
-      export CC=musl-gcc
-
-      CUSTOM_CFLAGS=""
-      if [ "$(uname -m)" = "ppc64le" ]; then
-        CUSTOM_CFLAGS="-mlong-double-64"
-      fi
-
-      CFLAGS="${CUSTOM_CFLAGS}" \
-        ./configure --disable-shared
-      make CFLAGS="${CUSTOM_CFLAGS}"
-
-      mkdir -p $SNAPCRAFT_PART_INSTALL/libsqlite3
-      cp -r $SNAPCRAFT_PART_BUILD/*.* $SNAPCRAFT_PART_INSTALL/libsqlite3
-
-      mkdir -p $SNAPCRAFT_PART_INSTALL/libs
-      cp -r $SNAPCRAFT_PART_BUILD/.libs/*.a $SNAPCRAFT_PART_INSTALL/libs
-
-      mkdir -p $SNAPCRAFT_PART_INSTALL/libs/include
-      cp -r $SNAPCRAFT_PART_BUILD/*.h $SNAPCRAFT_PART_INSTALL/libs/include
-    stage:
-    - -*.*
-
-  liblz4:
-    after:
-      - musl
-      - musl-compat
-    source: https://github.com/lz4/lz4.git
-    source-tag: v1.9.4
-    source-type: git
-    source-depth: 1
-    plugin: make
-    build-packages:
->>>>>>> 2da8de8a
-      - make
-    override-build: |
-      set -ex
-
-<<<<<<< HEAD
+      - make
+    override-build: |
+      set -ex
+
       export CC="musl-gcc"
       export PKG_CONFIG_PATH="${CRAFT_STAGE}/snap-linux-musl/lib/pkgconfig"
 
       cd lib
       make install PREFIX="${CRAFT_STAGE}/snap-linux-musl" BUILD_SHARED=no BUILD_STATIC=yes
-=======
-      export PATH=/usr/local/musl/bin:$PATH
-      export CC=musl-gcc
-
-      CUSTOM_CFLAGS=""
-      if [ "$(uname -m)" = "ppc64le" ]; then
-        CUSTOM_CFLAGS="-mlong-double-64"
-      fi
-
-      CFLAGS="${CUSTOM_CFLAGS}" \
-        make lib
-
-      mkdir -p $SNAPCRAFT_PART_INSTALL/liblz4
-      cp -r $SNAPCRAFT_PART_BUILD/lib $SNAPCRAFT_PART_INSTALL/liblz4/lib
-
-      mkdir -p $SNAPCRAFT_PART_INSTALL/libs
-      cp -r $SNAPCRAFT_PART_BUILD/lib/*.a $SNAPCRAFT_PART_INSTALL/libs
-      cp -r $SNAPCRAFT_PART_BUILD/lib/*.so* $SNAPCRAFT_PART_INSTALL/libs
-    stage:
-    - -*.*
-
-  libraft:
-    after:
-      - libuv
-      - liblz4
-    source: https://github.com/canonical/raft.git
-    source-tag: v0.17.1
-    source-type: git
-    source-depth: 1
-    plugin: autotools
-    build-packages:
-      - automake
-      - make
-    override-build: |
-      set -ex
-
-      export PATH=/usr/local/musl/bin:$PATH
-      export CC=musl-gcc
-
-      CUSTOM_CFLAGS=""
-      if [ "$(uname -m)" = "ppc64le" ]; then
-        CUSTOM_CFLAGS="-mlong-double-64"
-      fi
-
-      autoreconf -i
-      CFLAGS="-I${SNAPCRAFT_STAGE}/libuv/include -I${SNAPCRAFT_STAGE}/liblz4/lib ${CUSTOM_CFLAGS}" \
-            LDFLAGS="-L${SNAPCRAFT_STAGE}/libuv/.libs -L${SNAPCRAFT_STAGE}/liblz4/lib" \
-            UV_CFLAGS="-I${SNAPCRAFT_STAGE}/libuv/include" \
-            UV_LIBS="-L${SNAPCRAFT_STAGE}/libuv/.libs" \
-            LZ4_CFLAGS="-I${SNAPCRAFT_STAGE}/liblz4/lib" \
-            LZ4_LIBS="-L${SNAPCRAFT_STAGE}/liblz4/lib" \
-            ./configure --disable-shared
-      make
-
-      mkdir -p $SNAPCRAFT_PART_INSTALL/libraft
-      cp -r $SNAPCRAFT_PART_BUILD/include $SNAPCRAFT_PART_INSTALL/libraft/include
-      cp -r $SNAPCRAFT_PART_BUILD/.libs $SNAPCRAFT_PART_INSTALL/libraft/.libs
-
-      mkdir -p $SNAPCRAFT_PART_INSTALL/libs
-      cp -r $SNAPCRAFT_PART_BUILD/.libs/*.a $SNAPCRAFT_PART_INSTALL/libs
-
-      mkdir -p $SNAPCRAFT_PART_INSTALL/libs/include
-      cp -r $SNAPCRAFT_PART_BUILD/include/* $SNAPCRAFT_PART_INSTALL/libs/include
-    stage:
-    - -*.*
->>>>>>> 2da8de8a
 
   libdqlite:
     after:
       - libnsl
-<<<<<<< HEAD
       - liblz4
       - libuv
       - libsqlite3
@@ -485,24 +230,10 @@
     plugin: nil
     build-packages:
       - musl-tools
-=======
-      - libraft
-      - libsqlite3
-    source: https://github.com/canonical/dqlite.git
-    source-tag: v1.14.0
-    source-type: git
-    source-depth: 1
-    plugin: autotools
-    build-packages:
->>>>>>> 2da8de8a
       - automake
       - autopoint
       - gettext
       - libtool
-<<<<<<< HEAD
-=======
-      - libsqlite3-dev
->>>>>>> 2da8de8a
       - make
       - pkg-config
       - tcl
@@ -510,7 +241,6 @@
     override-build: |
       set -ex
 
-<<<<<<< HEAD
       export CC="musl-gcc"
       export PKG_CONFIG_PATH="${CRAFT_STAGE}/snap-linux-musl/lib/pkgconfig"
 
@@ -518,42 +248,10 @@
       ./configure --disable-shared --enable-build-raft --prefix "${CRAFT_STAGE}/snap-linux-musl"
 
       make install
-=======
-      export PATH=/usr/local/musl/bin:$PATH
-      export CC=musl-gcc
-
-      CUSTOM_CFLAGS=""
-      if [ "$(uname -m)" = "ppc64le" ]; then
-        CUSTOM_CFLAGS="-mlong-double-64"
-      fi
-
-      autoreconf -i
-      CFLAGS="-I${SNAPCRAFT_STAGE}/libraft/include -I${SNAPCRAFT_STAGE}/libsqlite3 -I${SNAPCRAFT_STAGE}/libuv/include -I${SNAPCRAFT_STAGE}/liblz4/lib -I/usr/local/musl/include -Werror=implicit-function-declaration ${CUSTOM_CFLAGS}" \
-            LDFLAGS="-L${SNAPCRAFT_STAGE}/libraft/.libs -L${SNAPCRAFT_STAGE}/libuv/.libs -L${SNAPCRAFT_STAGE}/liblz4/lib -L${SNAPCRAFT_STAGE}/libnsl/src" \
-            RAFT_CFLAGS="-I${SNAPCRAFT_STAGE}/libraft/include" \
-            RAFT_LIBS="-L${SNAPCRAFT_STAGE}/libraft/.libs" \
-            UV_CFLAGS="-I${SNAPCRAFT_STAGE}/libuv/include" \
-            UV_LIBS="-L${SNAPCRAFT_STAGE}/libuv/.libs" \
-            SQLITE_CFLAGS="-I${SNAPCRAFT_STAGE}/libsqlite3" \
-            ./configure --disable-shared --enable-debug
-      make
-
-      mkdir -p $SNAPCRAFT_PART_INSTALL/libdqlite
-      cp -r $SNAPCRAFT_PART_BUILD/.libs $SNAPCRAFT_PART_INSTALL/libdqlite/.libs
-
-      mkdir -p $SNAPCRAFT_PART_INSTALL/libs
-      cp -r $SNAPCRAFT_PART_BUILD/.libs/*.a $SNAPCRAFT_PART_INSTALL/libs
-
-      mkdir -p $SNAPCRAFT_PART_INSTALL/libs/include
-      cp -r $SNAPCRAFT_PART_BUILD/include/* $SNAPCRAFT_PART_INSTALL/libs/include
-    stage:
-    - -*.*
->>>>>>> 2da8de8a
 
   jujud:
     after:
       - libdqlite
-<<<<<<< HEAD
     plugin: nil
     source: .
     build-snaps:
@@ -572,37 +270,13 @@
       export CGO_CFLAGS="$(pkg-config --cflags ${PACKAGES})"
       export CGO_LDFLAGS="$(pkg-config --libs ${PACKAGES}) -Wl,-z,stack-size=1048576"
       export CGO_LDFLAGS_ALLOW="(-Wl,-wrap,pthread_create)|(-Wl,-z,now)"
-      export GO_LDFLAGS='-s -w -extldflags "-static" -linkmode "external" -X github.com/juju/juju/version.GitCommit= -X github.com/juju/juju/version.GitTreeState= -X github.com/juju/juju/version.build='
+      export GO_LDFLAGS='-s -w -extldflags "-static" -linkmode "external" -X github.com/juju/juju/version.GitCommit= -X github.com/juju/juju/version.GitTreeState= -X github.com/juju/juju/version.Grade= -X github.com/juju/juju/version.build='
       go mod download
       go install -tags libsqlite3,dqlite -ldflags "${GO_LDFLAGS}" github.com/juju/juju/cmd/jujud
-=======
-    plugin: juju-go
-    go-channel: 1.23/stable
-    source: .
-    go-packages:
-      - github.com/juju/juju/cmd/jujud-controller
-    go-external-strings:
-      github.com/juju/juju/version.GitCommit: ""
-      github.com/juju/juju/version.GitTreeState: ""
-      github.com/juju/juju/version.build: ""
-      github.com/juju/juju/version.Grade: ""
-    go-static: true
-    go-strip: true
-    go-buildtags: ["libsqlite3", "dqlite"]
-    go-cgo-enabled: "1"
-    go-cgo-cc: "musl-gcc"
-    go-cgo-cflags: "-I/usr/local/musl/include"
-    go-cgo-ldflags: "-luv -lraft -ldqlite -llz4 -lsqlite3"
-    go-cgo-ldflags-allow: "(-Wl,-wrap,pthread_create)|(-Wl,-z,now)"
-    override-build: |
-      snapcraftctl build
-      mv ${SNAPCRAFT_PART_INSTALL}/bin/jujud-controller ${SNAPCRAFT_PART_INSTALL}/bin/jujud
->>>>>>> 2da8de8a
 
   juju:
     after:
       - jujud
-<<<<<<< HEAD
     plugin: nil
     source: .
     build-snaps:
@@ -613,51 +287,13 @@
       # TODO: use make plugin.
       export GOBIN="${CRAFT_PART_INSTALL}/bin"
       export CGO_ENABLED=0
-      export GO_LDFLAGS='-s -w -extldflags "-static" -X github.com/juju/juju/version.GitCommit= -X github.com/juju/juju/version.GitTreeState= -X github.com/juju/juju/version.build='
+      export GO_LDFLAGS='-s -w -extldflags "-static" -X github.com/juju/juju/version.GitCommit= -X github.com/juju/juju/version.GitTreeState= -X github.com/juju/juju/version.Grade= -X github.com/juju/juju/version.build='
       go mod download
       go install -ldflags "${GO_LDFLAGS}" github.com/juju/juju/cmd/juju github.com/juju/juju/cmd/jujuc github.com/juju/juju/cmd/plugins/juju-metadata
 
       mkdir -p ${CRAFT_PART_INSTALL}/bash_completions
       cp -a etc/bash_completion.d/juju* ${CRAFT_PART_INSTALL}/bash_completions/.
       jujud=${CRAFT_STAGE}/bin/jujud
-=======
-    plugin: juju-go
-    go-channel: 1.23/stable
-    # The source can be your local tree or github
-    # source: https://github.com/juju/juju.git
-    # If you pull a remote, set source-depth to 1 to make the fetch shorter
-    # source-depth: 1
-    # source: file:///full/file/path
-    # By default, reuse existing tree
-    source: .
-    # TODO(wallyworld) - uncomment source-type once LP:1860526 is fixed.
-    #source-type: git
-    # You can grab a specific tag, commit, or branch
-    # source-tag: juju-2.0.2
-    # source-commit: a83896d913d7e43c960e441c1e41612116d92d46
-    # source-branch: develop
-    # apply patches before building
-    go-packages:
-      - github.com/juju/juju/cmd/juju
-      - github.com/juju/juju/cmd/jujuc
-      - github.com/juju/juju/cmd/plugins/juju-metadata
-    go-external-strings:
-      github.com/juju/juju/version.GitCommit: ""
-      github.com/juju/juju/version.GitTreeState: ""
-      github.com/juju/juju/version.build: ""
-      github.com/juju/juju/version.Grade: ""
-    go-static: true
-    go-strip: true
-    override-build: |
-      snapcraftctl build
-
-      mkdir -p ${SNAPCRAFT_PART_INSTALL}/bash_completions
-      cp -a etc/bash_completion.d/juju* ${SNAPCRAFT_PART_INSTALL}/bash_completions/.
-      # If you are releasing a build with public streams, copy in the agent directly
-      # If needed, grab the agent from streams
-      # curl http://streams.canonical.com/juju/tools/agent/$SNAPCRAFT_PROJECT_VERSION/juju-$SNAPCRAFT_PROJECT_VERSION-ubuntu-amd64.tgz | tar xz -C ${SNAPCRAFT_PART_INSTALL}/bin/
-      jujud=${SNAPCRAFT_STAGE}/bin/jujud
->>>>>>> 2da8de8a
       version=$($jujud version)
       hash=$(sha256sum $jujud | cut -d " " -f 1)
       cat > jujud-versions.yaml <<EOF
@@ -665,28 +301,9 @@
         - version: $version
           sha256: $hash
       EOF
-<<<<<<< HEAD
       cp -a jujud-versions.yaml ${CRAFT_PART_INSTALL}/bin
     stage-packages:
       - openssh-client
-=======
-      cp -a jujud-versions.yaml ${SNAPCRAFT_PART_INSTALL}/bin
-    stage-packages:
-      - openssh-client
-
-  dqlite-cleanup:
-    # This ensures that we clean up the dqlite clean up files.
-    after:
-      - juju
-    plugin: nil
-    source: .
-    override-prime: |
-      snapcraftctl prime
-
-      # This forces the removal of the *.a files. We require them for compiling
-      # but not for runtime linking.
-      rm -rf $SNAPCRAFT_PRIME/lib*
->>>>>>> 2da8de8a
 
 hooks:
   connect-plug-peers: {}
@@ -710,11 +327,7 @@
   jaas-plugin:
     interface: content
     content: jaas-plugin
-<<<<<<< HEAD
     target: $SNAP/opt/jaas/bin
-=======
-    target: $SNAP/usr/bin
->>>>>>> 2da8de8a
 
   dot-local-share-juju:
     interface: personal-files
@@ -759,4 +372,4 @@
   dot-openstack:
     interface: personal-files
     read:
-      - $HOME/.novarc
+      - $HOME/.novarc