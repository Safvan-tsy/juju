name: juju
version: 4.0-beta5
summary: Juju - a model-driven operator lifecycle manager for K8s and machines
license: AGPL-3.0
description: |
  A model-driven **universal operator lifecycle manager** for multi cloud and hybrid cloud application management on K8s and machines.

  **What is an operator lifecycle manager?**
  Kubernetes operators are containers with operations code, that drive your applications on K8s. Juju is an operator lifecycle manager that manages the installation, integration and configuration of operators on the cluster. Juju also extends the idea of operators to traditional application management on Linux and Windows servers, or cloud instances.

  **Model-driven operations and integration**
  Organise your operators into models, which group together applications that can be tightly integrated on the same substrate and operated by the same team. Capture resource allocation, storage, networking and integration information in the model to simplify ongoing operations.

  **Better day-2 operations**
  Each operator code package, called a charm, declares methods for actions like backup, restore, or security audit. Calling these methods provides remote administration of the application with no low-level access required.

  **Learn more**

   - https://juju.is/
   - https://discourse.charmhub.io/
   - https://github.com/juju/juju

  **Note**
  This snap needs to read any relevant locally stored cloud credentials in order to manage resources on your behalf in a specified cloud.
  It also can read private ssh keys. The privileged interface auto connections include:
   - lxd
   - ssh-keys

confinement: strict
grade: devel
base: core24

apps:
  juju:
    environment:
      # Make sure we access snap binaries first (i.e. juju-metadata lp:1759013)
      PATH: "$SNAP/bin:$SNAP/usr/bin:/snap/bin:$PATH"
    command: bin/juju
    plugs:
      - network
      - network-bind
      - ssh-keys
      - lxd
      # Needed to read the JAAS plugin binary
      - jaas-plugin
      # Needed so that juju can still use the real ~/.local/share/juju.
      - dot-local-share-juju
      # Needed to read lxd config.
      - config-lxd
      # Needed to read ~/.kube, ~/.novarc, ~/.aws etc.
      - dot-aws
      - dot-azure
      - dot-google
      - dot-kubernetes
      - dot-maas
      - dot-openstack
      - dot-oracle
      # Needed so that arbitrary cloud/credential yaml files can be read and backups written.
      - home
      # Needed to that SSO via the web browser can work.
      - desktop
  fetch-oci:
    daemon: oneshot
    command: wrappers/fetch-oci
    start-timeout: 1m
    stop-timeout: 35s
    plugs:
      - network

parts:
  wrappers:
    plugin: dump
    source: snap/local

<<<<<<< HEAD
  musl:
    source: https://musl.libc.org/releases/musl-1.2.4.tar.gz
    source-type: tar
    plugin: autotools
    build-packages:
      - gcc
      - automake
      - wget
    override-build: |
      set -ex

      CUSTOM_CFLAGS=""
      MACHINE_TYPE=$(uname -m)
      if [ "${MACHINE_TYPE}" = "ppc64le" ]; then
        MACHINE_TYPE="powerpc64le"
        CUSTOM_CFLAGS="-mlong-double-64"
      fi

      ./configure CFLAGS="${CUSTOM_CFLAGS}"
      make install

      ln -s /usr/include/${MACHINE_TYPE}-linux-gnu/asm /usr/local/musl/include/asm
      ln -s /usr/include/asm-generic /usr/local/musl/include/asm-generic
      ln -s /usr/include/linux /usr/local/musl/include/linux

=======
>>>>>>> d12343ad
  musl-compat:
    source: https://github.com/juju/musl-compat.git
    source-type: git
    source-depth: 1
    plugin: nil
    build-packages:
      - musl-tools
    override-build: |
      set -ex

<<<<<<< HEAD
      if [ ! -L /usr/local/musl/include/sys/queue.h ]; then
        ln -s $(pwd)/include/sys/queue.h /usr/local/musl/include/sys/queue.h
      fi
=======
      MACHINE_TYPE="$(gcc -dumpmachine | awk -F'-' '{print $1}')"
      if [ "${MACHINE_TYPE}" = "powerpc64le" ]; then
      cat <<EOM | tee -a "/usr/lib/powerpc64le-linux-musl/musl-gcc.specs"
      %rename cpp_options x_cpp_options

      *cpp_options:
      -mlong-double-64 %(x_cpp_options)

      %rename cc1 x_cc1

      *cc1:
      -mlong-double-64 %(x_cc1)

      EOM
      fi
      ln -s $(pwd)/include/sys/queue.h /usr/include/${MACHINE_TYPE}-linux-musl/sys/queue.h || true
      ln -s /usr/include/${MACHINE_TYPE}-linux-gnu/asm /usr/include/${MACHINE_TYPE}-linux-musl/asm || true
      ln -s /usr/include/asm-generic /usr/include/${MACHINE_TYPE}-linux-musl/asm-generic || true
      ln -s /usr/include/linux /usr/include/${MACHINE_TYPE}-linux-musl/linux || true
>>>>>>> d12343ad

  libtirpc:
    after:
      - musl-compat
    source: https://git.launchpad.net/ubuntu/+source/libtirpc
    source-branch: applied/ubuntu/noble
    source-type: git
    source-depth: 1
    plugin: nil
    build-packages:
      - musl-tools
      - automake
      - make
    override-build: |
      set -ex

      export CC="musl-gcc"
      export PKG_CONFIG_PATH="${CRAFT_STAGE}/snap-linux-musl/lib/pkgconfig"

      chmod +x autogen.sh
      autoupdate
      ./autogen.sh
      ./configure --disable-shared --disable-gssapi --prefix "${CRAFT_STAGE}/snap-linux-musl"
      
      make install

  libnsl:
    after:
      - libtirpc
    source: https://github.com/thkukuk/libnsl.git
    source-tag: v2.0.0
    source-type: git
    source-depth: 1
    plugin: nil
    build-packages:
      - musl-tools
      - automake
      - make
    override-build: |
      set -ex

      export CC="musl-gcc"
      export PKG_CONFIG_PATH="${CRAFT_STAGE}/snap-linux-musl/lib/pkgconfig"

      ./autogen.sh
      autoreconf -i
      autoconf

      ./configure --disable-shared --prefix "${CRAFT_STAGE}/snap-linux-musl"
      
      make install

  libuv:
    after:
      - musl-compat
<<<<<<< HEAD
    source: https://github.com/libuv/libuv.git
    source-tag: v1.46.0
=======
    source: https://git.launchpad.net/ubuntu/+source/libuv1
    source-branch: applied/ubuntu/noble
>>>>>>> d12343ad
    source-type: git
    source-depth: 1
    plugin: nil
    build-packages:
      - musl-tools
      - automake
      - make
    override-build: |
      set -ex

      export CC="musl-gcc"
      export PKG_CONFIG_PATH="${CRAFT_STAGE}/snap-linux-musl/lib/pkgconfig"

      ./autogen.sh
      ./configure --disable-shared --prefix "${CRAFT_STAGE}/snap-linux-musl"

      make install

  libsqlite3:
    after:
      - musl-compat
<<<<<<< HEAD
    source: https://github.com/sqlite/sqlite.git
    source-tag: version-3.43.1
=======
    source: https://git.launchpad.net/ubuntu/+source/sqlite3
    source-branch: applied/ubuntu/noble
>>>>>>> d12343ad
    source-type: git
    source-depth: 1
    plugin: nil
    build-packages:
      - musl-tools
      - automake
      - make
    override-build: |
      set -ex

      export CC="musl-gcc"
      export PKG_CONFIG_PATH="${CRAFT_STAGE}/snap-linux-musl/lib/pkgconfig"

      ./configure --disable-shared --prefix "${CRAFT_STAGE}/snap-linux-musl"
      make install

  liblz4:
    after:
      - musl-compat
    source: https://git.launchpad.net/ubuntu/+source/lz4
    source-branch: applied/ubuntu/noble
    source-type: git
    source-depth: 1
    plugin: nil
    build-packages:
      - musl-tools
      - make
    override-build: |
      set -ex

      export CC="musl-gcc"
      export PKG_CONFIG_PATH="${CRAFT_STAGE}/snap-linux-musl/lib/pkgconfig"

      cd lib
      make install PREFIX="${CRAFT_STAGE}/snap-linux-musl" BUILD_SHARED=no BUILD_STATIC=yes

  libdqlite:
    after:
      - libnsl
      - liblz4
      - libuv
      - libsqlite3
    source: https://github.com/canonical/dqlite.git
    source-tag: v1.16.7
    source-type: git
    source-depth: 1
    plugin: nil
    build-packages:
      - musl-tools
      - automake
      - autopoint
      - gettext
      - libtool
      - make
      - pkg-config
      - tcl
      - tclsh
    override-build: |
      set -ex

      export CC="musl-gcc"
      export PKG_CONFIG_PATH="${CRAFT_STAGE}/snap-linux-musl/lib/pkgconfig"

      autoreconf -i
      ./configure --disable-shared --enable-build-raft --prefix "${CRAFT_STAGE}/snap-linux-musl"

      make install

  jujud:
    after:
      - libdqlite
    plugin: nil
    source: .
<<<<<<< HEAD
    go-packages:
      - github.com/juju/juju/cmd/jujud-controller
    go-external-strings:
      github.com/juju/juju/core/version.GitCommit: ""
      github.com/juju/juju/core/version.GitTreeState: ""
      github.com/juju/juju/core/version.build: ""
    go-static: true
    go-strip: true
    go-buildtags: ["libsqlite3", "dqlite", "notest"]
    go-cgo-enabled: "1"
    go-cgo-cc: "musl-gcc"
    go-cgo-cflags: "-I/usr/local/musl/include"
    go-cgo-ldflags: "-luv -ldqlite -llz4 -lsqlite3 -Wl,-z,stack-size=1048576"
    go-cgo-ldflags-allow: "(-Wl,-wrap,pthread_create)|(-Wl,-z,now)"
    override-build: |
      snapcraftctl build
      mv ${SNAPCRAFT_PART_INSTALL}/bin/jujud-controller ${SNAPCRAFT_PART_INSTALL}/bin/jujud
=======
    build-snaps:
      - go/1.22/stable
    build-packages:
      - musl-tools
    override-build: |
      set -ex

      # TODO: use make plugin.
      export CC=musl-gcc
      export PKG_CONFIG_PATH="${CRAFT_STAGE}/snap-linux-musl/lib/pkgconfig"
      export PACKAGES="libuv dqlite liblz4 sqlite3"
      export GOBIN="${CRAFT_PART_INSTALL}/bin"
      export CGO_ENABLED=1
      export CGO_CFLAGS="$(pkg-config --cflags ${PACKAGES})"
      export CGO_LDFLAGS="$(pkg-config --libs ${PACKAGES}) -Wl,-z,stack-size=1048576"
      export CGO_LDFLAGS_ALLOW="(-Wl,-wrap,pthread_create)|(-Wl,-z,now)"
      export GO_LDFLAGS='-s -w -extldflags "-static" -linkmode "external" -X github.com/juju/juju/version.GitCommit= -X github.com/juju/juju/version.GitTreeState= -X github.com/juju/juju/version.build='
      go mod download
      go install -tags libsqlite3,dqlite -ldflags "${GO_LDFLAGS}" github.com/juju/juju/cmd/jujud
>>>>>>> d12343ad

  juju:
    after:
      - jujud
    plugin: nil
    source: .
<<<<<<< HEAD
    # TODO(wallyworld) - uncomment source-type once LP:1860526 is fixed.
    #source-type: git
    # You can grab a specific tag, commit, or branch
    # source-tag: juju-2.0.2
    # source-commit: a83896d913d7e43c960e441c1e41612116d92d46
    # source-branch: develop
    # apply patches before building
    go-packages:
      - github.com/juju/juju/cmd/juju
      - github.com/juju/juju/cmd/jujuc
      - github.com/juju/juju/cmd/plugins/juju-metadata
    go-external-strings:
      github.com/juju/juju/core/version.GitCommit: ""
      github.com/juju/juju/core/version.GitTreeState: ""
      github.com/juju/juju/core/version.build: ""
    go-static: true
    go-strip: true
    go-buildtags: ["notest"]
=======
    build-snaps:
      - go/1.22/stable
>>>>>>> d12343ad
    override-build: |
      set -ex

      # TODO: use make plugin.
      export GOBIN="${CRAFT_PART_INSTALL}/bin"
      export CGO_ENABLED=0
      export GO_LDFLAGS='-s -w -extldflags "-static" -X github.com/juju/juju/version.GitCommit= -X github.com/juju/juju/version.GitTreeState= -X github.com/juju/juju/version.build='
      go mod download
      go install -ldflags "${GO_LDFLAGS}" github.com/juju/juju/cmd/juju github.com/juju/juju/cmd/jujuc github.com/juju/juju/cmd/plugins/juju-metadata

      mkdir -p ${CRAFT_PART_INSTALL}/bash_completions
      cp -a etc/bash_completion.d/juju* ${CRAFT_PART_INSTALL}/bash_completions/.
      jujud=${CRAFT_STAGE}/bin/jujud
      version=$($jujud version)
      hash=$(sha256sum $jujud | cut -d " " -f 1)
      cat > jujud-versions.yaml <<EOF
      versions:
        - version: $version
          sha256: $hash
      EOF
      cp -a jujud-versions.yaml ${CRAFT_PART_INSTALL}/bin
    stage-packages:
      - openssh-client

hooks:
  connect-plug-peers: {}
  disconnect-plug-peers: {}
  post-refresh: {}

slots:
  juju-bin:
    interface: content
    content: juju
    source:
      read:
        - $SNAP/bin

plugs:
  peers:
    interface: content
    content: microk8s
    target: $SNAP_DATA/microk8s

  jaas-plugin:
    interface: content
    content: jaas-plugin
    target: $SNAP/usr/bin

  dot-local-share-juju:
    interface: personal-files
    write:
      - $HOME/.local/share/juju

  config-lxd:
    interface: personal-files
    read:
      - $HOME/snap/lxd/common/config

  dot-aws:
    interface: personal-files
    read:
      - $HOME/.aws

  dot-azure:
    interface: personal-files
    read:
      - $HOME/.azure

  dot-google:
    interface: personal-files
    read:
      - $HOME/.config/gcloud

  dot-kubernetes:
    interface: personal-files
    read:
      - $HOME/.kube

  dot-maas:
    interface: personal-files
    read:
      - $HOME/.maasrc

  dot-oracle:
    interface: personal-files
    read:
      - $HOME/.oci

  dot-openstack:
    interface: personal-files
    read:
      - $HOME/.novarc
<|MERGE_RESOLUTION|>--- conflicted
+++ resolved
@@ -72,34 +72,6 @@
     plugin: dump
     source: snap/local
 
-<<<<<<< HEAD
-  musl:
-    source: https://musl.libc.org/releases/musl-1.2.4.tar.gz
-    source-type: tar
-    plugin: autotools
-    build-packages:
-      - gcc
-      - automake
-      - wget
-    override-build: |
-      set -ex
-
-      CUSTOM_CFLAGS=""
-      MACHINE_TYPE=$(uname -m)
-      if [ "${MACHINE_TYPE}" = "ppc64le" ]; then
-        MACHINE_TYPE="powerpc64le"
-        CUSTOM_CFLAGS="-mlong-double-64"
-      fi
-
-      ./configure CFLAGS="${CUSTOM_CFLAGS}"
-      make install
-
-      ln -s /usr/include/${MACHINE_TYPE}-linux-gnu/asm /usr/local/musl/include/asm
-      ln -s /usr/include/asm-generic /usr/local/musl/include/asm-generic
-      ln -s /usr/include/linux /usr/local/musl/include/linux
-
-=======
->>>>>>> d12343ad
   musl-compat:
     source: https://github.com/juju/musl-compat.git
     source-type: git
@@ -110,11 +82,6 @@
     override-build: |
       set -ex
 
-<<<<<<< HEAD
-      if [ ! -L /usr/local/musl/include/sys/queue.h ]; then
-        ln -s $(pwd)/include/sys/queue.h /usr/local/musl/include/sys/queue.h
-      fi
-=======
       MACHINE_TYPE="$(gcc -dumpmachine | awk -F'-' '{print $1}')"
       if [ "${MACHINE_TYPE}" = "powerpc64le" ]; then
       cat <<EOM | tee -a "/usr/lib/powerpc64le-linux-musl/musl-gcc.specs"
@@ -134,7 +101,6 @@
       ln -s /usr/include/${MACHINE_TYPE}-linux-gnu/asm /usr/include/${MACHINE_TYPE}-linux-musl/asm || true
       ln -s /usr/include/asm-generic /usr/include/${MACHINE_TYPE}-linux-musl/asm-generic || true
       ln -s /usr/include/linux /usr/include/${MACHINE_TYPE}-linux-musl/linux || true
->>>>>>> d12343ad
 
   libtirpc:
     after:
@@ -190,13 +156,8 @@
   libuv:
     after:
       - musl-compat
-<<<<<<< HEAD
-    source: https://github.com/libuv/libuv.git
-    source-tag: v1.46.0
-=======
     source: https://git.launchpad.net/ubuntu/+source/libuv1
     source-branch: applied/ubuntu/noble
->>>>>>> d12343ad
     source-type: git
     source-depth: 1
     plugin: nil
@@ -218,13 +179,8 @@
   libsqlite3:
     after:
       - musl-compat
-<<<<<<< HEAD
-    source: https://github.com/sqlite/sqlite.git
-    source-tag: version-3.43.1
-=======
     source: https://git.launchpad.net/ubuntu/+source/sqlite3
     source-branch: applied/ubuntu/noble
->>>>>>> d12343ad
     source-type: git
     source-depth: 1
     plugin: nil
@@ -298,25 +254,6 @@
       - libdqlite
     plugin: nil
     source: .
-<<<<<<< HEAD
-    go-packages:
-      - github.com/juju/juju/cmd/jujud-controller
-    go-external-strings:
-      github.com/juju/juju/core/version.GitCommit: ""
-      github.com/juju/juju/core/version.GitTreeState: ""
-      github.com/juju/juju/core/version.build: ""
-    go-static: true
-    go-strip: true
-    go-buildtags: ["libsqlite3", "dqlite", "notest"]
-    go-cgo-enabled: "1"
-    go-cgo-cc: "musl-gcc"
-    go-cgo-cflags: "-I/usr/local/musl/include"
-    go-cgo-ldflags: "-luv -ldqlite -llz4 -lsqlite3 -Wl,-z,stack-size=1048576"
-    go-cgo-ldflags-allow: "(-Wl,-wrap,pthread_create)|(-Wl,-z,now)"
-    override-build: |
-      snapcraftctl build
-      mv ${SNAPCRAFT_PART_INSTALL}/bin/jujud-controller ${SNAPCRAFT_PART_INSTALL}/bin/jujud
-=======
     build-snaps:
       - go/1.22/stable
     build-packages:
@@ -336,36 +273,14 @@
       export GO_LDFLAGS='-s -w -extldflags "-static" -linkmode "external" -X github.com/juju/juju/version.GitCommit= -X github.com/juju/juju/version.GitTreeState= -X github.com/juju/juju/version.build='
       go mod download
       go install -tags libsqlite3,dqlite -ldflags "${GO_LDFLAGS}" github.com/juju/juju/cmd/jujud
->>>>>>> d12343ad
 
   juju:
     after:
       - jujud
     plugin: nil
     source: .
-<<<<<<< HEAD
-    # TODO(wallyworld) - uncomment source-type once LP:1860526 is fixed.
-    #source-type: git
-    # You can grab a specific tag, commit, or branch
-    # source-tag: juju-2.0.2
-    # source-commit: a83896d913d7e43c960e441c1e41612116d92d46
-    # source-branch: develop
-    # apply patches before building
-    go-packages:
-      - github.com/juju/juju/cmd/juju
-      - github.com/juju/juju/cmd/jujuc
-      - github.com/juju/juju/cmd/plugins/juju-metadata
-    go-external-strings:
-      github.com/juju/juju/core/version.GitCommit: ""
-      github.com/juju/juju/core/version.GitTreeState: ""
-      github.com/juju/juju/core/version.build: ""
-    go-static: true
-    go-strip: true
-    go-buildtags: ["notest"]
-=======
     build-snaps:
       - go/1.22/stable
->>>>>>> d12343ad
     override-build: |
       set -ex
 
