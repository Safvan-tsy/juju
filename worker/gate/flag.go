--- conflicted
+++ resolved
@@ -79,11 +79,7 @@
 	return w.unlocked
 }
 
-<<<<<<< HEAD
-func (w *Flag) loop() error {
-=======
-func (w *FlagWorker) run() error {
->>>>>>> 58809d0a
+func (w *Flag) run() error {
 	var bounce <-chan struct{}
 	if !w.unlocked {
 		bounce = w.gate.Unlocked()
