// Copyright 2017 Canonical Ltd.
// Licensed under the AGPLv3, see LICENCE file for details.

package caasoperator

import (
	"fmt"
	"io/ioutil"
	"os"
	"path/filepath"
	"sync"
	"time"

	"github.com/juju/clock"
	"github.com/juju/errors"
	"github.com/juju/loggo"
	"github.com/juju/names/v4"
	"github.com/juju/os/series"
	"github.com/juju/utils/arch"
	jujusymlink "github.com/juju/utils/symlink"
	"github.com/juju/version"
	"github.com/juju/worker/v2"
	"github.com/juju/worker/v2/catacomb"

	apiuniter "github.com/juju/juju/api/uniter"
	"github.com/juju/juju/caas"
	"github.com/juju/juju/caas/kubernetes/provider"
	"github.com/juju/juju/caas/kubernetes/provider/exec"
	"github.com/juju/juju/core/leadership"
	"github.com/juju/juju/core/life"
	"github.com/juju/juju/core/model"
	"github.com/juju/juju/core/paths"
	"github.com/juju/juju/core/status"
	"github.com/juju/juju/core/watcher"
	jujunames "github.com/juju/juju/juju/names"
	"github.com/juju/juju/juju/sockets"
	jujuversion "github.com/juju/juju/version"
	jworker "github.com/juju/juju/worker"
	"github.com/juju/juju/worker/caasoperator/remotestate"
	"github.com/juju/juju/worker/introspection"
	"github.com/juju/juju/worker/uniter"
	jujucharm "github.com/juju/juju/worker/uniter/charm"
	uniterremotestate "github.com/juju/juju/worker/uniter/remotestate"
)

// logger is here to stop the desire of creating a package level logger.
// Don't do this, instead pass one through as config to the worker.
var logger interface{}

var (
	jujuRun        = paths.MustSucceed(paths.JujuRun(series.MustHostSeries()))
	jujuDumpLogs   = paths.MustSucceed(paths.JujuDumpLogs(series.MustHostSeries()))
	jujuIntrospect = paths.MustSucceed(paths.JujuIntrospect(series.MustHostSeries()))

	jujudSymlinks = []string{
		jujuRun,
		jujuDumpLogs,
		jujuIntrospect,
	}
)

// caasOperator implements the capabilities of the caasoperator agent. It is not intended to
// implement the actual *behaviour* of the caasoperator agent; that responsibility is
// delegated to Mode values, which are expected to react to events and direct
// the caasoperator's responses to them.
type caasOperator struct {
	catacomb       catacomb.Catacomb
	config         Config
	paths          Paths
	runner         *worker.Runner
	deployer       jujucharm.Deployer
	stateFile      *StateFile
	deploymentMode caas.DeploymentMode
}

// Config hold the configuration for a caasoperator worker.
type Config struct {
	Logger Logger

	// ModelUUID is the UUID of the model.
	ModelUUID string

	// ModelName is the name of the model.
	ModelName string

	// Application holds the name of the application that
	// this CAAS operator manages.
	Application string

	// CharmGetter is an interface used for getting the
	// application's charm URL and SHA256 hash.
	CharmGetter CharmGetter

	// Clock holds the clock to be used by the CAAS operator
	// for time-related operations.
	Clock clock.Clock

	// DataDir holds the path to the Juju "data directory",
	// i.e. "/var/lib/juju" (by default). The CAAS operator
	// expects to find the jujud binary at <data-dir>/tools/jujud.
	DataDir string

	// ProfileDir is where the introspection scripts are written.
	ProfileDir string

	// Downloader is an interface used for downloading the
	// application charm.
	Downloader Downloader

	// StatusSetter is an interface used for setting the
	// application status.
	StatusSetter StatusSetter

	// UnitGetter is an interface for getting a unit.
	UnitGetter UnitGetter

	// UnitRemover is an interface for removing a unit.
	UnitRemover UnitRemover

	// ApplicationWatcher is an interface for getting info about an application's charm.
	ApplicationWatcher ApplicationWatcher

	// ContainerStartWatcher provides an interface for watching
	// for unit container starts.
	ContainerStartWatcher ContainerStartWatcher

	// VersionSetter is an interface for setting the operator agent version.
	VersionSetter VersionSetter

	// LeadershipTrackerFunc is a function for getting a leadership tracker worker.
	LeadershipTrackerFunc func(unitTag names.UnitTag) leadership.TrackerWorker

	// UniterFacadeFunc is a function for making a uniter facade.
	UniterFacadeFunc func(unitTag names.UnitTag) *apiuniter.State

	// UniterParams are parameters used to construct a uniter worker.
	UniterParams *uniter.UniterParams

	// StartUniterFunc starts a uniter worker using the given runner.
	StartUniterFunc func(runner *worker.Runner, params *uniter.UniterParams) error

	// RunListenerSocketFunc returns a socket used for the juju run listener.
	RunListenerSocketFunc func(*uniter.SocketConfig) (*sockets.Socket, error)

	// OperatorInfo contains serving information such as Certs and PrivateKeys.
	OperatorInfo caas.OperatorInfo

	// ExecClient for initilizing caas units.
	ExecClient exec.Executor
}

func (config Config) Validate() error {
	if !names.IsValidApplication(config.Application) {
		return errors.NotValidf("application name %q", config.Application)
	}
	if config.CharmGetter == nil {
		return errors.NotValidf("missing CharmGetter")
	}
	if config.ApplicationWatcher == nil {
		return errors.NotValidf("missing ApplicationWatcher")
	}
	if config.UnitGetter == nil {
		return errors.NotValidf("missing UnitGetter")
	}
	if config.UnitRemover == nil {
		return errors.NotValidf("missing UnitRemover")
	}
	if config.ContainerStartWatcher == nil {
		return errors.NotValidf("missing ContainerStartWatcher")
	}
	if config.LeadershipTrackerFunc == nil {
		return errors.NotValidf("missing LeadershipTrackerFunc")
	}
	if config.UniterFacadeFunc == nil {
		return errors.NotValidf("missing UniterFacadeFunc")
	}
	if config.UniterParams == nil {
		return errors.NotValidf("missing UniterParams")
	}
	if config.Clock == nil {
		return errors.NotValidf("missing Clock")
	}
	if config.DataDir == "" {
		return errors.NotValidf("missing DataDir")
	}
	if config.ProfileDir == "" {
		return errors.NotValidf("missing ProfileDir")
	}
	if config.Downloader == nil {
		return errors.NotValidf("missing Downloader")
	}
	if config.StatusSetter == nil {
		return errors.NotValidf("missing StatusSetter")
	}
	if config.VersionSetter == nil {
		return errors.NotValidf("missing VersionSetter")
	}
	if config.ExecClient == nil {
		return errors.NotValidf("missing ExecClient")
	}
	return nil
}

func (config Config) getPaths() Paths {
	return NewPaths(config.DataDir, names.NewApplicationTag(config.Application))
}

// NewWorker creates a new worker which will install and operate a
// CaaS-based application, by executing hooks and operations in
// response to application state changes.
func NewWorker(config Config) (worker.Worker, error) {
	if err := config.Validate(); err != nil {
		return nil, errors.Trace(err)
	}
	paths := config.getPaths()
	logger := loggo.GetLogger("juju.worker.uniter.charm")
	deployer, err := jujucharm.NewDeployer(
		paths.State.CharmDir,
		paths.State.DeployerDir,
		jujucharm.NewBundlesDir(
			paths.State.BundlesDir,
			config.Downloader,
			logger),
		logger,
	)
	if err != nil {
		return nil, errors.Annotatef(err, "cannot create deployer")
	}

	op := &caasOperator{
		config:   config,
		paths:    paths,
		deployer: deployer,
		runner: worker.NewRunner(worker.RunnerParams{
			Clock: config.Clock,

			// One of the uniter workers failing should not
			// prevent the others from running.
			IsFatal: func(error) bool { return false },

			// For any failures, try again in 3 seconds.
			RestartDelay: 3 * time.Second,
		}),
	}
	if err := catacomb.Invoke(catacomb.Plan{
		Site: &op.catacomb,
		Work: op.loop,
		Init: []worker.Worker{op.runner},
	}); err != nil {
		return nil, errors.Trace(err)
	}
	return op, nil
}

func (op *caasOperator) makeAgentSymlinks(unitTag names.UnitTag) error {
	// All units share the same agent binary.
	// Set up the required symlinks.

	// First the agent binary.
	agentBinaryDir := op.paths.GetToolsDir()
	unitToolsDir := filepath.Join(agentBinaryDir, unitTag.String())
	err := os.Mkdir(unitToolsDir, 0600)
	if err != nil && !os.IsExist(err) {
		return errors.Trace(err)
	}
	jujudPath := filepath.Join(agentBinaryDir, jujunames.Jujud)
	err = jujusymlink.New(jujudPath, filepath.Join(unitToolsDir, jujunames.Jujud))
	// Ignore permission denied as this won't happen in production
	// but may happen in testing depending on setup of /tmp
	if err != nil && !os.IsExist(err) && !os.IsPermission(err) {
		return errors.Trace(err)
	}

	// TODO(caas) - remove this when upstream charmhelpers are fixed
	// Charmhelpers expect to see a jujud in a machine-X directory.
	legacyMachineDir := filepath.Join(agentBinaryDir, "machine-0")
	err = os.Mkdir(legacyMachineDir, 0600)
	if err != nil && !os.IsExist(err) {
		return errors.Trace(err)
	}
	err = jujusymlink.New(jujudPath, filepath.Join(legacyMachineDir, jujunames.Jujud))
	if err != nil && !os.IsExist(err) && !os.IsPermission(err) {
		return errors.Trace(err)
	}

	for _, slk := range jujudSymlinks {
		err = jujusymlink.New(jujudPath, slk)
		if err != nil && !os.IsExist(err) && !os.IsPermission(err) {
			return errors.Trace(err)
		}
	}

	// Ensure legacy charm symlinks created before 2.8 getting unlinked.
	unitCharmDir := filepath.Join(op.config.DataDir, "agents", unitTag.String(), "charm")
	isUnitCharmDirSymlink, err := jujusymlink.IsSymlink(unitCharmDir)
	if os.IsNotExist(errors.Cause(err)) || os.IsPermission(errors.Cause(err)) {
		// Ignore permission denied as this won't happen in production
		// but may happen in testing depending on setup of /tmp.
		return nil
	} else if err != nil {
		return errors.Trace(err)
	}
	if isUnitCharmDirSymlink {
		op.config.Logger.Warningf("removing legacy charm symlink for %q", unitTag.String())
		if err := os.Remove(unitCharmDir); err != nil {
			return errors.Trace(err)
		}
	}
	return nil
}

func (op *caasOperator) removeUnitDir(unitTag names.UnitTag) error {
	unitAgentDir := filepath.Join(op.config.DataDir, "agents", unitTag.String())
	return os.RemoveAll(unitAgentDir)
}

func toBinaryVersion(vers version.Number) version.Binary {
	outVers := version.Binary{
		Number: vers,
		Arch:   arch.HostArch(),
		Series: series.MustHostSeries(),
	}
	return outVers
}

func runListenerSocket(sc *uniter.SocketConfig) (*sockets.Socket, error) {
	socket := sockets.Socket{
		Network:   "tcp",
		Address:   fmt.Sprintf(":%d", provider.JujuRunServerSocketPort),
		TLSConfig: sc.TLSConfig,
	}
	return &socket, nil
}

func (op *caasOperator) init() (*LocalState, error) {
	if err := introspection.WriteProfileFunctions(op.config.ProfileDir); err != nil {
		// This isn't fatal, just annoying.
		op.config.Logger.Errorf("failed to write profile funcs: %v", err)
	}

	if err := jujucharm.ClearDownloads(op.paths.State.BundlesDir); err != nil {
		op.config.Logger.Warningf(err.Error())
	}

	op.stateFile = NewStateFile(op.paths.State.OperationsFile)
	localState, err := op.stateFile.Read()
	if err == ErrNoStateFile {
		localState = &LocalState{}
	}

	if err := op.ensureCharm(localState); err != nil {
		if err == jworker.ErrTerminateAgent {
			return nil, err
		}
		return nil, errors.Annotatef(err,
			"failed to initialize caasoperator for %q",
			op.config.Application,
		)
	}

	// Set up a single remote juju run listener to be used by all workload units.
	if op.deploymentMode != caas.ModeOperator {
		if op.config.RunListenerSocketFunc == nil {
			return nil, errors.New("missing RunListenerSocketFunc")
		}
		if op.config.RunListenerSocketFunc != nil {
			socket, err := op.config.RunListenerSocketFunc(op.config.UniterParams.SocketConfig)
			if err != nil {
				return nil, errors.Annotate(err, "creating juju run socket")
			}
			op.config.Logger.Debugf("starting caas operator juju-run listener on %v", socket)
			logger := loggo.GetLogger("juju.worker.uniter")
			runListener, err := uniter.NewRunListener(*socket, logger)
			if err != nil {
				return nil, errors.Annotate(err, "creating juju run listener")
			}
			rlw := uniter.NewRunListenerWrapper(runListener, logger)
			if err := op.catacomb.Add(rlw); err != nil {
				return nil, errors.Trace(err)
			}
			op.config.UniterParams.RunListener = runListener
		}
	}
	return localState, nil
}

func (op *caasOperator) loop() (err error) {
	logger := op.config.Logger

	defer func() {
		if errors.IsNotFound(err) {
			err = jworker.ErrTerminateAgent
		}
	}()

	localState, err := op.init()
	if err != nil {
		return err
	}
	logger.Infof("operator %q started", op.config.Application)

	// Start by reporting current tools (which includes arch/series).
	if err := op.config.VersionSetter.SetVersion(
		op.config.Application, toBinaryVersion(jujuversion.Current)); err != nil {
		return errors.Annotate(err, "cannot set agent version")
	}

	var (
		remoteWatcher remotestate.Watcher
		watcherMu     sync.Mutex
	)

	restartWatcher := func() error {
		watcherMu.Lock()
		defer watcherMu.Unlock()

		if remoteWatcher != nil {
			// watcher added to catacomb, will kill operator if there's an error.
			_ = worker.Stop(remoteWatcher)
		}
		var err error
		remoteWatcher, err = remotestate.NewWatcher(
			remotestate.WatcherConfig{
				Logger:             loggo.GetLogger("juju.worker.caasoperator.remotestate"),
				CharmGetter:        op.config.CharmGetter,
				Application:        op.config.Application,
				ApplicationWatcher: op.config.ApplicationWatcher,
			})
		if err != nil {
			return errors.Trace(err)
		}
		if err := op.catacomb.Add(remoteWatcher); err != nil {
			return errors.Trace(err)
		}
		return nil
	}

	jujuUnitsWatcher, err := op.config.UnitGetter.WatchUnits(op.config.Application)
	if err != nil {
		return errors.Trace(err)
	}
	if err := op.catacomb.Add(jujuUnitsWatcher); err != nil {
		return errors.Trace(err)
	}

	var containerStartChan watcher.StringsChannel
	if op.deploymentMode != caas.ModeOperator {
		// Match the init container and the default container.
		containerRegex := fmt.Sprintf("(?:%s|)", caas.InitContainerName)
		containerStartWatcher, err := op.config.ContainerStartWatcher.WatchContainerStart(
			op.config.Application, containerRegex)
		if err != nil {
			return errors.Trace(err)
		}
		if err := op.catacomb.Add(containerStartWatcher); err != nil {
			return errors.Trace(err)
		}
		containerStartChan = containerStartWatcher.Changes()
	}

	if err := op.setStatus(status.Active, ""); err != nil {
		return errors.Trace(err)
	}

	// Keep a record of the alive units and a channel used to notify
	// their uniter workers when the charm version has changed.
	aliveUnits := make(map[string]chan struct{})
	// Channels used to notify uniter worker that the workload container
	// is running.
	unitRunningChannels := make(map[string]chan struct{})

	if err = restartWatcher(); err != nil {
		err = errors.Annotate(err, "(re)starting watcher")
		return errors.Trace(err)
	}

	// We should not do anything until there has been a change
	// to the remote state. The watcher will trigger at least
	// once initially.
	select {
	case <-op.catacomb.Dying():
		return op.catacomb.ErrDying()
	case <-remoteWatcher.RemoteStateChanged():
	}

	for {
		select {
		case <-op.catacomb.Dying():
			return op.catacomb.ErrDying()
		case <-remoteWatcher.RemoteStateChanged():
			snap := remoteWatcher.Snapshot()
			if op.charmModified(localState, snap) {
				// Charm changed so download and install the new version.
				err := op.ensureCharm(localState)
				if err != nil {
					return errors.Annotatef(err, "error downloading updated charm %v", localState.CharmURL)
				}
				// Reset the application's "Downloading..." message.
				if err := op.setStatus(status.Active, ""); err != nil {
					return errors.Trace(err)
				}
				// Notify all uniters of the change so they run the upgrade-charm hook.
				for unitID, changedChan := range aliveUnits {
					logger.Debugf("trigger upgrade charm for caas unit %v", unitID)
					select {
					case <-op.catacomb.Dying():
						return op.catacomb.ErrDying()
					case changedChan <- struct{}{}:
					}
				}
			}
		case units, ok := <-containerStartChan:
			if !ok {
				return errors.New("container start watcher closed channel")
			}
			for _, unitID := range units {
				if runningChan, ok := unitRunningChannels[unitID]; ok {
					logger.Debugf("trigger running status for caas unit %v", unitID)
					select {
					case <-op.catacomb.Dying():
						return op.catacomb.ErrDying()
					case runningChan <- struct{}{}:
					}
				}
			}
		case units, ok := <-jujuUnitsWatcher.Changes():
			if !ok {
				return errors.New("watcher closed channel")
			}
			for _, v := range units {
				unitID := v
				unitLife, err := op.config.UnitGetter.Life(unitID)
				if err != nil && !errors.IsNotFound(err) {
					return errors.Trace(err)
				}
				unitTag := names.NewUnitTag(unitID)
				if errors.IsNotFound(err) || unitLife == life.Dead {
					delete(aliveUnits, unitID)
					delete(unitRunningChannels, unitID)
					if err := op.runner.StopWorker(unitID); err != nil {
						return err
					}
					// Remove the unit's directory
					if err := op.removeUnitDir(unitTag); err != nil {
						return err
					}
					// Remove the unit from state.
					if err := op.config.UnitRemover.RemoveUnit(unitID); err != nil {
						return err
					}
				} else {
					if _, ok := aliveUnits[unitID]; !ok {
						aliveUnits[unitID] = make(chan struct{})
					}
					if _, ok := unitRunningChannels[unitID]; !ok && op.deploymentMode != caas.ModeOperator {
						unitRunningChannels[unitID] = make(chan struct{})
					}
				}
				// Start a worker to manage any new units.
				if _, err := op.runner.Worker(unitID, op.catacomb.Dying()); err == nil || unitLife == life.Dead {
					// Already watching the unit. or we're
					// not yet watching it and it's dead.
					continue
				}

				// Make all the required symlinks.
				if err := op.makeAgentSymlinks(unitTag); err != nil {
					return errors.Trace(err)
				}

				params := op.config.UniterParams
				params.ModelType = model.CAAS
				params.UnitTag = unitTag
				params.Downloader = op.config.Downloader // TODO(caas): write a cache downloader
				params.UniterFacade = op.config.UniterFacadeFunc(unitTag)
				params.LeadershipTracker = op.config.LeadershipTrackerFunc(unitTag)
				params.ApplicationChannel = aliveUnits[unitID]
				if op.deploymentMode != caas.ModeOperator {
					params.IsRemoteUnit = true
					params.ContainerRunningStatusChannel = unitRunningChannels[unitID]
					params.ContainerRunningStatusFunc = func(providerID string) (*uniterremotestate.ContainerRunningStatus, error) {
						return op.runningStatus(unitTag, providerID)
					}
					params.RemoteInitFunc = func(runningStatus uniterremotestate.ContainerRunningStatus, cancel <-chan struct{}) error {
						return op.remoteInit(unitTag, runningStatus, cancel)
					}
					params.NewRemoteRunnerExecutor = getNewRunnerExecutor(logger, op.config.ExecClient)
				}
				if err := op.config.StartUniterFunc(op.runner, params); err != nil {
					return errors.Trace(err)
				}
			}
		}
	}
}

func (op *caasOperator) runningStatus(unit names.UnitTag, providerID string) (*uniterremotestate.ContainerRunningStatus, error) {
	op.config.Logger.Debugf("request running status for %v %s", unit, providerID)
	params := exec.StatusParams{
		PodName: providerID,
	}
	status, err := op.config.ExecClient.Status(params)
	if errors.IsNotFound(err) {
		op.config.Logger.Errorf("could not find pod %v %s %v", unit, providerID, err)
		return nil, nil
	} else if err != nil {
		op.config.Logger.Errorf("could not get pod %v %s %v", unit, providerID, err)
		return nil, errors.Trace(err)
	}
	result := &uniterremotestate.ContainerRunningStatus{
		PodName: status.PodName,
	}
	once := true
	for _, cs := range status.ContainerStatus {
		if cs.InitContainer && cs.Name == caas.InitContainerName {
			result.Initialising = cs.Running
			result.InitialisingTime = cs.StartedAt
		}
		// Only check the default container
		if !cs.InitContainer && !cs.EphemeralContainer && once {
			result.Running = cs.Running
			once = false
		}
	}
	return result, nil
}

func (op *caasOperator) remoteInit(unit names.UnitTag, runningStatus uniterremotestate.ContainerRunningStatus, cancel <-chan struct{}) error {
	op.config.Logger.Debugf("remote init for %v %+v", unit, runningStatus)
<<<<<<< HEAD
	params := InitializeUnitParams{
=======
	params := initializeUnitParams{
>>>>>>> 1e3b7464
		ExecClient:   op.config.ExecClient,
		Logger:       op.config.Logger,
		OperatorInfo: op.config.OperatorInfo,
		Paths:        op.paths,
		UnitTag:      unit,
		ProviderID:   runningStatus.PodName,
		WriteFile:    ioutil.WriteFile,
		TempDir:      ioutil.TempDir,
<<<<<<< HEAD
=======
		Clock:        op.config.Clock,
		ReTrier:      runnerWithRetry,
>>>>>>> 1e3b7464
	}
	switch {
	case runningStatus.Initialising:
		params.InitType = UnitInit
	case runningStatus.Running:
		params.InitType = UnitUpgrade
	default:
		return errors.NotFoundf("container not running")
	}
<<<<<<< HEAD
	err := InitializeUnit(params, cancel)
=======
	err := initializeUnit(params, cancel)
>>>>>>> 1e3b7464
	if err != nil {
		return errors.Trace(err)
	}
	return nil
}

func (op *caasOperator) charmModified(local *LocalState, remote remotestate.Snapshot) bool {
	// CAAS models may not yet have read the charm url from state.
	if remote.CharmURL == nil {
		return false
	}
	if local == nil || local.CharmURL == nil {
		op.config.Logger.Warningf("unexpected nil local charm URL")
		return true
	}
	if *local.CharmURL != *remote.CharmURL {
		op.config.Logger.Debugf("upgrade from %v to %v", local.CharmURL, remote.CharmURL)
		return true
	}

	if local.CharmModifiedVersion != remote.CharmModifiedVersion {
		op.config.Logger.Debugf("upgrade from CharmModifiedVersion %v to %v", local.CharmModifiedVersion, remote.CharmModifiedVersion)
		return true
	}
	if remote.ForceCharmUpgrade {
		op.config.Logger.Debugf("force charm upgrade to %v", remote.CharmURL)
		return true
	}
	return false
}

func (op *caasOperator) setStatus(status status.Status, message string, args ...interface{}) error {
	err := op.config.StatusSetter.SetStatus(
		op.config.Application,
		status,
		fmt.Sprintf(message, args...),
		nil,
	)
	return errors.Annotate(err, "setting status")
}

// Kill is part of the worker.Worker interface.
func (op *caasOperator) Kill() {
	op.catacomb.Kill(nil)
}

// Wait is part of the worker.Worker interface.
func (op *caasOperator) Wait() error {
	return op.catacomb.Wait()
}<|MERGE_RESOLUTION|>--- conflicted
+++ resolved
@@ -627,11 +627,7 @@
 
 func (op *caasOperator) remoteInit(unit names.UnitTag, runningStatus uniterremotestate.ContainerRunningStatus, cancel <-chan struct{}) error {
 	op.config.Logger.Debugf("remote init for %v %+v", unit, runningStatus)
-<<<<<<< HEAD
-	params := InitializeUnitParams{
-=======
 	params := initializeUnitParams{
->>>>>>> 1e3b7464
 		ExecClient:   op.config.ExecClient,
 		Logger:       op.config.Logger,
 		OperatorInfo: op.config.OperatorInfo,
@@ -640,11 +636,8 @@
 		ProviderID:   runningStatus.PodName,
 		WriteFile:    ioutil.WriteFile,
 		TempDir:      ioutil.TempDir,
-<<<<<<< HEAD
-=======
 		Clock:        op.config.Clock,
 		ReTrier:      runnerWithRetry,
->>>>>>> 1e3b7464
 	}
 	switch {
 	case runningStatus.Initialising:
@@ -654,11 +647,7 @@
 	default:
 		return errors.NotFoundf("container not running")
 	}
-<<<<<<< HEAD
-	err := InitializeUnit(params, cancel)
-=======
 	err := initializeUnit(params, cancel)
->>>>>>> 1e3b7464
 	if err != nil {
 		return errors.Trace(err)
 	}
