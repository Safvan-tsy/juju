// Copyright 2016-2018 Canonical Ltd.
// Licensed under the AGPLv3, see LICENCE file for details.

package httpserver_test

import (
	"crypto/tls"
	"net/http"
	"net/url"

	"github.com/juju/loggo"
	jc "github.com/juju/testing/checkers"
	"github.com/juju/worker/v3/workertest"
	gc "gopkg.in/check.v1"

	coretesting "github.com/juju/juju/testing"
	"github.com/juju/juju/worker/httpserver"
)

type certSuite struct {
	workerFixture
}

var _ = gc.Suite(&certSuite{})

func testSNIGetter(cert *tls.Certificate) httpserver.SNIGetterFunc {
	return httpserver.SNIGetterFunc(func(_ *tls.ClientHelloInfo) (*tls.Certificate, error) {
		return cert, nil
	})
}

func (s *certSuite) SetUpTest(c *gc.C) {
	s.workerFixture.SetUpTest(c)
	tlsConfig := httpserver.InternalNewTLSConfig(
		"",
		"https://0.1.2.3/no-autocert-here",
		nil,
		testSNIGetter(coretesting.ServerTLSCert),
		loggo.GetLogger("test"),
	)
	// Copy the root CAs across.
	tlsConfig.RootCAs = s.config.TLSConfig.RootCAs
	s.config.TLSConfig = tlsConfig
	s.config.TLSConfig.ServerName = "juju-apiserver"
	s.config.Mux.AddHandler("GET", "/hey", http.HandlerFunc(s.handler))
}

func (s *certSuite) handler(w http.ResponseWriter, req *http.Request) {
	w.WriteHeader(http.StatusOK)
	w.Write([]byte("yay"))
}

func (s *certSuite) TestAutocertFailure(c *gc.C) {
	// We don't have a fake autocert server, but we can at least
	// smoke test that the autocert path is followed when we try
	// to connect to a DNS name - the AutocertURL configured
	// by the testing suite is invalid so it should fail.

	// Dropping the handler returned here disables the challenge
	// listener.
	tlsConfig := httpserver.InternalNewTLSConfig(
		"somewhere.example",
		"https://0.1.2.3/no-autocert-here",
		nil,
		testSNIGetter(coretesting.ServerTLSCert),
		loggo.GetLogger("test"),
	)
	s.config.TLSConfig = tlsConfig

	worker, err := httpserver.NewWorker(s.config)
	c.Assert(err, jc.ErrorIsNil)
	defer workertest.CleanKill(c, worker)

	parsed, err := url.Parse(worker.URL())
	c.Assert(err, jc.ErrorIsNil)

	entries := gatherLog(func() {
		_, err := tls.Dial("tcp", parsed.Host, &tls.Config{
			ServerName: "somewhere.example",
		})
<<<<<<< HEAD
		expectedErr := `x509: certificate is valid for .*, not somewhere.example`
=======
		expectedErr := `.*x509: certificate is valid for .*, not somewhere.example`
		if runtime.GOOS == "windows" {
			// For some reason, windows doesn't think that the certificate is signed
			// by a valid authority. This could be problematic.
			expectedErr = ".*x509: certificate signed by unknown authority"
		}
>>>>>>> 22559093
		// We can't get an autocert certificate, so we'll fall back to the local certificate
		// which isn't valid for connecting to somewhere.example.
		c.Assert(err, gc.ErrorMatches, expectedErr)
	})
	// We will log the failure to get the certificate, thus assuring us that we actually tried.
	c.Assert(entries, jc.LogMatches, jc.SimpleMessages{{
		loggo.INFO,
		`getting certificate for server name "somewhere.example"`,
	}, {
		loggo.ERROR,
		`.*cannot get autocert certificate for "somewhere.example": Get ["]?https://0\.1\.2\.3/no-autocert-here["]?: .*`,
	}})
}

func (s *certSuite) TestAutocertNameMismatch(c *gc.C) {
	tlsConfig := httpserver.InternalNewTLSConfig(
		"somewhere.example",
		"https://0.1.2.3/no-autocert-here",
		nil,
		testSNIGetter(coretesting.ServerTLSCert),
		loggo.GetLogger("test"),
	)
	s.config.TLSConfig = tlsConfig

	worker, err := httpserver.NewWorker(s.config)
	c.Assert(err, jc.ErrorIsNil)
	defer workertest.CleanKill(c, worker)

	parsed, err := url.Parse(worker.URL())
	c.Assert(err, jc.ErrorIsNil)

	entries := gatherLog(func() {
		_, err := tls.Dial("tcp", parsed.Host, &tls.Config{
			ServerName: "somewhere.else",
		})
<<<<<<< HEAD
		expectedErr := `x509: certificate is valid for .*, not somewhere.else`
=======
		expectedErr := `.*x509: certificate is valid for .*, not somewhere.else`
		if runtime.GOOS == "windows" {
			// For some reason, windows doesn't think that the certificate is signed
			// by a valid authority. This could be problematic.
			expectedErr = ".*x509: certificate signed by unknown authority"
		}
>>>>>>> 22559093
		// We can't get an autocert certificate, so we'll fall back to the local certificate
		// which isn't valid for connecting to somewhere.example.
		c.Assert(err, gc.ErrorMatches, expectedErr)
	})
	// Check that we logged the mismatch.
	c.Assert(entries, jc.LogMatches, jc.SimpleMessages{{
		loggo.ERROR,
		`.*cannot get autocert certificate for "somewhere.else": acme/autocert: host "somewhere.else" not configured in HostWhitelist`,
	}})
}

func (s *certSuite) TestAutocertNoAutocertDNSName(c *gc.C) {
	worker, err := httpserver.NewWorker(s.config)
	c.Assert(err, jc.ErrorIsNil)
	defer workertest.CleanKill(c, worker)

	parsed, err := url.Parse(worker.URL())
	c.Assert(err, jc.ErrorIsNil)

	entries := gatherLog(func() {
		_, err := tls.Dial("tcp", parsed.Host, &tls.Config{
			ServerName: "somewhere.example",
		})
<<<<<<< HEAD
		expectedErr := `x509: certificate is valid for .*, not somewhere.example`
=======
		expectedErr := `.*x509: certificate is valid for .*, not somewhere.example`
		if runtime.GOOS == "windows" {
			// For some reason, windows doesn't think that the certificate is signed
			// by a valid authority. This could be problematic.
			expectedErr = ".*x509: certificate signed by unknown authority"
		}
>>>>>>> 22559093
		// We can't get an autocert certificate, so we'll fall back to the local certificate
		// which isn't valid for connecting to somewhere.example.
		c.Assert(err, gc.ErrorMatches, expectedErr)
	})
	// Check that we never logged a failure to get the certificate.
	c.Assert(entries, gc.Not(jc.LogMatches), jc.SimpleMessages{{
		loggo.ERROR,
		`.*cannot get autocert certificate.*`,
	}})
}

func gatherLog(f func()) []loggo.Entry {
	var tw loggo.TestWriter
	err := loggo.RegisterWriter("test", &tw)
	if err != nil {
		panic(err)
	}
	defer loggo.RemoveWriter("test")
	f()
	return tw.Log()
}<|MERGE_RESOLUTION|>--- conflicted
+++ resolved
@@ -78,16 +78,7 @@
 		_, err := tls.Dial("tcp", parsed.Host, &tls.Config{
 			ServerName: "somewhere.example",
 		})
-<<<<<<< HEAD
-		expectedErr := `x509: certificate is valid for .*, not somewhere.example`
-=======
 		expectedErr := `.*x509: certificate is valid for .*, not somewhere.example`
-		if runtime.GOOS == "windows" {
-			// For some reason, windows doesn't think that the certificate is signed
-			// by a valid authority. This could be problematic.
-			expectedErr = ".*x509: certificate signed by unknown authority"
-		}
->>>>>>> 22559093
 		// We can't get an autocert certificate, so we'll fall back to the local certificate
 		// which isn't valid for connecting to somewhere.example.
 		c.Assert(err, gc.ErrorMatches, expectedErr)
@@ -123,16 +114,7 @@
 		_, err := tls.Dial("tcp", parsed.Host, &tls.Config{
 			ServerName: "somewhere.else",
 		})
-<<<<<<< HEAD
-		expectedErr := `x509: certificate is valid for .*, not somewhere.else`
-=======
 		expectedErr := `.*x509: certificate is valid for .*, not somewhere.else`
-		if runtime.GOOS == "windows" {
-			// For some reason, windows doesn't think that the certificate is signed
-			// by a valid authority. This could be problematic.
-			expectedErr = ".*x509: certificate signed by unknown authority"
-		}
->>>>>>> 22559093
 		// We can't get an autocert certificate, so we'll fall back to the local certificate
 		// which isn't valid for connecting to somewhere.example.
 		c.Assert(err, gc.ErrorMatches, expectedErr)
@@ -156,16 +138,7 @@
 		_, err := tls.Dial("tcp", parsed.Host, &tls.Config{
 			ServerName: "somewhere.example",
 		})
-<<<<<<< HEAD
-		expectedErr := `x509: certificate is valid for .*, not somewhere.example`
-=======
 		expectedErr := `.*x509: certificate is valid for .*, not somewhere.example`
-		if runtime.GOOS == "windows" {
-			// For some reason, windows doesn't think that the certificate is signed
-			// by a valid authority. This could be problematic.
-			expectedErr = ".*x509: certificate signed by unknown authority"
-		}
->>>>>>> 22559093
 		// We can't get an autocert certificate, so we'll fall back to the local certificate
 		// which isn't valid for connecting to somewhere.example.
 		c.Assert(err, gc.ErrorMatches, expectedErr)
