--- conflicted
+++ resolved
@@ -6,11 +6,7 @@
 	"launchpad.net/juju-core/juju/testing"
 	"launchpad.net/juju-core/state"
 	"launchpad.net/juju-core/state/presence"
-<<<<<<< HEAD
-	"launchpad.net/juju-core/state/testing"
 	coretesting "launchpad.net/juju-core/testing"
-=======
->>>>>>> a120e344
 	"launchpad.net/juju-core/worker/uniter"
 	"launchpad.net/juju-core/worker/uniter/hook"
 	"launchpad.net/juju-core/worker/uniter/relation"
@@ -26,13 +22,8 @@
 type msi map[string]int
 
 type RelationerSuite struct {
-<<<<<<< HEAD
-	testing.StateSuite
+	testing.JujuConnSuite
 	hooks chan hook.Info
-=======
-	testing.JujuConnSuite
-	hooks chan uniter.HookInfo
->>>>>>> a120e344
 	svc   *state.Service
 	rel   *state.Relation
 	ru    *state.RelationUnit
@@ -129,17 +120,11 @@
 	// Join u/1 to the relation, and check that we receive the expected hooks.
 	err := ru1.Init()
 	c.Assert(err, IsNil)
-<<<<<<< HEAD
-	defer kill(c, p)
+	err = ru1.Pinger().Start()
+	c.Assert(err, IsNil)
+	defer kill(c, ru1.Pinger())
 	s.assertHook(c, hook.Info{
 		Kind:       hook.RelationJoined,
-=======
-	err = ru1.Pinger().Start()
-	c.Assert(err, IsNil)
-	defer kill(c, ru1.Pinger())
-	s.assertHook(c, uniter.HookInfo{
-		HookKind:   "joined",
->>>>>>> a120e344
 		RemoteUnit: "u/1",
 		Members: map[string]map[string]interface{}{
 			"u/1": {"private-address": "u-1.example.com"},
@@ -279,13 +264,8 @@
 	c.Assert(err, IsNil)
 	err = ru1.Pinger().Start()
 	c.Assert(err, IsNil)
-<<<<<<< HEAD
-	defer kill(c, p)
+	defer kill(c, ru1.Pinger())
 	r := uniter.NewRelationer(s.ru, s.dir, s.hooks)
-=======
-	defer kill(c, ru1.Pinger())
-	r := uniter.NewRelationer(s.ru, s.rs, s.hooks)
->>>>>>> a120e344
 	err = r.Join()
 	c.Assert(err, IsNil)
 	r.StartHooks()
