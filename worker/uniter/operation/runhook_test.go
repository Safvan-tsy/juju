// Copyright 2014-2015 Canonical Ltd.
// Licensed under the AGPLv3, see LICENCE file for details.

package operation_test

import (
<<<<<<< HEAD
	"github.com/juju/charm/v9/hooks"
=======
	"time"

	"github.com/juju/charm/v8/hooks"
>>>>>>> d91348cd
	"github.com/juju/errors"
	"github.com/juju/testing"
	jc "github.com/juju/testing/checkers"
	gc "gopkg.in/check.v1"

	"github.com/juju/juju/core/relation"
	"github.com/juju/juju/worker/common/charmrunner"
	"github.com/juju/juju/worker/uniter/hook"
	"github.com/juju/juju/worker/uniter/operation"
	"github.com/juju/juju/worker/uniter/runner/context"
	"github.com/juju/juju/worker/uniter/runner/jujuc"
)

type RunHookSuite struct {
	testing.IsolationSuite
}

var _ = gc.Suite(&RunHookSuite{})

type newHook func(operation.Factory, hook.Info) (operation.Operation, error)

func (s *RunHookSuite) testPrepareHookError(
	c *gc.C, newHook newHook, expectSkip bool,
) {
	callbacks := &PrepareHookCallbacks{
		MockPrepareHook: &MockPrepareHook{err: errors.New("pow")},
	}
	factory := newOpFactory(nil, callbacks)
	op, err := newHook(factory, hook.Info{Kind: hooks.ConfigChanged})
	c.Assert(err, jc.ErrorIsNil)

	newState, err := op.Prepare(operation.State{})
	c.Check(newState, gc.IsNil)
	if expectSkip {
		c.Check(err, gc.Equals, operation.ErrSkipExecute)
		c.Check(callbacks.MockPrepareHook.gotHook, gc.IsNil)
		return
	}
	c.Check(err, gc.ErrorMatches, "pow")
	c.Check(callbacks.MockPrepareHook.gotHook, gc.DeepEquals, &hook.Info{
		Kind: hooks.ConfigChanged,
	})
}

func (s *RunHookSuite) TestPrepareHookCtxCalled(c *gc.C) {
	ctx := &MockContext{}
	callbacks := &PrepareHookCallbacks{
		MockPrepareHook: &MockPrepareHook{},
	}
	runnerFactory := &MockRunnerFactory{
		MockNewHookRunner: &MockNewHookRunner{
			runner: &MockRunner{
				context: ctx,
			},
		},
	}
	factory := newOpFactory(runnerFactory, callbacks)

	op, err := factory.NewRunHook(hook.Info{Kind: hooks.ConfigChanged})
	c.Assert(err, jc.ErrorIsNil)

	newState, err := op.Prepare(operation.State{})
	c.Check(newState, gc.NotNil)
	c.Assert(err, jc.ErrorIsNil)

	ctx.CheckCall(c, 0, "Prepare")
}

func (s *RunHookSuite) TestPrepareHookCtxError(c *gc.C) {
	ctx := &MockContext{}
	ctx.SetErrors(errors.New("ctx prepare error"))
	callbacks := &PrepareHookCallbacks{
		MockPrepareHook: &MockPrepareHook{},
	}
	runnerFactory := &MockRunnerFactory{
		MockNewHookRunner: &MockNewHookRunner{
			runner: &MockRunner{
				context: ctx,
			},
		},
	}
	factory := newOpFactory(runnerFactory, callbacks)

	op, err := factory.NewRunHook(hook.Info{Kind: hooks.ConfigChanged})
	c.Assert(err, jc.ErrorIsNil)

	newState, err := op.Prepare(operation.State{})
	c.Check(newState, gc.IsNil)
	c.Assert(err, gc.ErrorMatches, `ctx prepare error`)

	ctx.CheckCall(c, 0, "Prepare")
}

func (s *RunHookSuite) TestPrepareHookError_Run(c *gc.C) {
	s.testPrepareHookError(c, operation.Factory.NewRunHook, false)
}

func (s *RunHookSuite) TestPrepareHookError_Skip(c *gc.C) {
	s.testPrepareHookError(c, operation.Factory.NewSkipHook, true)
}

func (s *RunHookSuite) TestPrepareHookError_LeaderElectedNotLeader(c *gc.C) {
	callbacks := &PrepareHookCallbacks{
		MockPrepareHook: &MockPrepareHook{nil, string(hooks.LeaderElected), nil},
	}
	runnerFactory := &MockRunnerFactory{
		MockNewHookRunner: &MockNewHookRunner{
			runner: &MockRunner{
				context: &MockContext{isLeader: false},
			},
		},
	}
	factory := newOpFactory(runnerFactory, callbacks)

	op, err := operation.Factory.NewRunHook(factory, hook.Info{Kind: hooks.LeaderElected})
	c.Assert(err, jc.ErrorIsNil)

	_, err = op.Prepare(operation.State{})
	c.Assert(err, gc.Equals, operation.ErrSkipExecute)
}

func (s *RunHookSuite) testPrepareRunnerError(c *gc.C, newHook newHook) {
	callbacks := NewPrepareHookCallbacks(hooks.ConfigChanged)
	runnerFactory := &MockRunnerFactory{
		MockNewHookRunner: &MockNewHookRunner{err: errors.New("splat")},
	}
	factory := newOpFactory(runnerFactory, callbacks)
	op, err := newHook(factory, hook.Info{Kind: hooks.ConfigChanged})
	c.Assert(err, jc.ErrorIsNil)

	newState, err := op.Prepare(operation.State{})
	c.Check(newState, gc.IsNil)
	c.Check(err, gc.ErrorMatches, "splat")
	c.Check(runnerFactory.MockNewHookRunner.gotHook, gc.DeepEquals, &hook.Info{
		Kind: hooks.ConfigChanged,
	})
}

func (s *RunHookSuite) TestPrepareRunnerError_Run(c *gc.C) {
	s.testPrepareRunnerError(c, operation.Factory.NewRunHook)
}

func (s *RunHookSuite) testPrepareSuccess(
	c *gc.C, newHook newHook, before, after operation.State,
) {
	runnerFactory := NewRunHookRunnerFactory(errors.New("should not call"))
	callbacks := NewPrepareHookCallbacks(hooks.ConfigChanged)
	factory := newOpFactory(runnerFactory, callbacks)
	op, err := newHook(factory, hook.Info{Kind: hooks.ConfigChanged})
	c.Assert(err, jc.ErrorIsNil)

	newState, err := op.Prepare(before)
	c.Check(err, jc.ErrorIsNil)
	c.Check(newState, gc.DeepEquals, &after)
}

func (s *RunHookSuite) TestPrepareSuccess_BlankSlate(c *gc.C) {
	s.testPrepareSuccess(c,
		operation.Factory.NewRunHook,
		operation.State{},
		operation.State{
			Kind: operation.RunHook,
			Step: operation.Pending,
			Hook: &hook.Info{Kind: hooks.ConfigChanged},
		},
	)
}

func (s *RunHookSuite) TestPrepareSuccess_Preserve(c *gc.C) {
	s.testPrepareSuccess(c,
		operation.Factory.NewRunHook,
		overwriteState,
		operation.State{
			Started: true,
			Kind:    operation.RunHook,
			Step:    operation.Pending,
			Hook:    &hook.Info{Kind: hooks.ConfigChanged},
		},
	)
}

func (s *RunHookSuite) getExecuteRunnerTest(
	c *gc.C, newHook newHook, kind hooks.Kind, runErr error, contextOps ...func(*MockContext),
) (operation.Operation, *ExecuteHookCallbacks, *MockRunnerFactory) {
	runnerFactory := NewRunHookRunnerFactory(runErr, contextOps...)
	callbacks := &ExecuteHookCallbacks{
		PrepareHookCallbacks:    NewPrepareHookCallbacks(kind),
		MockNotifyHookCompleted: &MockNotify{},
		MockNotifyHookFailed:    &MockNotify{},
	}
	factory := newOpFactory(runnerFactory, callbacks)

	// Target is supplied for the special-cased pre-series-upgrade hook.
	// This is the only one of the designated unit hooks with validation.
	op, err := newHook(factory, hook.Info{Kind: kind, SeriesUpgradeTarget: "focal"})

	c.Assert(err, jc.ErrorIsNil)
	return op, callbacks, runnerFactory
}

func (s *RunHookSuite) TestExecuteMissingHookError(c *gc.C) {
	runErr := charmrunner.NewMissingHookError("blah-blah")
	for _, kind := range hooks.UnitHooks() {
		c.Logf("hook %v", kind)
		op, callbacks, runnerFactory := s.getExecuteRunnerTest(c, operation.Factory.NewRunHook, kind, runErr)
		_, err := op.Prepare(operation.State{})
		c.Assert(err, jc.ErrorIsNil)

		newState, err := op.Execute(operation.State{})
		c.Assert(err, jc.ErrorIsNil)

		s.assertStateMatches(c, newState, operation.RunHook, operation.Done, kind)

		c.Assert(*runnerFactory.MockNewHookRunner.runner.MockRunHook.gotName, gc.Equals, string(kind))
		c.Assert(callbacks.MockNotifyHookCompleted.gotName, gc.IsNil)
		c.Assert(callbacks.MockNotifyHookFailed.gotName, gc.IsNil)

		status, err := runnerFactory.MockNewHookRunner.runner.Context().UnitStatus()
		c.Assert(err, jc.ErrorIsNil)
		testAfterHookStatus(c, kind, status, false)
	}
}

func (s *RunHookSuite) assertStateMatches(
	c *gc.C, st *operation.State, opKind operation.Kind, step operation.Step, hookKind hooks.Kind,
) {
	c.Assert(st.Kind, gc.Equals, opKind)
	c.Assert(st.Step, gc.Equals, step)
	c.Assert(st.Hook, gc.NotNil)
	c.Assert(st.Hook.Kind, gc.Equals, hookKind)
}

func (s *RunHookSuite) TestExecuteRequeueRebootError(c *gc.C) {
	runErr := context.ErrRequeueAndReboot
	op, callbacks, runnerFactory := s.getExecuteRunnerTest(c, operation.Factory.NewRunHook, hooks.ConfigChanged, runErr)
	_, err := op.Prepare(operation.State{})
	c.Assert(err, jc.ErrorIsNil)

	newState, err := op.Execute(operation.State{})
	c.Assert(err, gc.Equals, operation.ErrNeedsReboot)

	s.assertStateMatches(c, newState, operation.RunHook, operation.Queued, hooks.ConfigChanged)

	c.Assert(*runnerFactory.MockNewHookRunner.runner.MockRunHook.gotName, gc.Equals, "config-changed")
	c.Assert(*callbacks.MockNotifyHookCompleted.gotName, gc.Equals, "config-changed")
	c.Assert(*callbacks.MockNotifyHookCompleted.gotContext, gc.Equals, runnerFactory.MockNewHookRunner.runner.context)
	c.Assert(callbacks.MockNotifyHookFailed.gotName, gc.IsNil)
}

func (s *RunHookSuite) TestExecuteRebootError(c *gc.C) {
	runErr := context.ErrReboot
	op, callbacks, runnerFactory := s.getExecuteRunnerTest(c, operation.Factory.NewRunHook, hooks.ConfigChanged, runErr)
	_, err := op.Prepare(operation.State{})
	c.Assert(err, jc.ErrorIsNil)

	newState, err := op.Execute(operation.State{})
	c.Assert(err, gc.Equals, operation.ErrNeedsReboot)

	s.assertStateMatches(c, newState, operation.RunHook, operation.Done, hooks.ConfigChanged)

	c.Assert(*runnerFactory.MockNewHookRunner.runner.MockRunHook.gotName, gc.Equals, "config-changed")
	c.Assert(*callbacks.MockNotifyHookCompleted.gotName, gc.Equals, "config-changed")
	c.Assert(*callbacks.MockNotifyHookCompleted.gotContext, gc.Equals, runnerFactory.MockNewHookRunner.runner.context)
	c.Assert(callbacks.MockNotifyHookFailed.gotName, gc.IsNil)
}

func (s *RunHookSuite) TestExecuteOtherError(c *gc.C) {
	runErr := errors.New("graaargh")
	op, callbacks, runnerFactory := s.getExecuteRunnerTest(c, operation.Factory.NewRunHook, hooks.ConfigChanged, runErr)
	_, err := op.Prepare(operation.State{})
	c.Assert(err, jc.ErrorIsNil)

	newState, err := op.Execute(operation.State{})
	c.Assert(err, gc.Equals, operation.ErrHookFailed)
	c.Assert(newState, gc.IsNil)
	c.Assert(*runnerFactory.MockNewHookRunner.runner.MockRunHook.gotName, gc.Equals, "config-changed")
	c.Assert(*callbacks.MockNotifyHookFailed.gotName, gc.Equals, "config-changed")
	c.Assert(*callbacks.MockNotifyHookFailed.gotContext, gc.Equals, runnerFactory.MockNewHookRunner.runner.context)
	c.Assert(callbacks.MockNotifyHookCompleted.gotName, gc.IsNil)
}

func (s *RunHookSuite) TestInstallHookPreservesStatus(c *gc.C) {
	op, callbacks, f := s.getExecuteRunnerTest(c, operation.Factory.NewRunHook, hooks.Install, nil)
	err := f.MockNewHookRunner.runner.Context().SetUnitStatus(jujuc.StatusInfo{Status: "blocked", Info: "no database"})
	c.Assert(err, jc.ErrorIsNil)
	st := operation.State{
		StatusSet: true,
	}
	midState, err := op.Prepare(st)
	c.Assert(err, jc.ErrorIsNil)
	c.Assert(midState, gc.NotNil)

	_, err = op.Execute(*midState)
	c.Assert(err, jc.ErrorIsNil)
	c.Assert(callbacks.executingMessage, gc.Equals, "running install hook")
	status, err := f.MockNewHookRunner.runner.Context().UnitStatus()
	c.Assert(err, jc.ErrorIsNil)
	c.Assert(status.Status, gc.Equals, "blocked")
	c.Assert(status.Info, gc.Equals, "no database")
}

func (s *RunHookSuite) TestInstallHookWHenNoStatusSet(c *gc.C) {
	op, callbacks, f := s.getExecuteRunnerTest(c, operation.Factory.NewRunHook, hooks.Install, nil)
	st := operation.State{
		StatusSet: false,
	}
	midState, err := op.Prepare(st)
	c.Assert(err, jc.ErrorIsNil)
	c.Assert(midState, gc.NotNil)

	_, err = op.Execute(*midState)
	c.Assert(err, jc.ErrorIsNil)
	c.Assert(callbacks.executingMessage, gc.Equals, "running install hook")
	status, err := f.MockNewHookRunner.runner.Context().UnitStatus()
	c.Assert(err, jc.ErrorIsNil)
	c.Assert(status.Status, gc.Equals, "maintenance")
	c.Assert(status.Info, gc.Equals, "installing charm software")
}

func (s *RunHookSuite) testExecuteSuccess(
	c *gc.C, before, after operation.State, setStatusCalled bool,
) {
	op, callbacks, f := s.getExecuteRunnerTest(c, operation.Factory.NewRunHook, hooks.ConfigChanged, nil)
	f.MockNewHookRunner.runner.MockRunHook.setStatusCalled = setStatusCalled
	midState, err := op.Prepare(before)
	c.Assert(err, jc.ErrorIsNil)
	c.Assert(midState, gc.NotNil)

	newState, err := op.Execute(*midState)
	c.Assert(err, jc.ErrorIsNil)

	s.assertStateMatches(c, newState, after.Kind, after.Step, after.Hook.Kind)
	c.Assert(newState.Started, gc.Equals, after.Started)
	c.Assert(newState.StatusSet, gc.Equals, after.StatusSet)

	c.Check(callbacks.executingMessage, gc.Equals, "running config-changed hook")
}

func (s *RunHookSuite) TestExecuteSuccess_BlankSlate(c *gc.C) {
	s.testExecuteSuccess(c,
		operation.State{},
		operation.State{
			Kind:      operation.RunHook,
			Step:      operation.Done,
			Hook:      &hook.Info{Kind: hooks.ConfigChanged},
			StatusSet: true,
		},
		true,
	)
}

func (s *RunHookSuite) TestExecuteSuccess_Preserve(c *gc.C) {
	s.testExecuteSuccess(c,
		overwriteState,
		operation.State{
			Started:   true,
			Kind:      operation.RunHook,
			Step:      operation.Done,
			Hook:      &hook.Info{Kind: hooks.ConfigChanged},
			StatusSet: true,
		},
		true,
	)
}

func (s *RunHookSuite) testExecuteThenCharmStatus(
	c *gc.C, before, after operation.State, kind hooks.Kind, setStatusCalled bool,
) {
	op, _, f := s.getExecuteRunnerTest(c, operation.Factory.NewRunHook, kind, nil)
	f.MockNewHookRunner.runner.MockRunHook.setStatusCalled = setStatusCalled
	midState, err := op.Prepare(before)
	c.Assert(err, jc.ErrorIsNil)
	c.Assert(midState, gc.NotNil)

	_, err = f.MockNewHookRunner.runner.Context().UnitStatus()
	c.Assert(err, jc.ErrorIsNil)

	newState, err := op.Execute(*midState)
	c.Assert(err, jc.ErrorIsNil)

	s.assertStateMatches(c, newState, after.Kind, after.Step, after.Hook.Kind)
	c.Assert(newState.Started, gc.Equals, after.Started)
	c.Assert(newState.StatusSet, gc.Equals, after.StatusSet)

	status, err := f.MockNewHookRunner.runner.Context().UnitStatus()
	c.Assert(err, jc.ErrorIsNil)
	testAfterHookStatus(c, kind, status, after.StatusSet)
}

func testBeforeHookStatus(c *gc.C, kind hooks.Kind, status *jujuc.StatusInfo) {
	switch kind {
	case hooks.Install:
		c.Assert(status.Status, gc.Equals, "maintenance")
		c.Assert(status.Info, gc.Equals, "installing charm software")
	case hooks.Stop:
		c.Assert(status.Status, gc.Equals, "maintenance")
		c.Assert(status.Info, gc.Equals, "stopping charm software")
	case hooks.Remove:
		c.Assert(status.Status, gc.Equals, "maintenance")
		c.Assert(status.Info, gc.Equals, "cleaning up prior to charm deletion")
	default:
		c.Assert(status.Status, gc.Equals, "")
	}
}

func testAfterHookStatus(c *gc.C, kind hooks.Kind, status *jujuc.StatusInfo, statusSetCalled bool) {
	switch kind {
	case hooks.Install:
		c.Assert(status.Status, gc.Equals, "maintenance")
		c.Assert(status.Info, gc.Equals, "installing charm software")
	case hooks.Start:
		if statusSetCalled {
			c.Assert(status.Status, gc.Equals, "")
		} else {
			c.Assert(status.Status, gc.Equals, "unknown")
		}
	case hooks.Stop:
		c.Assert(status.Status, gc.Equals, "maintenance")
	case hooks.Remove:
		c.Assert(status.Status, gc.Equals, "terminated")
	default:
		c.Assert(status.Status, gc.Equals, "")
	}
}

func (s *RunHookSuite) testBeforeHookExecute(c *gc.C, newHook newHook, kind hooks.Kind) {
	// To check what happens in the beforeHook() call, we run a hook with an error
	// so that it does not complete successfully and thus afterHook() does not run,
	// overwriting the values.
	runErr := errors.New("graaargh")
	op, _, runnerFactory := s.getExecuteRunnerTest(c, newHook, kind, runErr)
	_, err := op.Prepare(operation.State{})
	c.Assert(err, jc.ErrorIsNil)

	newState, err := op.Execute(operation.State{})
	c.Assert(err, gc.Equals, operation.ErrHookFailed)
	c.Assert(newState, gc.IsNil)

	status, err := runnerFactory.MockNewHookRunner.runner.Context().UnitStatus()
	c.Assert(err, jc.ErrorIsNil)
	testBeforeHookStatus(c, kind, status)
}

func (s *RunHookSuite) TestBeforeHookStatus(c *gc.C) {
	for _, kind := range hooks.UnitHooks() {
		c.Logf("hook %v", kind)
		s.testBeforeHookExecute(c, operation.Factory.NewRunHook, kind)
	}
}

func (s *RunHookSuite) testExecuteHookWithSetStatus(c *gc.C, kind hooks.Kind, setStatusCalled bool) {
	s.testExecuteThenCharmStatus(c,
		overwriteState,
		operation.State{
			Started:   true,
			Kind:      operation.RunHook,
			Step:      operation.Done,
			Hook:      &hook.Info{Kind: kind},
			StatusSet: setStatusCalled,
		},
		kind,
		setStatusCalled,
	)
}

func (s *RunHookSuite) TestExecuteHookWithSetStatus(c *gc.C) {
	for _, kind := range hooks.UnitHooks() {
		c.Logf("hook %v", kind)
		s.testExecuteHookWithSetStatus(c, kind, true)
		s.testExecuteHookWithSetStatus(c, kind, false)
	}
}

func (s *RunHookSuite) testCommitError(c *gc.C, newHook newHook) {
	callbacks := &CommitHookCallbacks{
		MockCommitHook: &MockCommitHook{nil, errors.New("pow")},
	}
	factory := newOpFactory(nil, callbacks)
	op, err := newHook(factory, hook.Info{Kind: hooks.ConfigChanged})
	c.Assert(err, jc.ErrorIsNil)

	newState, err := op.Commit(operation.State{})
	c.Assert(newState, gc.IsNil)
	c.Assert(err, gc.ErrorMatches, "pow")
}

func (s *RunHookSuite) TestCommitError_Run(c *gc.C) {
	s.testCommitError(c, operation.Factory.NewRunHook)
}

func (s *RunHookSuite) TestCommitError_Skip(c *gc.C) {
	s.testCommitError(c, operation.Factory.NewSkipHook)
}

func (s *RunHookSuite) testCommitSuccess(c *gc.C, newHook newHook, hookInfo hook.Info, before, after operation.State) {
	callbacks := &CommitHookCallbacks{
		MockCommitHook: &MockCommitHook{},
	}
	factory := newOpFactory(nil, callbacks)
	op, err := newHook(factory, hookInfo)
	c.Assert(err, jc.ErrorIsNil)

	newState, err := op.Commit(before)
	c.Assert(err, jc.ErrorIsNil)
	c.Assert(newState, gc.DeepEquals, &after)
}

func (s *RunHookSuite) TestCommitSuccess_ConfigChanged_QueueStartHook(c *gc.C) {
	for i, newHook := range []newHook{
		operation.Factory.NewRunHook,
		operation.Factory.NewSkipHook,
	} {
		c.Logf("variant %d", i)
		s.testCommitSuccess(c,
			newHook,
			hook.Info{Kind: hooks.ConfigChanged},
			operation.State{},
			operation.State{
				Kind: operation.RunHook,
				Step: operation.Queued,
				Hook: &hook.Info{Kind: hooks.Start},
			},
		)
	}
}

func (s *RunHookSuite) TestCommitSuccess_ConfigChanged_Preserve(c *gc.C) {
	for i, newHook := range []newHook{
		operation.Factory.NewRunHook,
		operation.Factory.NewSkipHook,
	} {
		c.Logf("variant %d", i)
		s.testCommitSuccess(c,
			newHook,
			hook.Info{Kind: hooks.ConfigChanged},
			overwriteState,
			operation.State{
				Started: true,
				Kind:    operation.Continue,
				Step:    operation.Pending,
			},
		)
	}
}

func (s *RunHookSuite) TestCommitSuccess_Start_SetStarted(c *gc.C) {
	for i, newHook := range []newHook{
		operation.Factory.NewRunHook,
		operation.Factory.NewSkipHook,
	} {
		c.Logf("variant %d", i)
		s.testCommitSuccess(c,
			newHook,
			hook.Info{Kind: hooks.Start},
			operation.State{},
			operation.State{
				Started: true,
				Kind:    operation.Continue,
				Step:    operation.Pending,
			},
		)
	}
}

func (s *RunHookSuite) TestCommitSuccess_Start_Preserve(c *gc.C) {
	for i, newHook := range []newHook{
		operation.Factory.NewRunHook,
		operation.Factory.NewSkipHook,
	} {
		c.Logf("variant %d", i)
		s.testCommitSuccess(c,
			newHook,
			hook.Info{Kind: hooks.Start},
			overwriteState,
			operation.State{
				Started: true,
				Kind:    operation.Continue,
				Step:    operation.Pending,
			},
		)
	}
}

func (s *RunHookSuite) assertCommitSuccess_RelationBroken_SetStatus(c *gc.C, suspended, leader bool) {
	ctx := &MockContext{
		isLeader: leader,
		relation: &MockRelation{
			suspended: suspended,
		},
	}
	runnerFactory := &MockRunnerFactory{
		MockNewHookRunner: &MockNewHookRunner{
			runner: &MockRunner{
				MockRunHook: &MockRunHook{},
				context:     ctx,
			},
		},
	}
	callbacks := &ExecuteHookCallbacks{
		PrepareHookCallbacks:    NewPrepareHookCallbacks(hooks.RelationBroken),
		MockNotifyHookCompleted: &MockNotify{},
	}
	factory := newOpFactory(runnerFactory, callbacks)
	op, err := factory.NewRunHook(hook.Info{Kind: hooks.RelationBroken})
	c.Assert(err, jc.ErrorIsNil)

	_, err = op.Prepare(operation.State{})
	c.Assert(err, jc.ErrorIsNil)

	newState, err := op.Execute(operation.State{})
	c.Assert(err, jc.ErrorIsNil)
	c.Assert(newState, gc.DeepEquals, &operation.State{
		Kind: operation.RunHook,
		Step: operation.Done,
		Hook: &hook.Info{Kind: hooks.RelationBroken},
	})
	if suspended && leader {
		c.Assert(ctx.relation.status, gc.Equals, relation.Suspended)
	} else {
		c.Assert(ctx.relation.status, gc.Equals, relation.Status(""))
	}
}

func (s *RunHookSuite) TestCommitSuccess_RelationBroken_SetStatus(c *gc.C) {
	s.assertCommitSuccess_RelationBroken_SetStatus(c, true, true)
}

func (s *RunHookSuite) TestCommitSuccess_RelationBroken_SetStatusNotLeader(c *gc.C) {
	s.assertCommitSuccess_RelationBroken_SetStatus(c, true, false)
}

func (s *RunHookSuite) TestCommitSuccess_RelationBroken_SetStatusNotSuspended(c *gc.C) {
	s.assertCommitSuccess_RelationBroken_SetStatus(c, false, true)
}

func (s *RunHookSuite) testQueueHook_BlankSlate(c *gc.C, cause hooks.Kind) {
	for i, newHook := range []newHook{
		operation.Factory.NewRunHook,
		operation.Factory.NewSkipHook,
	} {
		c.Logf("variant %d", i)
		var hi *hook.Info
		switch cause {
		case hooks.UpgradeCharm:
			hi = &hook.Info{Kind: hooks.ConfigChanged}
		default:
			hi = nil
		}
		s.testCommitSuccess(c,
			newHook,
			hook.Info{Kind: cause},
			operation.State{},
			operation.State{
				Kind:    operation.RunHook,
				Step:    operation.Queued,
				Stopped: cause == hooks.Stop,
				Hook:    hi,
			},
		)
	}
}

func (s *RunHookSuite) testQueueHook_Preserve(c *gc.C, cause hooks.Kind) {
	for i, newHook := range []newHook{
		operation.Factory.NewRunHook,
		operation.Factory.NewSkipHook,
	} {
		c.Logf("variant %d", i)
		var hi *hook.Info
		switch cause {
		case hooks.UpgradeCharm:
			hi = &hook.Info{Kind: hooks.ConfigChanged}
		default:
			hi = nil
		}
		s.testCommitSuccess(c,
			newHook,
			hook.Info{Kind: cause},
			overwriteState,
			operation.State{
				Kind:    operation.RunHook,
				Step:    operation.Queued,
				Started: true,
				Stopped: cause == hooks.Stop,
				Hook:    hi,
			},
		)
	}
}

func (s *RunHookSuite) TestQueueHook_UpgradeCharm_BlankSlate(c *gc.C) {
	s.testQueueHook_BlankSlate(c, hooks.UpgradeCharm)
}

func (s *RunHookSuite) TestQueueHook_UpgradeCharm_Preserve(c *gc.C) {
	s.testQueueHook_Preserve(c, hooks.UpgradeCharm)
}

func (s *RunHookSuite) testQueueNothing_BlankSlate(c *gc.C, hookInfo hook.Info) {
	for i, newHook := range []newHook{
		operation.Factory.NewRunHook,
		operation.Factory.NewSkipHook,
	} {
		c.Logf("variant %d", i)
		s.testCommitSuccess(c,
			newHook,
			hookInfo,
			operation.State{},
			operation.State{
				Installed: hookInfo.Kind == hooks.Install,
				Kind:      operation.Continue,
				Step:      operation.Pending,
				Stopped:   hookInfo.Kind == hooks.Stop,
			},
		)
	}
}

func (s *RunHookSuite) testQueueNothing_Preserve(c *gc.C, hookInfo hook.Info) {
	for i, newHook := range []newHook{
		operation.Factory.NewRunHook,
		operation.Factory.NewSkipHook,
	} {
		c.Logf("variant %d", i)
		s.testCommitSuccess(c,
			newHook,
			hookInfo,
			overwriteState,
			operation.State{
				Kind:      operation.Continue,
				Step:      operation.Pending,
				Installed: hookInfo.Kind == hooks.Install,
				Started:   true,
				Stopped:   hookInfo.Kind == hooks.Stop,
			},
		)
	}
}

func (s *RunHookSuite) TestQueueNothing_Install_BlankSlate(c *gc.C) {
	s.testQueueNothing_BlankSlate(c, hook.Info{
		Kind: hooks.Install,
	})
}

func (s *RunHookSuite) TestQueueNothing_Install_Preserve(c *gc.C) {
	s.testQueueNothing_Preserve(c, hook.Info{
		Kind: hooks.Install,
	})
}

func (s *RunHookSuite) TestQueueNothing_Stop_BlankSlate(c *gc.C) {
	s.testQueueNothing_BlankSlate(c, hook.Info{
		Kind: hooks.Stop,
	})
}

func (s *RunHookSuite) TestQueueNothing_Stop_Preserve(c *gc.C) {
	s.testQueueNothing_Preserve(c, hook.Info{
		Kind: hooks.Stop,
	})
}

func (s *RunHookSuite) TestQueueNothing_RelationJoined_BlankSlate(c *gc.C) {
	s.testQueueNothing_BlankSlate(c, hook.Info{
		Kind:              hooks.RelationJoined,
		RemoteUnit:        "u/0",
		RemoteApplication: "u",
	})
}

func (s *RunHookSuite) TestQueueNothing_RelationJoined_Preserve(c *gc.C) {
	s.testQueueNothing_Preserve(c, hook.Info{
		Kind:              hooks.RelationJoined,
		RemoteUnit:        "u/0",
		RemoteApplication: "u",
	})
}

func (s *RunHookSuite) TestQueueNothing_RelationChanged_BlankSlate(c *gc.C) {
	s.testQueueNothing_BlankSlate(c, hook.Info{
		Kind:              hooks.RelationChanged,
		RemoteUnit:        "u/0",
		RemoteApplication: "u",
	})
}

func (s *RunHookSuite) TestQueueNothing_RelationChanged_Preserve(c *gc.C) {
	s.testQueueNothing_Preserve(c, hook.Info{
		Kind:              hooks.RelationChanged,
		RemoteUnit:        "u/0",
		RemoteApplication: "u",
	})
}

func (s *RunHookSuite) TestQueueNothing_RelationChangedApp_BlankSlate(c *gc.C) {
	s.testQueueNothing_BlankSlate(c, hook.Info{
		Kind:              hooks.RelationChanged,
		RemoteApplication: "u",
	})
}

func (s *RunHookSuite) TestQueueNothing_RelationChangedApp_Preserve(c *gc.C) {
	s.testQueueNothing_Preserve(c, hook.Info{
		Kind:              hooks.RelationChanged,
		RemoteApplication: "u",
	})
}

func (s *RunHookSuite) TestQueueNothing_RelationDeparted_BlankSlate(c *gc.C) {
	s.testQueueNothing_BlankSlate(c, hook.Info{
		Kind:              hooks.RelationDeparted,
		RemoteUnit:        "u/0",
		RemoteApplication: "u",
	})
}

func (s *RunHookSuite) TestQueueNothing_RelationDeparted_Preserve(c *gc.C) {
	s.testQueueNothing_Preserve(c, hook.Info{
		Kind:              hooks.RelationDeparted,
		RemoteUnit:        "u/0",
		RemoteApplication: "u",
	})
}

func (s *RunHookSuite) TestQueueNothing_RelationBroken_BlankSlate(c *gc.C) {
	s.testQueueNothing_BlankSlate(c, hook.Info{
		Kind: hooks.RelationBroken,
	})
}

func (s *RunHookSuite) TestQueueNothing_RelationBroken_Preserve(c *gc.C) {
	s.testQueueNothing_Preserve(c, hook.Info{
		Kind: hooks.RelationBroken,
	})
}

func (s *RunHookSuite) testNeedsGlobalMachineLock(c *gc.C, newHook newHook, expected bool) {
	factory := newOpFactory(nil, nil)
	op, err := newHook(factory, hook.Info{Kind: hooks.ConfigChanged})
	c.Assert(err, jc.ErrorIsNil)
	c.Assert(op.NeedsGlobalMachineLock(), gc.Equals, expected)
}

func (s *RunHookSuite) TestNeedsGlobalMachineLock_Run(c *gc.C) {
	s.testNeedsGlobalMachineLock(c, operation.Factory.NewRunHook, true)
}

func (s *RunHookSuite) TestNeedsGlobalMachineLock_Skip(c *gc.C) {
	s.testNeedsGlobalMachineLock(c, operation.Factory.NewSkipHook, false)
}

func (s *RunHookSuite) TestRunningHookMessageForRelationHooks(c *gc.C) {
	msg := operation.RunningHookMessage(
		"host-relation-created",
		hook.Info{
			Kind:       hooks.RelationCreated,
			RemoteUnit: "alien/0",
		},
	)
	c.Assert(msg, gc.Equals, "running host-relation-created hook for alien/0", gc.Commentf("expected remote unit to be included for a relation hook with a populated remote unit"))

	msg = operation.RunningHookMessage(
		"install",
		hook.Info{
			Kind:       hooks.Install,
			RemoteUnit: "bogus",
		},
	)
	c.Assert(msg, gc.Equals, "running install hook", gc.Commentf("expected remote unit not to be included for a non-relation hook"))
}

func (s *RunHookSuite) TestRunningHookMessageForSecretsHooks(c *gc.C) {
	msg := operation.RunningHookMessage(
		"secret-rotate",
		hook.Info{
			Kind:      hooks.SecretRotate,
			SecretURL: "secret://app/mariadb/password",
		},
	)
	c.Assert(msg, gc.Equals, `running secret-rotate hook for secret://app/mariadb/password`)
}

func (s *RunHookSuite) TestCommitSuccess_SecretRotate_SetRotated(c *gc.C) {
	callbacks := &CommitHookCallbacks{
		MockCommitHook: &MockCommitHook{},
	}
	factory := newOpFactory(nil, callbacks)
	op, err := factory.NewRunHook(hook.Info{
		Kind: hooks.SecretRotate, SecretURL: "secret://app/mariadb/password",
	})
	c.Assert(err, jc.ErrorIsNil)

	expectState := &operation.State{
		Kind: operation.Continue,
		Step: operation.Pending,
	}

	now := time.Now()
	newState, err := op.Commit(operation.State{})
	c.Assert(err, jc.ErrorIsNil)
	c.Assert(newState, jc.DeepEquals, expectState)
	c.Assert(callbacks.rotatedSecretURL, gc.Equals, "secret://app/mariadb/password")
	c.Assert(callbacks.rotatedSecretTime.After(now), jc.IsTrue)
}

func (s *RunHookSuite) TestPrepareHookError_SecretRotate_NotLeader(c *gc.C) {
	callbacks := &PrepareHookCallbacks{
		MockPrepareHook: &MockPrepareHook{nil, string(hooks.SecretRotate), nil},
	}
	runnerFactory := &MockRunnerFactory{
		MockNewHookRunner: &MockNewHookRunner{
			runner: &MockRunner{
				context: &MockContext{isLeader: false},
			},
		},
	}
	factory := newOpFactory(runnerFactory, callbacks)

	op, err := factory.NewRunHook(hook.Info{
		Kind: hooks.SecretRotate, SecretURL: "secret://app/mariadb/password",
	})
	c.Assert(err, jc.ErrorIsNil)

	_, err = op.Prepare(operation.State{})
	c.Assert(err, gc.Equals, operation.ErrSkipExecute)
}<|MERGE_RESOLUTION|>--- conflicted
+++ resolved
@@ -4,13 +4,9 @@
 package operation_test
 
 import (
-<<<<<<< HEAD
+	"time"
+
 	"github.com/juju/charm/v9/hooks"
-=======
-	"time"
-
-	"github.com/juju/charm/v8/hooks"
->>>>>>> d91348cd
 	"github.com/juju/errors"
 	"github.com/juju/testing"
 	jc "github.com/juju/testing/checkers"
