// Copyright 2014 Canonical Ltd.
// Licensed under the AGPLv3, see LICENCE file for details.

package runner_test

import (
	"strings"
	"time"

	"github.com/juju/charm/v10/hooks"
	"github.com/juju/clock/testclock"
	"github.com/juju/loggo"
	"github.com/juju/names/v4"
	jc "github.com/juju/testing/checkers"
	"github.com/juju/utils/v3"
	gc "gopkg.in/check.v1"

	"github.com/juju/juju/api/agent/uniter"
	"github.com/juju/juju/state"
	"github.com/juju/juju/worker/common/charmrunner"
	"github.com/juju/juju/worker/uniter/hook"
	"github.com/juju/juju/worker/uniter/runner"
	"github.com/juju/juju/worker/uniter/runner/context"
	runnertesting "github.com/juju/juju/worker/uniter/runner/testing"
)

type FactorySuite struct {
	ContextSuite
}

var _ = gc.Suite(&FactorySuite{})

func (s *FactorySuite) AssertPaths(c *gc.C, rnr runner.Runner) {
	c.Assert(runner.RunnerPaths(rnr), gc.DeepEquals, s.paths)
}

func (s *FactorySuite) TestNewCommandRunnerNoRelation(c *gc.C) {
	rnr, err := s.factory.NewCommandRunner(context.CommandInfo{RelationId: -1})
	c.Assert(err, jc.ErrorIsNil)
	s.AssertPaths(c, rnr)
}

func (s *FactorySuite) TestNewCommandRunnerRelationIdDoesNotExist(c *gc.C) {
	for _, value := range []bool{true, false} {
		_, err := s.factory.NewCommandRunner(context.CommandInfo{
			RelationId: 12, ForceRemoteUnit: value,
		})
		c.Check(err, gc.ErrorMatches, `unknown relation id: 12`)
	}
}

func (s *FactorySuite) TestNewCommandRunnerRemoteUnitInvalid(c *gc.C) {
	for _, value := range []bool{true, false} {
		_, err := s.factory.NewCommandRunner(context.CommandInfo{
			RelationId: 0, RemoteUnitName: "blah", ForceRemoteUnit: value,
		})
		c.Check(err, gc.ErrorMatches, `invalid remote unit: blah`)
	}
}

func (s *FactorySuite) TestNewCommandRunnerRemoteUnitInappropriate(c *gc.C) {
	for _, value := range []bool{true, false} {
		_, err := s.factory.NewCommandRunner(context.CommandInfo{
			RelationId: -1, RemoteUnitName: "blah/123", ForceRemoteUnit: value,
		})
		c.Check(err, gc.ErrorMatches, `remote unit provided without a relation: blah/123`)
	}
}

func (s *FactorySuite) TestNewCommandRunnerEmptyRelation(c *gc.C) {
	_, err := s.factory.NewCommandRunner(context.CommandInfo{RelationId: 1})
	c.Check(err, gc.ErrorMatches, `cannot infer remote unit in empty relation 1`)
}

func (s *FactorySuite) TestNewCommandRunnerRemoteUnitAmbiguous(c *gc.C) {
	s.membership[1] = []string{"foo/0", "foo/1"}
	_, err := s.factory.NewCommandRunner(context.CommandInfo{RelationId: 1})
	c.Check(err, gc.ErrorMatches, `ambiguous remote unit; possibilities are \[foo/0 foo/1\]`)
}

func (s *FactorySuite) TestNewCommandRunnerRemoteUnitMissing(c *gc.C) {
	s.membership[0] = []string{"foo/0", "foo/1"}
	_, err := s.factory.NewCommandRunner(context.CommandInfo{
		RelationId: 0, RemoteUnitName: "blah/123",
	})
	c.Check(err, gc.ErrorMatches, `unknown remote unit blah/123; possibilities are \[foo/0 foo/1\]`)
}

func (s *FactorySuite) TestNewCommandRunnerForceNoRemoteUnit(c *gc.C) {
	rnr, err := s.factory.NewCommandRunner(context.CommandInfo{
		RelationId: 0, ForceRemoteUnit: true,
	})
	c.Assert(err, jc.ErrorIsNil)
	s.AssertPaths(c, rnr)
}

func (s *FactorySuite) TestNewCommandRunnerForceRemoteUnitMissing(c *gc.C) {
	_, err := s.factory.NewCommandRunner(context.CommandInfo{
		RelationId: 0, RemoteUnitName: "blah/123", ForceRemoteUnit: true,
	})
	c.Assert(err, gc.IsNil)
}

func (s *FactorySuite) TestNewCommandRunnerInferRemoteUnit(c *gc.C) {
	s.membership[0] = []string{"foo/2"}
	rnr, err := s.factory.NewCommandRunner(context.CommandInfo{RelationId: 0})
	c.Assert(err, jc.ErrorIsNil)
	s.AssertPaths(c, rnr)
}

func (s *FactorySuite) TestNewHookRunner(c *gc.C) {
	rnr, err := s.factory.NewHookRunner(hook.Info{Kind: hooks.ConfigChanged})
	c.Assert(err, jc.ErrorIsNil)
	s.AssertPaths(c, rnr)
}

func (s *FactorySuite) TestNewHookRunnerWithBadHook(c *gc.C) {
	rnr, err := s.factory.NewHookRunner(hook.Info{})
	c.Assert(rnr, gc.IsNil)
	c.Assert(err, gc.ErrorMatches, `unknown hook kind ""`)
}

func (s *FactorySuite) TestNewHookRunnerWithStorage(c *gc.C) {
	// We need to set up a unit that has storage metadata defined.
	ch := s.AddTestingCharm(c, "storage-block")
	sCons := map[string]state.StorageConstraints{
		"data": {Pool: "", Size: 1024, Count: 1},
	}
	application := s.AddTestingApplicationWithStorage(c, "storage-block", ch, sCons)
	s.machine = nil // allocate a new machine
	unit := s.AddUnit(c, application)

	sb, err := state.NewStorageBackend(s.State)
	c.Assert(err, jc.ErrorIsNil)
	storageAttachments, err := sb.UnitStorageAttachments(unit.UnitTag())
	c.Assert(err, jc.ErrorIsNil)
	c.Assert(storageAttachments, gc.HasLen, 1)
	storageTag := storageAttachments[0].StorageInstance()

	volume, err := sb.StorageInstanceVolume(storageTag)
	c.Assert(err, jc.ErrorIsNil)
	volumeTag := volume.VolumeTag()
	machineTag := s.machine.MachineTag()

	err = sb.SetVolumeInfo(
		volumeTag, state.VolumeInfo{
			VolumeId: "vol-123",
			Size:     456,
		},
	)
	c.Assert(err, jc.ErrorIsNil)
	err = sb.SetVolumeAttachmentInfo(
		machineTag, volumeTag, state.VolumeAttachmentInfo{
			DeviceName: "sdb",
		},
	)
	c.Assert(err, jc.ErrorIsNil)

	password, err := utils.RandomPassword()
	c.Assert(err, jc.ErrorIsNil)
	err = unit.SetPassword(password)
	c.Assert(err, jc.ErrorIsNil)
	st := s.OpenAPIAs(c, unit.Tag(), password)
	uniter, err := uniter.NewFromConnection(st)
	c.Assert(err, jc.ErrorIsNil)
	c.Assert(s.uniter, gc.NotNil)
	apiUnit, err := uniter.Unit(unit.Tag().(names.UnitTag))
	c.Assert(err, jc.ErrorIsNil)

	contextFactory, err := context.NewContextFactory(context.FactoryConfig{
		State:            uniter,
		Unit:             apiUnit,
		Tracker:          &runnertesting.FakeTracker{},
		GetRelationInfos: s.getRelationInfos,
<<<<<<< HEAD
		Storage:          s.storage,
		SecretsClient:    s.secrets,
=======
>>>>>>> 243fd66d
		Payloads:         s.payloads,
		Paths:            s.paths,
		Clock:            testclock.NewClock(time.Time{}),
		Logger:           loggo.GetLogger("test"),
	})
	c.Assert(err, jc.ErrorIsNil)
	factory, err := runner.NewFactory(
		s.paths,
		contextFactory,
		runner.NewRunner,
		nil,
	)
	c.Assert(err, jc.ErrorIsNil)

	rnr, err := factory.NewHookRunner(hook.Info{
		Kind:      hooks.StorageAttached,
		StorageId: "data/0",
	})
	c.Assert(err, jc.ErrorIsNil)
	s.AssertPaths(c, rnr)
	ctx := rnr.Context()
	c.Assert(ctx, gc.NotNil)
	c.Assert(ctx.UnitName(), gc.Equals, "storage-block/0")
}

func (s *FactorySuite) TestNewHookRunnerWithRelation(c *gc.C) {
	rnr, err := s.factory.NewHookRunner(hook.Info{
		Kind:       hooks.RelationBroken,
		RelationId: 1,
	})
	c.Assert(err, jc.ErrorIsNil)
	s.AssertPaths(c, rnr)
}

func (s *FactorySuite) TestNewHookRunnerWithBadRelation(c *gc.C) {
	rnr, err := s.factory.NewHookRunner(hook.Info{
		Kind:       hooks.RelationBroken,
		RelationId: 12345,
	})
	c.Assert(rnr, gc.IsNil)
	c.Assert(err, gc.ErrorMatches, `unknown relation id: 12345`)
}

func (s *FactorySuite) TestNewActionRunnerGood(c *gc.C) {
	s.SetCharm(c, "dummy")
	for i, test := range []struct {
		actionName string
		payload    map[string]interface{}
	}{
		{
			actionName: "snapshot",
			payload: map[string]interface{}{
				"outfile": "/some/file.bz2",
			},
		},
		{
			// juju-exec should work as a predefined action even if
			// it's not part of the charm
			actionName: "juju-exec",
			payload: map[string]interface{}{
				"command": "foo",
				"timeout": 0.0,
			},
		},
	} {
		c.Logf("test %d", i)
		operationID, err := s.model.EnqueueOperation("a test", 1)
		c.Assert(err, jc.ErrorIsNil)
		action, err := s.model.EnqueueAction(operationID, s.unit.Tag(), test.actionName, test.payload, true, "group", nil)
		c.Assert(err, jc.ErrorIsNil)
		uniterAction := uniter.NewAction(
			action.Id(),
			action.Name(),
			action.Parameters(),
			action.Parallel(),
			action.ExecutionGroup(),
		)
		rnr, err := s.factory.NewActionRunner(uniterAction, nil)
		c.Assert(err, jc.ErrorIsNil)
		s.AssertPaths(c, rnr)
		ctx := rnr.Context()
		data, err := ctx.ActionData()
		c.Assert(err, jc.ErrorIsNil)
		c.Assert(data, jc.DeepEquals, &context.ActionData{
			Name:       test.actionName,
			Tag:        action.ActionTag(),
			Params:     test.payload,
			ResultsMap: map[string]interface{}{},
		})
		vars, err := ctx.HookVars(s.paths, false, context.NewRemoteEnvironmenter(
			func() []string { return []string{} },
			func(k string) string {
				switch k {
				case "PATH", "Path":
					return "pathy"
				}
				return ""
			},
			func(k string) (string, bool) {
				switch k {
				case "PATH", "Path":
					return "pathy", true
				}
				return "", false
			},
		))
		c.Assert(err, jc.ErrorIsNil)
		c.Assert(len(vars) > 0, jc.IsTrue, gc.Commentf("expected HookVars but found none"))
		combined := strings.Join(vars, "|")
		c.Assert(combined, gc.Matches, `(^|.*\|)JUJU_ACTION_NAME=`+test.actionName+`(\|.*|$)`)
		c.Assert(combined, gc.Matches, `(^|.*\|)JUJU_ACTION_UUID=`+action.Id()+`(\|.*|$)`)
		c.Assert(combined, gc.Matches, `(^|.*\|)JUJU_ACTION_TAG=`+action.Tag().String()+`(\|.*|$)`)
	}
}

func (s *FactorySuite) TestNewActionRunnerBadName(c *gc.C) {
	s.SetCharm(c, "dummy")
	action := uniter.NewAction("666", "no-such-action", nil, false, "")
	rnr, err := s.factory.NewActionRunner(action, nil)
	c.Check(rnr, gc.IsNil)
	c.Check(err, gc.ErrorMatches, "cannot run \"no-such-action\" action: not defined")
	c.Check(err, jc.Satisfies, charmrunner.IsBadActionError)
}

func (s *FactorySuite) TestNewActionRunnerBadParams(c *gc.C) {
	s.SetCharm(c, "dummy")
	action := uniter.NewAction("666", "snapshot", map[string]interface{}{
		"outfile": 123,
	}, true, "group")
	rnr, err := s.factory.NewActionRunner(action, nil)
	c.Check(rnr, gc.IsNil)
	c.Check(err, gc.ErrorMatches, "cannot run \"snapshot\" action: .*")
	c.Check(err, jc.Satisfies, charmrunner.IsBadActionError)
}

func (s *FactorySuite) TestNewActionRunnerWithCancel(c *gc.C) {
	s.SetCharm(c, "dummy")
	actionName := "snapshot"
	payload := map[string]interface{}{
		"outfile": "/some/file.bz2",
	}
	cancel := make(chan struct{})
	operationID, err := s.model.EnqueueOperation("a test", 1)
	c.Assert(err, jc.ErrorIsNil)
	action, err := s.model.EnqueueAction(operationID, s.unit.Tag(), actionName, payload, true, "group", nil)
	c.Assert(err, jc.ErrorIsNil)
	uniterAction := uniter.NewAction(
		action.Id(),
		action.Name(),
		action.Parameters(),
		action.Parallel(),
		action.ExecutionGroup(),
	)
	rnr, err := s.factory.NewActionRunner(uniterAction, cancel)
	c.Assert(err, jc.ErrorIsNil)
	s.AssertPaths(c, rnr)
	ctx := rnr.Context()
	data, err := ctx.ActionData()
	c.Assert(err, jc.ErrorIsNil)
	c.Assert(data, jc.DeepEquals, &context.ActionData{
		Name:       actionName,
		Tag:        action.ActionTag(),
		Params:     payload,
		ResultsMap: map[string]interface{}{},
		Cancel:     cancel,
	})
	vars, err := ctx.HookVars(s.paths, false, context.NewRemoteEnvironmenter(
		func() []string { return []string{} },
		func(k string) string {
			switch k {
			case "PATH", "Path":
				return "pathy"
			}
			return ""
		},
		func(k string) (string, bool) {
			switch k {
			case "PATH", "Path":
				return "pathy", true
			}
			return "", false
		},
	))
	c.Assert(err, jc.ErrorIsNil)
	c.Assert(len(vars) > 0, jc.IsTrue, gc.Commentf("expected HookVars but found none"))
	combined := strings.Join(vars, "|")
	c.Assert(combined, gc.Matches, `(^|.*\|)JUJU_ACTION_NAME=`+actionName+`(\|.*|$)`)
	c.Assert(combined, gc.Matches, `(^|.*\|)JUJU_ACTION_UUID=`+action.Id()+`(\|.*|$)`)
	c.Assert(combined, gc.Matches, `(^|.*\|)JUJU_ACTION_TAG=`+action.Tag().String()+`(\|.*|$)`)
}<|MERGE_RESOLUTION|>--- conflicted
+++ resolved
@@ -172,11 +172,8 @@
 		Unit:             apiUnit,
 		Tracker:          &runnertesting.FakeTracker{},
 		GetRelationInfos: s.getRelationInfos,
-<<<<<<< HEAD
 		Storage:          s.storage,
 		SecretsClient:    s.secrets,
-=======
->>>>>>> 243fd66d
 		Payloads:         s.payloads,
 		Paths:            s.paths,
 		Clock:            testclock.NewClock(time.Time{}),
