// Copyright 2012-2014 Canonical Ltd.
// Licensed under the AGPLv3, see LICENCE file for details.

package relation_test

import (
	"time"

<<<<<<< HEAD
	jc "github.com/juju/testing/checkers"
	"gopkg.in/juju/charm.v3/hooks"
	gc "launchpad.net/gocheck"
=======
	gc "gopkg.in/check.v1"
	"gopkg.in/juju/charm.v4/hooks"
>>>>>>> da96c9ab

	"github.com/juju/juju/apiserver/params"
	coretesting "github.com/juju/juju/testing"
	"github.com/juju/juju/worker/uniter/hook"
	"github.com/juju/juju/worker/uniter/relation"
)

type HookQueueSuite struct{}

var _ = gc.Suite(&HookQueueSuite{})

type msi map[string]int64

type hookQueueTest struct {
	summary string
	initial *relation.State
	steps   []checker
}

func fullTest(summary string, steps ...checker) hookQueueTest {
	return hookQueueTest{summary, &relation.State{21345, nil, ""}, steps}
}

func reconcileTest(summary string, members msi, joined string, steps ...checker) hookQueueTest {
	return hookQueueTest{summary, &relation.State{21345, members, joined}, steps}
}

var aliveHookQueueTests = []hookQueueTest{
	fullTest(
		"Empty initial change causes no hooks.",
		send{nil, nil},
	), fullTest(
		"Joined and changed are both run when unit is first detected.",
		send{msi{"u/0": 0}, nil},
		expect{hooks.RelationJoined, "u/0", 0},
		expect{hooks.RelationChanged, "u/0", 0},
	), fullTest(
		"Automatic changed is run with latest settings.",
		send{msi{"u/0": 0}, nil},
		expect{hooks.RelationJoined, "u/0", 0},
		send{msi{"u/0": 7}, nil},
		expect{hooks.RelationChanged, "u/0", 7},
	), fullTest(
		"Joined is also run with latest settings.",
		send{msi{"u/0": 0}, nil},
		send{msi{"u/0": 7}, nil},
		expect{hooks.RelationJoined, "u/0", 7},
		expect{hooks.RelationChanged, "u/0", 7},
	), fullTest(
		"Nothing happens if a unit departs before its joined is run.",
		send{msi{"u/0": 0}, nil},
		send{msi{"u/0": 7}, nil},
		send{nil, []string{"u/0"}},
	), fullTest(
		"A changed is run after a joined, even if a departed is known.",
		send{msi{"u/0": 0}, nil},
		expect{hooks.RelationJoined, "u/0", 0},
		send{nil, []string{"u/0"}},
		expect{hooks.RelationChanged, "u/0", 0},
		expect{hooks.RelationDeparted, "u/0", 0},
	), fullTest(
		"A departed replaces a changed.",
		send{msi{"u/0": 0}, nil},
		advance{2},
		send{msi{"u/0": 7}, nil},
		send{nil, []string{"u/0"}},
		expect{hooks.RelationDeparted, "u/0", 7},
	), fullTest(
		"Changed events are ignored if the version has not changed.",
		send{msi{"u/0": 0}, nil},
		advance{2},
		send{msi{"u/0": 0}, nil},
	), fullTest(
		"Redundant changed events are elided.",
		send{msi{"u/0": 0}, nil},
		advance{2},
		send{msi{"u/0": 3}, nil},
		send{msi{"u/0": 7}, nil},
		send{msi{"u/0": 79}, nil},
		expect{hooks.RelationChanged, "u/0", 79},
	), fullTest(
		"Latest hooks are run in the original unit order.",
		send{msi{"u/0": 0, "u/1": 1}, nil},
		advance{4},
		send{msi{"u/0": 3}, nil},
		send{msi{"u/1": 7}, nil},
		send{nil, []string{"u/0"}},
		expect{hooks.RelationDeparted, "u/0", 3},
		expect{hooks.RelationChanged, "u/1", 7},
	), fullTest(
		"Test everything we can think of at the same time.",
		send{msi{"u/0": 0, "u/1": 0, "u/2": 0, "u/3": 0, "u/4": 0}, nil},
		advance{6},
		// u/0, u/1, u/2 are now up to date; u/3, u/4 are untouched.
		send{msi{"u/0": 1}, nil},
		send{msi{"u/1": 1, "u/2": 1, "u/3": 1, "u/5": 0}, []string{"u/0", "u/4"}},
		send{msi{"u/3": 2}, nil},
		// - Finish off the rest of the initial state, ignoring u/4, but using
		// the latest known settings.
		expect{hooks.RelationJoined, "u/3", 2},
		expect{hooks.RelationChanged, "u/3", 2},
		// - u/0 was queued for change by the first RUC, but this change is
		// no longer relevant; it's departed in the second RUC, so we run
		// that hook instead.
		expect{hooks.RelationDeparted, "u/0", 1},
		// - Handle the remaining changes in the second RUC, still ignoring u/4.
		// We do run new changed hooks for u/1 and u/2, because the latest settings
		// are newer than those used in their original changed events.
		expect{hooks.RelationChanged, "u/1", 1},
		expect{hooks.RelationChanged, "u/2", 1},
		expect{hooks.RelationJoined, "u/5", 0},
		expect{hooks.RelationChanged, "u/5", 0},
		// - Ignore the third RUC, because the original joined/changed on u/3
		// was executed after we got the latest settings version.
	), reconcileTest(
		"Check that matching settings versions cause no changes.",
		msi{"u/0": 0}, "",
		send{msi{"u/0": 0}, nil},
	), reconcileTest(
		"Check that new settings versions cause appropriate changes.",
		msi{"u/0": 0}, "",
		send{msi{"u/0": 1}, nil},
		expect{hooks.RelationChanged, "u/0", 1},
	), reconcileTest(
		"Check that a just-joined unit gets its changed hook run first.",
		msi{"u/0": 0}, "u/0",
		send{msi{"u/0": 0}, nil},
		expect{hooks.RelationChanged, "u/0", 0},
	), reconcileTest(
		"Check that missing units are queued for depart as early as possible.",
		msi{"u/0": 0}, "",
		send{msi{"u/1": 0}, nil},
		expect{hooks.RelationDeparted, "u/0", 0},
		expect{hooks.RelationJoined, "u/1", 0},
		expect{hooks.RelationChanged, "u/1", 0},
	), reconcileTest(
		"Double-check that a pending changed happens before an injected departed.",
		msi{"u/0": 0}, "u/0",
		send{nil, nil},
		expect{hooks.RelationChanged, "u/0", 0},
		expect{hooks.RelationDeparted, "u/0", 0},
	), reconcileTest(
		"Check that missing units don't slip in front of required changed hooks.",
		msi{"u/0": 0}, "u/0",
		send{msi{"u/1": 0}, nil},
		expect{hooks.RelationChanged, "u/0", 0},
		expect{hooks.RelationDeparted, "u/0", 0},
		expect{hooks.RelationJoined, "u/1", 0},
		expect{hooks.RelationChanged, "u/1", 0},
	),
}

func (s *HookQueueSuite) TestAliveHookQueue(c *gc.C) {
	for i, t := range aliveHookQueueTests {
		c.Logf("test %d: %s", i, t.summary)
		out := make(chan hook.Info)
		in := make(chan params.RelationUnitsChange)
		ruw := &RUW{in, false}
		q := relation.NewAliveHookQueue(t.initial, out, ruw)
		for i, step := range t.steps {
			c.Logf("  step %d", i)
			step.check(c, in, out)
		}
		expect{}.check(c, in, out)
		q.Stop()
		c.Assert(ruw.stopped, gc.Equals, true)
	}
}

var dyingHookQueueTests = []hookQueueTest{
	fullTest(
		"Empty state just gets a broken hook.",
		expect{hook: hooks.RelationBroken},
	), reconcileTest(
		"Each current member is departed before broken is sent.",
		msi{"u/1": 7, "u/4": 33}, "",
		expect{hooks.RelationDeparted, "u/1", 7},
		expect{hooks.RelationDeparted, "u/4", 33},
		expect{hook: hooks.RelationBroken},
	), reconcileTest(
		"If there's a pending changed, that must still be respected.",
		msi{"u/0": 3}, "u/0",
		expect{hooks.RelationChanged, "u/0", 3},
		expect{hooks.RelationDeparted, "u/0", 3},
		expect{hook: hooks.RelationBroken},
	),
}

func (s *HookQueueSuite) TestDyingHookQueue(c *gc.C) {
	for i, t := range dyingHookQueueTests {
		c.Logf("test %d: %s", i, t.summary)
		out := make(chan hook.Info)
		q := relation.NewDyingHookQueue(t.initial, out)
		for i, step := range t.steps {
			c.Logf("  step %d", i)
			step.check(c, nil, out)
		}
		expect{}.check(c, nil, out)
		q.Stop()
	}
}

// RUW exists entirely to send RelationUnitsChanged events to a tested
// HookQueue in a synchronous and predictable fashion.
type RUW struct {
	in      chan params.RelationUnitsChange
	stopped bool
}

func (w *RUW) Changes() <-chan params.RelationUnitsChange {
	return w.in
}

func (w *RUW) Stop() error {
	close(w.in)
	w.stopped = true
	return nil
}

func (w *RUW) Err() error {
	return nil
}

type checker interface {
	check(c *gc.C, in chan params.RelationUnitsChange, out chan hook.Info)
	checkDirect(c *gc.C, q relation.HookSource)
}

type send struct {
	changed  msi
	departed []string
}

func (d send) event() params.RelationUnitsChange {
	ruc := params.RelationUnitsChange{Changed: map[string]params.UnitSettings{}}
	for name, version := range d.changed {
		ruc.Changed[name] = params.UnitSettings{Version: version}
	}
	for _, name := range d.departed {
		ruc.Departed = append(ruc.Departed, name)
	}
	return ruc
}

func (d send) check(c *gc.C, in chan params.RelationUnitsChange, out chan hook.Info) {
	in <- d.event()
}

func (d send) checkDirect(c *gc.C, q relation.HookSource) {
	q.Update(d.event())
}

type advance struct {
	count int
}

func (d advance) check(c *gc.C, in chan params.RelationUnitsChange, out chan hook.Info) {
	for i := 0; i < d.count; i++ {
		select {
		case <-out:
		case <-time.After(coretesting.LongWait):
			c.Fatalf("timed out waiting for event %d", i)
		}
	}
}

func (d advance) checkDirect(c *gc.C, q relation.HookSource) {
	for i := 0; i < d.count; i++ {
		c.Assert(q.Empty(), jc.IsFalse)
		q.Pop()
	}
}

type expect struct {
	hook    hooks.Kind
	unit    string
	version int64
}

func (d expect) info() hook.Info {
	return hook.Info{
		Kind:          d.hook,
		RelationId:    21345,
		RemoteUnit:    d.unit,
		ChangeVersion: d.version,
	}
}

func (d expect) check(c *gc.C, in chan params.RelationUnitsChange, out chan hook.Info) {
	if d.hook == "" {
		select {
		case unexpected := <-out:
			c.Fatalf("got %#v", unexpected)
		case <-time.After(coretesting.ShortWait):
		}
		return
	}
	select {
	case actual := <-out:
		c.Assert(actual, gc.DeepEquals, d.info())
	case <-time.After(coretesting.LongWait):
		c.Fatalf("timed out waiting for %#v", d.info())
	}
}

func (d expect) checkDirect(c *gc.C, q relation.HookSource) {
	if d.hook == "" {
		c.Check(q.Empty(), jc.IsTrue)
	} else {
		c.Check(q.Empty(), jc.IsFalse)
		c.Check(q.Next(), gc.DeepEquals, d.info())
		q.Pop()
	}
}<|MERGE_RESOLUTION|>--- conflicted
+++ resolved
@@ -6,14 +6,9 @@
 import (
 	"time"
 
-<<<<<<< HEAD
 	jc "github.com/juju/testing/checkers"
-	"gopkg.in/juju/charm.v3/hooks"
-	gc "launchpad.net/gocheck"
-=======
 	gc "gopkg.in/check.v1"
 	"gopkg.in/juju/charm.v4/hooks"
->>>>>>> da96c9ab
 
 	"github.com/juju/juju/apiserver/params"
 	coretesting "github.com/juju/juju/testing"
@@ -313,7 +308,7 @@
 	}
 	select {
 	case actual := <-out:
-		c.Assert(actual, gc.DeepEquals, d.info())
+		c.Assert(actual, jc.DeepEquals, d.info())
 	case <-time.After(coretesting.LongWait):
 		c.Fatalf("timed out waiting for %#v", d.info())
 	}
@@ -324,7 +319,7 @@
 		c.Check(q.Empty(), jc.IsTrue)
 	} else {
 		c.Check(q.Empty(), jc.IsFalse)
-		c.Check(q.Next(), gc.DeepEquals, d.info())
+		c.Check(q.Next(), jc.DeepEquals, d.info())
 		q.Pop()
 	}
 }