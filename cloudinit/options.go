--- conflicted
+++ resolved
@@ -75,27 +75,12 @@
 		})
 }
 
-<<<<<<< HEAD
-// AddAptSource adds an apt source. The public key for the
-// source is retrieved by fetching the given keyId from the
-// GPG key server at the given address.
-func (cfg *Config) AddAptSourceWithKeyId(name, keyId, keyServer string) {
-	src, _ := cfg.attrs["apt_sources"].([]*AptSource)
-	cfg.attrs["apt_sources"] = append(src,
-		&AptSource{
-			Source:    name,
-			KeyId:     keyId,
-			KeyServer: keyServer,
-		})
-}
-
+// AptSources returns the apt sources added with AddAptSource.
 func (cfg *Config) AptSources() []*AptSource {
 	srcs, _ := cfg.attrs["apt_sources"].([]*AptSource)
 	return srcs
 }
 
-=======
->>>>>>> b49c5ca1
 // SetDebconfSelections provides preseeded debconf answers
 // for the boot process. The given answers will be used as input
 // to debconf-set-selections(1).
